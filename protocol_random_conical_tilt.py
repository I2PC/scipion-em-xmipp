--- conflicted
+++ resolved
@@ -104,16 +104,10 @@
                       label='Resolution of the low-pass filter (dig.freq)',
                       help='Resolution of the low-pass filter (dig.freq)')        
 
-<<<<<<< HEAD
-        form.addParallelSection(mpi=1, threads=2)
+        form.addParallelSection(threads=4, mpi=1)
 
     #--------------------------- STEPS functions -------------------------------
-=======
-        form.addParallelSection(threads=4, mpi=0)
-            
-         
-    #--------------------------- INSERT steps functions --------------------------------------------    
->>>>>>> bac6df13
+
     def _insertAllSteps(self):
         self.inputSet = self.inputParticles.get()
         self.rctClassesFn = self._getExtraPath('rct_classes.xmd')
