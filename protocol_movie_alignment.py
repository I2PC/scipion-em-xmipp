--- conflicted
+++ resolved
@@ -393,14 +393,10 @@
                 if doSaveMovie:
                     command += '--ssc '
             else:
-<<<<<<< HEAD
-                program = 'xmipp_movie_optical_alignment_cpu'
-=======
  		if self.doGPU:
 		   program = 'xmipp_movie_optical_alignment_gpu'
             	else:
                    program = 'xmipp_movie_optical_alignment_cpu'
->>>>>>> b0f1508a
                 command = '-i %(movieName)s%(movieSuffix)s ' % locals()
                 if doSaveMovie:
                     command += '--ssc '
@@ -448,15 +444,10 @@
             return 'xmipp_movie_optical_alignment_cpu'
         if alMethod == AL_OPTICAL:
             if self.doGPU:
-<<<<<<< HEAD
-                return 'xmipp_movie_optical_alignment_gpu'
-            else:
-=======
 		print 'doGPU is set to 1'
                 return 'xmipp_movie_optical_alignment_gpu'
             else:
 		print 'doGPU is set to 0'
->>>>>>> b0f1508a
                 return 'xmipp_movie_optical_alignment_cpu'
         elif alMethod == AL_DOSEFGPU:
             return 'dosefgpu_driftcorr'
@@ -469,18 +460,12 @@
         if numThreads>1:
             if self.doGPU:
                 errors.append("GPU and Parallelization can not be used together")
-<<<<<<< HEAD
-
-=======
->>>>>>> b0f1508a
+
         if self.doGPU and (alMethod == AL_CROSSCORRELATION or \
                            alMethod == AL_CROSSCORRELATIONOPTICAL):
                 self.doGPU.set(False)
                 #errors.append("Crosscorrelation is not implemente in GPU")
-<<<<<<< HEAD
-
-=======
->>>>>>> b0f1508a
+
         # FIXME: JMRT: GPU should only be disable for web and temporarly
         #alignMethod = self.alignMethod.get()
         #if alignMethod == 1 or alignMethod == 2:
