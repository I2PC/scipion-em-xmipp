# **************************************************************************
# *
# * Authors:     Roberto Marabini (roberto@cnb.csic.es)
# *              J.M. de la Rosa Trevin (jmdelarosa@cnb.csic.es)
# *              Vahid Abrishami (vabrisahmi@cnb.csic.es)
# *
# * Unidad de  Bioinformatica of Centro Nacional de Biotecnologia , CSIC
# *
# * This program is free software; you can redistribute it and/or modify
# * it under the terms of the GNU General Public License as published by
# * the Free Software Foundation; either version 2 of the License, or
# * (at your option) any later version.
# *
# * This program is distributed in the hope that it will be useful,
# * but WITHOUT ANY WARRANTY; without even the implied warranty of
# * MERCHANTABILITY or FITNESS FOR A PARTICULAR PURPOSE.  See the
# * GNU General Public License for more details.
# *
# * You should have received a copy of the GNU General Public License
# * along with this program; if not, write to the Free Software
# * Foundation, Inc., 59 Temple Place, Suite 330, Boston, MA
# * 02111-1307  USA
# *
# *  All comments concerning this program package may be sent to the
# *  e-mail address 'jmdelarosa@cnb.csic.es'
# *
# **************************************************************************
"""
In this module are protocol base classes related to EM Micrographs
"""

import sys
from os.path import join

from pyworkflow.object import String, Integer
from pyworkflow.protocol.params import IntParam, FloatParam, StringParam, BooleanParam, LEVEL_ADVANCED, LEVEL_ADVANCED, EnumParam
from pyworkflow.utils.path import moveFile
import pyworkflow.em as em
from pyworkflow.em.protocol import ProtProcessMovies
from pyworkflow.gui.plotter import Plotter
from PIL import Image
import matplotlib.pyplot as plt
import numpy as np

# Alignment methods enum
AL_OPTICAL = 0
AL_DOSEFGPU = 1
AL_DOSEFGPUOPTICAL = 2
AL_AVERAGE = 3
AL_CROSSCORRELATION = 4
AL_CROSSCORRELATIONOPTICAL = 5

PLOT_CART = 0
PLOT_POLAR = 1
PLOT_POLARCART = 2
PLOT_CHOICES = ['cartesian', 'polar', 'both']


class ProtMovieAlignment(ProtProcessMovies):
    """ Aligns movies, from direct detectors cameras, into micrographs.
    """
    _label = 'movie alignment'

    #--------------------------- DEFINE param functions --------------------------------------------
    def _defineParams(self, form):
        ProtProcessMovies._defineParams(self, form)

        form.addParam('alignMethod', EnumParam, choices=['optical flow'
                                                       , 'dosefgpu'
                                                       , 'dosefgpu + optical flow'
                                                       , 'average'
                                                       , 'croscorrelation'
                                                       , 'croscorrelation + optical flow'
                                                        ],
                      label="Alignment method", default=AL_OPTICAL,
                      display=EnumParam.DISPLAY_COMBO,
                      help='Method to use for movie alignment. '
                           'dosefgpu requires a GPU. Croscorrelation '
                           'and dosefgpu with default parameters are equivalent. '
                           'Croscorrelation is a CPU implementation of dosefgpu  '
                           'with limited functionality (only aligns whole frames)'
                      )

        # GROUP COMMON PARAMETERS
        group = form.addGroup('Common parameters')
        
        line = group.addLine('Used in alignment',
                            help='First and last frames used in alignment.\n'
                                  'The first frame in the stack is *0*.' )
        line.addParam('alignFrame0', IntParam, default=0, label='First')
        line.addParam('alignFrameN', IntParam, default=0, label='Last',
                      help='If *0*, use maximum value')
        
        # GROUP GPU PARAMETERS
        group = form.addGroup('GPU',condition="alignMethod==%d or (alignMethod==%d and expertLevel==%d)"
                                                         " or (alignMethod==%d and expertLevel==%d)"
                                                         % (AL_OPTICAL, AL_DOSEFGPUOPTICAL, LEVEL_ADVANCED, AL_DOSEFGPU, LEVEL_ADVANCED))
        group.addParam('doGPU', BooleanParam, default=False,
                      label="Use GPU (vs CPU)",
                      condition="alignMethod==%d or alignMethod==%d" % (AL_OPTICAL, AL_DOSEFGPUOPTICAL),
                      help="Set to true if you want the GPU implementation of Optical Flow")
        group.addParam('GPUCore', IntParam, default=0, expertLevel=LEVEL_ADVANCED,
                      label="Choose GPU core",
                      condition="doGPU  or alignMethod==%d or alignMethod==%d  " % (AL_DOSEFGPU, AL_DOSEFGPUOPTICAL),
                      help="GPU may have several cores. Set it to zero if you do not know what we are talking about. First core index is 0, second 1 and so on.")
        
        # GROUP OPTICAL FLOW PARAMETERS
        group = form.addGroup('Optical Flow parameters', expertLevel=LEVEL_ADVANCED, condition="alignMethod==%d or alignMethod==%d or alignMethod==%d " % (AL_OPTICAL, AL_DOSEFGPUOPTICAL, AL_CROSSCORRELATIONOPTICAL))
        
        group.addParam('winSize', IntParam, default=150,
                      label="Window size", expertLevel=LEVEL_ADVANCED,
                      help="Window size (shifts are assumed to be constant within this window).")
        
        group.addParam('doSaveMovie', BooleanParam, default=False,
                      label="Save movie", expertLevel=LEVEL_ADVANCED,
                      help="Save Aligned movie")

        #---------------------------------- DosefGPU Params--------------------------------
        # GROUP DOSEFGPU PARAMETERS
        group = form.addGroup('DosefGPU/Croscorrelation parameters',condition="alignMethod==%d "
                                                              "or alignMethod==%d"
                                                              "or alignMethod==%d"
                                                              "or alignMethod==%d" %
                                                              (AL_DOSEFGPU,\
                                                               AL_DOSEFGPUOPTICAL,\
                                                               AL_CROSSCORRELATION,\
                                                               AL_CROSSCORRELATIONOPTICAL)
                              )
        
        line = group.addLine('Used in final sum',
                             help='First and last frames used in alignment.\n'
                                  'The first frame in the stack is *0*.' )
        line.addParam('sumFrame0', IntParam, default=0, label='First')
        line.addParam('sumFrameN', IntParam, default=0, label='Last',
                      help='If *0*, use maximum value')
        
        line = group.addLine('Crop offsets (px)')
        line.addParam('cropOffsetX', IntParam, default=0, label='X')
        line.addParam('cropOffsetY', IntParam, default=0, label='Y')
        
        line = group.addLine('Crop dimensions (px)',
                      help='How many pixels to crop from offset\n'
                           'If equal to 0, use maximum size.')
        line.addParam('cropDimX', IntParam, default=0, label='X')
        line.addParam('cropDimY', IntParam, default=0, label='Y')

        group.addParam('binFactor', IntParam, default=1,condition="alignMethod==%d "
                                                              "or alignMethod==%d" %
                                                                  (AL_DOSEFGPU,\
                                                                   AL_DOSEFGPUOPTICAL\
                       ),
                       label='Binning factor',
                       help='1x or 2x. Bin stack before processing.')

        group.addParam('filterFactor', FloatParam, default=4,condition="alignMethod==%d "
                                                              "or alignMethod==%d" %
                                                                  (AL_CROSSCORRELATION,\
                                                                   AL_CROSSCORRELATIONOPTICAL\
                       ),
                       label='Filter at (A)',
                       help='1x or 2x. Bin stack before processing.')


        group.addParam('extraParams', StringParam, default='',
                      expertLevel=LEVEL_ADVANCED,
                      label='Additional parameters',
                      help="""
-bft       150               BFactor in pix^2.
-pbx       96                Box dimension for searching CC peak.
-fod       2                 Number of frame offset for frame comparision.
-nps       0                 Radius of noise peak.
-sub       0                 1: Save as sub-area corrected sum. 0: Not.
-srs       0                 1: Save uncorrected sum. 0: Not.
-ssc       0                 1: Save aligned stack. 0: Not.
-scc       0                 1: Save CC Map. 0: Not.
-slg       1                 1: Save Log. 0: Not.
-atm       1                 1: Align to middle frame. 0: Not.
-dsp       1                 1: Save quick results. 0: Not.
-fsc       0                 1: Calculate and log FSC. 0: Not.
                      """)
        form.addParallelSection(threads=1, mpi=1)


    #--------------------------- STEPS functions ---------------------------------------------------
    def createOutputStep(self):
        inputMovies = self.inputMovies.get()
        micSet = self._createSetOfMicrographs()
        micSet.copyInfo(inputMovies)
        # Also create a Set of Movies with the alignment parameters
        if self.doSaveMovie:
            movieSet = self._createSetOfMovies()
            movieSet.copyInfo(inputMovies)
            movieSet.cropOffsetX = Integer(self.cropOffsetX)
            movieSet.cropOffsetY = Integer(self.cropOffsetY)
            movieSet.cropDimX = Integer(self.cropDimX)
            movieSet.cropDimY = Integer(self.cropDimY)
            movieSet.sumFrame0 = Integer(self.sumFrame0)
            movieSet.sumFrameN = Integer(self.sumFrameN)
            
        alMethod = self.alignMethod.get()
        for movie in self.inputMovies.get():
            micName = self._getNameExt(movie.getFileName(),'_aligned', 'mrc')
            metadataName = self._getNameExt(movie.getFileName(), '_aligned', 'xmd')
            plotPolarName = self._getNameExt(movie.getFileName(), '_plot_polar', 'png')
            plotCartName = self._getNameExt(movie.getFileName(), '_plot_cart', 'png')
            psdCorrName = self._getNameExt(movie.getFileName(),'_aligned_corrected', 'psd')
            # Parse the alignment parameters and store the log files
            alignedMovie = movie.clone()
            if self.run:
                alignedMovie.setFileName(self._getExtraPath(self._getNameExt(movie.getFileName(),'_aligned', 'mrcs')))
            ####>>>This is wrong. Save an xmipp metadata
            alignedMovie.alignMetaData = String(self._getExtraPath(metadataName))
            alignedMovie.plotPolar = self._getExtraPath(plotPolarName)
            alignedMovie.plotCart = self._getExtraPath(plotCartName)
            alignedMovie.psdCorr = self._getExtraPath(psdCorrName)
            if alMethod == AL_OPTICAL or \
               alMethod == AL_DOSEFGPUOPTICAL or \
               alMethod == AL_CROSSCORRELATIONOPTICAL:
                movieCreatePlot(PLOT_POLAR, alignedMovie, True)
                movieCreatePlot(PLOT_CART, alignedMovie, True)
            if self.doSaveMovie:
                movieSet.append(alignedMovie)

            mic = em.Micrograph()
            # All micrograph are copied to the 'extra' folder after each step
            mic.setFileName(self._getExtraPath(micName))

            mic.setMicName(micName)
            if alMethod == AL_OPTICAL or \
               alMethod == AL_DOSEFGPUOPTICAL or \
               alMethod == AL_CROSSCORRELATIONOPTICAL:

                mic.plotPolar = em.Image()
                mic.plotCart = em.Image()
                mic.plotPolar.setFileName(self._getExtraPath(plotPolarName))
                mic.plotCart.setFileName(self._getExtraPath(plotCartName))
            if alMethod != AL_DOSEFGPU and alMethod != AL_CROSSCORRELATION:
                mic.psdCorr = em.Image()
                mic.psdCorr.setFileName(self._getExtraPath(psdCorrName))
                print psdCorrName
            micSet.append(mic)


            # TODO: Methods for dosefgpu should be transferred to here
            """
            if alMethod == AL_DOSEFGPU:
                # Parse the alignment parameters and store the log files
                alignedMovie = movie.clone()
                logFile = self._getExtraPath(self._getLogFile(movie.getObjId()))
                import pyworkflow.em.packages.dosefgpu as dosefgpu
                alignment = dosefgpu.parseMovieAlignment(logFile)
                alignedMovie.setAlignment(alignment)
                movieSet.append(alignedMovie)
            """
        self._defineOutputs(outputMicrographs=micSet)
        self._defineSourceRelation(self.inputMovies, micSet)
        if self.doSaveMovie:
            self._defineOutputs(outputMovies=movieSet)
        """
        if alMethod == AL_DOSEFGPU:
            self._defineTransformRelation(inputMovies, micSet)
            self._defineOutputs(outputMovies=movieSet)
            self._defineTransformRelation(inputMovies, movieSet)
        """


    #--------------------------- UTILS functions ---------------------------------------------------
    #TODO: In methods calling 2 protocols we should:
    #      1) work with the original movie and not the resampled one
    #      2) output metadata with shifts should be given over
    #         orignal movie not intermediate one
    def _processMovie(self, movieId, movieName, movieFolder):
        """ Process the movie actions, remember to:
        1) Generate all output files inside movieFolder (usually with cwd in runJob)
        2) Copy the important result files after processing (movieFolder will be deleted!!!)
        """

        program = self._getProgram()

        # Read the parameters
        #micName = self._getMicName(movieId)
        micName = self._getNameExt(movieName, '_aligned', 'mrc')
        metadataNameInterMediate = self._getNameExt(movieName, '_alignedIntermediate', 'xmd')
        metadataName = self._getNameExt(movieName, '_aligned', 'xmd')
        psdCorrName = self._getNameExt(movieName,'_aligned_corrected', 'psd')

        firstFrame = self.alignFrame0.get()
        lastFrame = self.alignFrameN.get()
        gpuId = self.GPUCore.get()
        alMethod = self.alignMethod.get()
        doSaveMovie = self.doSaveMovie.get()
        
        # Some movie have .mrc or .mrcs format but it is recognized as a volume
        if movieName.endswith('.mrcs') or movieName.endswith('.mrc'):
            movieSuffix = ':mrcs'
        else:
            movieSuffix = ''
            
        # For simple average execution
        grayCorrected = False
        if alMethod == AL_AVERAGE:
            command = '-i %(movieName)s%(movieSuffix)s -o %(micName)s' % locals()
            command += ' --nst %d --ned %d --simpleAverage --psd' % (firstFrame, lastFrame)
            if self.inputMovies.get().getDark() is not None:
                command += " --dark "+self.inputMovies.get().getDark()
                grayCorrected=True
            if self.inputMovies.get().getGain() is not None:
                command += " --gain "+self.inputMovies.get().getGain()
                grayCorrected=True
            try:
                self.runJob(program, command, cwd=movieFolder)
            except:
                print >> sys.stderr, program, " failed for movie %(movieName)s" % locals()

        # For DosefGPU Execution (and combination with optical flow)
        elif alMethod == AL_DOSEFGPU or alMethod == AL_DOSEFGPUOPTICAL:
            logFile = self._getLogFile(movieId)
            #gainFile = self.inputMovies.get().getGain()
            args = {'-crx': self.cropOffsetX.get(),
                    '-cry': self.cropOffsetY.get(),
                    '-cdx': self.cropDimX.get(),
                    '-cdy': self.cropDimY.get(),
                    '-bin': self.binFactor.get(),
                    '-nst': self.alignFrame0.get(),
                    '-ned': self.alignFrameN.get(),
                    '-nss': self.sumFrame0.get(),
                    '-nes': self.sumFrameN.get(),
                    '-gpu': gpuId,
                    '-flg': logFile,
                    }
            command = '%(movieName)s -fcs %(micName)s ' % locals()
            command += ' '.join(['%s %s' % (k, v) for k, v in args.iteritems()])
            if alMethod == AL_DOSEFGPUOPTICAL:
                program = 'dosefgpu_driftcorr'
                corrMovieName = self._getCorrMovieName(movieId)
                command += ' ' + '-fct %(corrMovieName)s -ssc 1 ' % locals()
            command += ' ' + self.extraParams.get()
            import pyworkflow.em.packages.dosefgpu as dosefgpu
            try:
                self.runJob(program, command, cwd=movieFolder,
                            env=dosefgpu.getEnviron())
            except:
                print >> sys.stderr, program, " failed for movie %(movieName)s" % locals()
        
        elif alMethod == AL_CROSSCORRELATION or alMethod == AL_CROSSCORRELATIONOPTICAL: #not dosefgpu
            program = 'xmipp_movie_alignment_correlation'
            corrMovieName = self._getCorrMovieName(movieId)
            command  = '-i %s%s ' % (movieName, movieSuffix)
            command += '-o %s '% metadataNameInterMediate
            command += '--sampling %f ' % self.samplingRate
            command += '--max_freq %f ' % self.filterFactor
            command += '--cropULCorner %d %d '%(self.cropOffsetX.get(),self.cropOffsetY.get())
            command += '--cropDRCorner %d %d '%(self.cropOffsetX.get() + self.cropDimX.get() -1
                                               ,self.cropOffsetY.get() + self.cropDimY.get() -1)
            _lastFrame = -1
            if lastFrame != 0:
                _lastFrame = lastFrame
            command += '--frameRange %d %d '%(firstFrame,_lastFrame)
            command += '--max_shift %d ' % 16#TODO expert param
            command += '--oavg %s ' % micName
            command += ' --oaligned %s ' % corrMovieName
            if self.inputMovies.get().getDark() is not None:
                command += " --dark "+self.inputMovies.get().getDark()
                grayCorrected=True
            if self.inputMovies.get().getGain() is not None:
                command += " --gain "+self.inputMovies.get().getGain()
                grayCorrected=True
            
            try:
                self.runJob(program, command, cwd=movieFolder)
            except:
                print >> sys.stderr, program, " failed for movie %(movieName)s" % locals()

        # For Optical Flow execution (and combination with DosefGPU)
        if alMethod == AL_OPTICAL or\
           alMethod == AL_DOSEFGPUOPTICAL or\
           alMethod == AL_CROSSCORRELATIONOPTICAL:
            winSize = self.winSize.get()
            doSaveMovie = self.doSaveMovie.get()
            if alMethod == AL_DOSEFGPUOPTICAL:
                program = 'xmipp_movie_optical_alignment_gpu'
                corrMovieName = self._getCorrMovieName(movieId)
                command = '-i %(corrMovieName)s%(movieSuffix)s  ' % locals()
                # Set to Zero for Optical Flow (output movie of dosefgpu)
                firstFrame = 0
                lastFrame = 0
            elif alMethod == AL_CROSSCORRELATIONOPTICAL:
                program = 'xmipp_movie_optical_alignment_cpu'
                command = '-i %(corrMovieName)s ' % locals()
                # Set to Zero for Optical Flow (output movie of dosefgpu)
                firstFrame = 0
                lastFrame = 0
                if doSaveMovie:
                    command += '--ssc '
            else:
                program = 'xmipp_movie_optical_alignment_cpu'
                command = '-i %(movieName)s%(movieSuffix)s ' % locals()
                if doSaveMovie:
                    command += '--ssc '

            command += '-o %(micName)s --winSize %(winSize)d ' % locals()
            command += '--nst %d --ned %d --psd ' % (firstFrame, lastFrame)
            if self.doGPU:
                command += '--gpu %d ' % gpuId
            if self.inputMovies.get().getDark() is not None and not grayCorrected:
                command += " --dark "+self.inputMovies.get().getDark()
                grayCorrected=True
            if self.inputMovies.get().getGain() is not None and not grayCorrected:
                command += " --gain "+self.inputMovies.get().getGain()
                grayCorrected=True
            try:
                self.runJob(program, command, cwd=movieFolder)
            except:
                print >> sys.stderr, program, " failed for movie %(movieName)s" % locals()
            if alMethod == AL_OPTICAL \
                    or alMethod == AL_DOSEFGPUOPTICAL or\
                    alMethod == AL_CROSSCORRELATIONOPTICAL:
                moveFile(join(movieFolder, metadataName), self._getExtraPath())

        # Move output micrograph and related information to 'extra' folder
        moveFile(join(movieFolder, micName), self._getExtraPath())
        if doSaveMovie:
            outMovieName = self._getNameExt(movieName,'_aligned', 'mrcs')
            moveFile(join(movieFolder, outMovieName), self._getExtraPath())

        if alMethod == AL_DOSEFGPU:
            # Copy the log file to have shifts information
            moveFile(join(movieFolder, logFile), self._getExtraPath())
        elif alMethod == AL_CROSSCORRELATION:
            # Copy metadatafile otherwise it will be deleted
            #TODO: create a proper scipion object
            moveFile(join(movieFolder, metadataNameInterMediate), self._getExtraPath())
            moveFile(join(movieFolder, corrMovieName), self._getExtraPath())
        else:
            moveFile(join(movieFolder, psdCorrName), self._getExtraPath())


    def _getProgram(self):
        alMethod = self.alignMethod.get()
        if alMethod == AL_AVERAGE:
            return 'xmipp_movie_optical_alignment_cpu'
        if alMethod == AL_OPTICAL:
            if self.doGPU:
                return 'xmipp_movie_optical_alignment_gpu'
            else:
                return 'xmipp_movie_optical_alignment_cpu'
        elif alMethod == AL_DOSEFGPU:
            return 'dosefgpu_driftcorr'

    #--------------------------- INFO functions --------------------------------------------
    def _validate(self):
        errors = []
        numThreads = self.numberOfThreads;
        alMethod = self.alignMethod.get()
        if numThreads>1:
            if self.doGPU:
                errors.append("GPU and Parallelization can not be used together")
<<<<<<< HEAD
        if self.doGPU and (alMethod == AL_CROSSCORRELATION or \
                           alMethod == AL_CROSSCORRELATIONOPTICAL):
                self.doGPU.set(False)
                #errors.append("Crosscorrelation is not implemente in GPU")
        alignMethod = self.alignMethod.get()
        if alignMethod == 1 or alignMethod == 2:
            errors.append("GPU methods are not available at the moment.")
=======
        # FIXME: JMRT: GPU should only be disable for web and temporarly
        #alignMethod = self.alignMethod.get()
        #if alignMethod == 1 or alignMethod == 2:
        #    errors.append("GPU methods are not available at the moment.")
>>>>>>> a6dddc41
        return errors

    def _citations(self):
        alMethod = self.alignMethod.get()
        if alMethod == AL_OPTICAL:
            return ['Abrishami2015']
        if alMethod == AL_DOSEFGPU:
            return ['Li2013']
        if alMethod == AL_DOSEFGPUOPTICAL:
            return ['Abrishami2015', 'Li2013']

    def _methods(self):
        methods = []
        alMethod = self.alignMethod.get()
        gpuId = self.GPUCore.get()
        if alMethod == AL_AVERAGE:
            methods.append('Aligning method: Simple average')
        if alMethod == AL_DOSEFGPU or alMethod == AL_DOSEFGPUOPTICAL:
            methods.append('Aligning method: DosefGPU')

        if alMethod == AL_OPTICAL or alMethod == AL_DOSEFGPUOPTICAL:
            methods.append('Aligning method: Optical Flow')
            methods.append('- Used a window size of: *%d*' % self.winSize.get())
            methods.append('- Used a pyramid size of: *6*')
            if self.doGPU:
                methods.append('- Used GPU *%d* for processing' % gpuId)

        return methods

    def _summary(self):
        firstFrame = self.alignFrame0.get()
        lastFrame = self.alignFrameN.get()
        summary = []
        if self.inputMovies.get():
            summary.append('Number of input movies: *%d*' % self.inputMovies.get().getSize())
        if lastFrame == 0:
            summary.append('Frames used in alignment: *%d* to *%s* (first frame is 0)' % (firstFrame, 'Last Frame'))
        else:
            summary.append('Frames used in alignment: *%d* to *%d* (first frame is 0)' % (firstFrame, lastFrame))

        return summary

def createPlots(plotType, protocol, movieId):

    movie = protocol.outputMovies[movieId]
    return movieCreatePlot(plotType, movie, False)

def movieCreatePlot(plotType, movie, saveFig):

    import xmipp
    meanX = []
    meanY = []
    stdX = []
    stdY = []
    colors = []
    gr = 255.0

    # if movie is None:
    #     return [self.errorMessage("Invalid movie id *%d*" % movieId,
    #                               title="Invalid input")]

    alignedMovie = movie.alignMetaData
    md = xmipp.MetaData(alignedMovie)
    colorDist = 255 / md.size()

    cartPosition = None
    polarPosition = None
    colorBarPosition = 122
    figureSize = (8, 6)

    if plotType == PLOT_CART:
        cartPosition = 121
    elif plotType == PLOT_POLAR:
        polarPosition = 121
    elif plotType == PLOT_POLARCART:
        cartPosition = 132
        polarPosition = 131
        colorBarPosition = 133

    plotter = Plotter(*figureSize)
    figure = plotter.getFigure()

    # Plot the color bar
    ax = figure.add_subplot(colorBarPosition, aspect='equal', xlim=[0, 6])
    ax.set_xticklabels([])
    ax.set_yticklabels([])
    colorBarX = np.array([1, 1])
    colorBarY = np.array([2, 4])

    # Read the shifts information from the Metadata
    for objId in md:
        meanX.append(md.getValue(xmipp.MDL_OPTICALFLOW_MEANX, objId))
        meanY.append(md.getValue(xmipp.MDL_OPTICALFLOW_MEANY, objId))
        stdX.append(md.getValue(xmipp.MDL_OPTICALFLOW_STDX, objId))
        stdY.append(md.getValue(xmipp.MDL_OPTICALFLOW_STDY, objId))
        colors.append((1, gr / 255.0, 0))
        ax.plot(colorBarX, colorBarY, c=(1, gr / 255.0, 0), linewidth=10)
        ax.text(2, np.mean(colorBarY), str(objId)+'-'+str(objId+1))
        colorBarY += 2
        gr -= colorDist
    area = (np.sqrt(np.power(np.asarray(stdX), 2) + np.power(np.asarray(stdY), 2)))*700
    # Plot in polar if needed
    if polarPosition:
        r = np.sqrt(np.power(np.asarray(meanX), 2) + np.power(np.asarray(meanY), 2))
        #theta = np.arctan2(meanY, meanX) * 180 / np.pi
        theta = np.arctan2(meanY, meanX)
        theta[theta < 0] += 2*np.pi
        ax = figure.add_subplot(polarPosition, projection='polar')
        ax.set_title('Polar representation')
        c = ax.scatter(theta, r, c=colors, s=area, cmap=plt.cm.hsv)
        c.set_alpha(0.75)
        ax.plot(theta, r, '-^')
        if saveFig:
            plotter.savefig(movie.plotPolar)
    # Plot in cartesian if needed
    if cartPosition:
        ax = figure.add_subplot(cartPosition)
        ax.grid()
        ax.grid()
        ax.set_title('Cartesian representation')
        c = ax.scatter(np.asarray(meanX), np.asarray(meanY), c=colors, s=area, cmap=plt.cm.hsv)
        c.set_alpha(0.75)
        ax.plot(np.asarray(meanX), np.asarray(meanY), '-^')
        if saveFig:
            plotter.savefig(movie.plotCart)
    return plotter



#class ProtMovieAlignmentWeb(ProtMovieAlignment):
#    """ Aligns a set of volumes using cross correlation.
#    Based on Xmipp protocol for aligning volumes, but
#    the parameters are restricted for ease of use.
#    """
#    _label = 'movie alignment web'
#    
#    def _defineParams(self, form):
#        ProtMovieAlignment._defineParams(self, form)
#        
#        gpuParamsGroup = form.getParam('GPU')
#        gpuParamsGroup.config(condition='False')
#        
#    def getOutputFiles(self):
#        # Redefine the default method to avoid download of movie files
#        return self.outputMicrographs.getFiles()<|MERGE_RESOLUTION|>--- conflicted
+++ resolved
@@ -455,20 +455,14 @@
         if numThreads>1:
             if self.doGPU:
                 errors.append("GPU and Parallelization can not be used together")
-<<<<<<< HEAD
         if self.doGPU and (alMethod == AL_CROSSCORRELATION or \
                            alMethod == AL_CROSSCORRELATIONOPTICAL):
                 self.doGPU.set(False)
                 #errors.append("Crosscorrelation is not implemente in GPU")
-        alignMethod = self.alignMethod.get()
-        if alignMethod == 1 or alignMethod == 2:
-            errors.append("GPU methods are not available at the moment.")
-=======
         # FIXME: JMRT: GPU should only be disable for web and temporarly
         #alignMethod = self.alignMethod.get()
         #if alignMethod == 1 or alignMethod == 2:
         #    errors.append("GPU methods are not available at the moment.")
->>>>>>> a6dddc41
         return errors
 
     def _citations(self):
