--- conflicted
+++ resolved
@@ -535,13 +535,7 @@
     movie = protocol.outputMovies[movieId]
     return movieCreatePlot(movie, False)
 
-<<<<<<< HEAD
-def movieCreatePlot(plotType, movie, saveFig):
-=======
 def movieCreatePlot(movie, saveFig):
-
-    import xmipp
->>>>>>> b950c0eb
     meanX = []
     meanY = []
     figureSize = (8, 6)
