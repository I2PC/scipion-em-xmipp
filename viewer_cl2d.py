--- conflicted
+++ resolved
@@ -124,10 +124,6 @@
         if self.doShowLastLevel == LEVEL_LAST:
             fn = self.protocol._getFileName("final_classes", sub=fnSubset)
             if os.path.exists(fn):
-<<<<<<< HEAD
-                #print "Esto es cierto, ", fn
-=======
->>>>>>> b5f8587f
                 viewFinalClasses = True
             levList = [self.protocol._lastLevel()]
         else:
