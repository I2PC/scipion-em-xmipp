--- conflicted
+++ resolved
@@ -41,11 +41,7 @@
 _references = ['delaRosaTrevin2013', 'Sorzano2013']
 _currentBinVersion = '3.22.11.0'
 # This will allow scipion to detect the plugin version and print it in the log.
-<<<<<<< HEAD
-__version__ = _currentBinVersion[2:] + ".2"  # Set this to ".0" on each xmipp binary release, otherwise increase it --> ".1", ".2", ...
-=======
 __version__ = _currentBinVersion[2:] + ".0"  # Set this to ".0" on each xmipp binary release, otherwise increase it --> ".1", ".2", ...
->>>>>>> 1383841a
 
 
 class Plugin(pwem.Plugin):
