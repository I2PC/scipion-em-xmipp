--- conflicted
+++ resolved
@@ -25,13 +25,15 @@
 # *  e-mail address 'scipion@cnb.csic.es'
 # *
 # **************************************************************************
+
+import subprocess
 from datetime import datetime
 
 import pyworkflow.em
 import pyworkflow.utils as pwutils
 
-from xmipp3.base import *
-from xmipp3.constants import XMIPP_HOME
+from .base import *
+from .constants import XMIPP_HOME
 from xmipp3.condaEnvManager import CondaEnvManager
 
 _logo = "xmipp_logo.png"
@@ -43,6 +45,7 @@
     _pathVars = [XMIPP_HOME]
     _supportedVersions = []
     _condaRootPath= None
+    
     @classmethod
     def _defineVariables(cls):
         cls._defineEmVar(XMIPP_HOME, 'xmipp')
@@ -325,7 +328,6 @@
 #                    deps=deepLearningTools, tar='deepLearningToolkit.tgz')
 
 def installDeepLearningToolkit(plugin, env):
-<<<<<<< HEAD
 
   cudaMsgs = []
   if os.environ.get('CUDA', 'True') == 'True':
@@ -382,121 +384,5 @@
                             modelsTarget),
                  ],
                  deps=[], tar='deepLearningToolkit.tgz')
-=======
-    deepLearningTools = []
-
-    scikit_image = tryAddPipModule(env, 'scikit-image', '0.14.2',
-                                   target='scikit_image*',
-                                   default=False, deps=['scipy', 'scikit-learn'])
-    deepLearningTools.append(scikit_image)
-
-    # pandas
-    pandas = tryAddPipModule(env, 'pandas', '0.20.1',
-                                   target='pandas*',
-                                   default=False, deps=['scipy'])
-    deepLearningTools.append(pandas)
-
-    # Keras deps
-    unittest2 = tryAddPipModule(env, 'unittest2', '0.5.1', target='unittest2*',
-                                default=False)
-    h5py = tryAddPipModule(env, 'h5py', '2.8.0rc1', target='h5py*',
-                           default=False, deps=[unittest2])
-    cv2 = tryAddPipModule(env, 'opencv-python', "3.4.2.17",
-                          target="cv2", default=False)
-
-    # TensorFlow defs
-    tensorFlowTarget = "1.10.0"  # cuda 9
-    pipCmdScipion = '%s %s/pip install' % (env.getBin('python'),
-                                           env.getPythonPackagesFolder())
-
-    cudNNwarning = []
-    cudNNversion = None
-    if os.environ.get('CUDA', 'True') == 'True':
-        try:
-            nvccVersion = subprocess.Popen(["nvcc", '--version'],
-                                           env=plugin.getEnviron(),
-                                           stdout=subprocess.PIPE).stdout.read()
-        except:
-            nvccVersion = 'None'  # string to avoid 'NoneType is not iterable' error
-
-        if "release 8.0" in nvccVersion:  # cuda 8
-            tensorFlowTarget = "1.4.1"
-            cudNNversion = "v6-cuda8"
-        elif "release 9.0" in nvccVersion:  # cuda 9
-            tensorFlowTarget = "1.10.0"
-            cudNNversion = "v7.0.1-cuda9"
-        else:
-            cudNNwarning.append("cudNN requires CUDA 8.0 or CUDA 9.0 "
-                                "(8.0 recommended)")
-
-    if cudNNversion is not None:
-        cudNN = tryAddPipModule(env, 'cudnnenv', version='0.6.6',
-                                target="cudnnenv", default=False)
-        deepLearningTools.append(cudNN)
-
-        tensor = tryAddPipModule(env, 'tensorflow-gpu', target='tensorflow*',
-                                 default=False,
-                                 pipCmd="%s https://storage.googleapis.com/"
-                                        "tensorflow/linux/gpu/"
-                                        "tensorflow_gpu-%s-cp27-none-"
-                                        "linux_x86_64.whl"
-                                        % (pipCmdScipion, tensorFlowTarget))
-        deepLearningTools.append(tensor)
-
-        keras = tryAddPipModule(env, 'keras', '2.2.2', target='keras*',
-                                default=False, deps=[cv2, h5py])
-
-        deepLearningTools.append(keras)
-        cudnnInstallCmd = ("cudnnenv install %s ; "
-                           "cp -r $HOME/.cudnn/active/cuda/lib64/* %s"
-                            % (cudNNversion, getXmippPath('lib')),
-                           getXmippPath('lib', 'libcudnn.so'))
-    else:
-        cudNNwarning.append("Installing tensorflow without GPU "
-                            "support. Just CPU computations enabled "
-                            "(only predictions recommended).")
-        warnStr = ' > WARNING: '
-        warnSep = '\n'+' '*len(warnStr)
-        cudnnInstallCmd = ("echo '\n%s%s\n'" % (warnStr, warnSep.join(cudNNwarning)),
-                           "")
-        tensor = tryAddPipModule(env, 'tensorflow', target='tensorflow*',
-                                 default=False,
-                                 pipCmd="%s https://storage.googleapis.com/"
-                                        "tensorflow/linux/cpu/"
-                                        "tensorflow-%s-cp27-none-"
-                                        "linux_x86_64.whl"
-                                        % (pipCmdScipion, tensorFlowTarget))
-        deepLearningTools.append(tensor)
-
-        keras = tryAddPipModule(env, 'keras', '2.2.2', target='keras',
-                                default=False, deps=[cv2, h5py])
-        deepLearningTools.append(keras)
-
-    # pre-trained models
-    url = "http://scipion.cnb.csic.es/downloads/scipion/software/em"
-    modelsDownloadCmd = ("echo 'Downloading pre-trained models...' ; "
-                         "%s update %s %s DLmodels"
-                         % (plugin.getHome('bin/xmipp_sync_data'),
-                            plugin.getHome('models'), url))
-    now = datetime.now()
-    modelsPrefix = "models_UPDATED_on"
-    modelsTarget = "%s_%s_%s_%s" % (modelsPrefix, now.day, now.month, now.year)
-    deepLearningToolsStr = [str(tool) for tool in deepLearningTools]
-    target = "installed_%s" % '_'.join(deepLearningToolsStr)
-    xmippInstallCheck = ("if ls %s > /dev/null ; then touch xmippLibToken;"
-                         "else echo ; echo ' > Xmipp installation not found, "
-                         "please install it first (xmippSrc or xmippBin*).';echo;"
-                         " fi" % plugin.getHome('lib'), 'xmippLibToken')
-    env.addPackage('deepLearningToolkit', version='0.1', urlSuffix='external',
-                   commands=[xmippInstallCheck, cudnnInstallCmd,
-                             ("rm %s_* 2>/dev/null ; %s && touch %s"
-                              % (modelsPrefix, modelsDownloadCmd, modelsTarget), 
-                              modelsTarget),
-                             ("echo ; echo ' > DeepLearning-Toolkit installed: %s' ; "
-                              "echo ; touch %s" % (', '.join(deepLearningToolsStr),
-                                                   target),
-                              target)],
-                   deps=deepLearningTools, tar='deepLearningToolkit.tgz')
->>>>>>> eaab618a
 
 pyworkflow.em.Domain.registerPlugin(__name__)