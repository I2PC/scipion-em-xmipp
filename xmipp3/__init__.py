# **************************************************************************
# *
# * Authors:     J.M. De la Rosa Trevin (delarosatrevin@scilifelab.se) [1]
# *              David Maluenda Niubo (dmaluenda@cnb.csic.es) [2]
# *
# * [1] SciLifeLab, Stockholm University
# * [2] Unidad de  Bioinformatica of Centro Nacional de Biotecnologia , CSIC
# *
# * This program is free software; you can redistribute it and/or modify
# * it under the terms of the GNU General Public License as published by
# * the Free Software Foundation; either version 2 of the License, or
# * (at your option) any later version.
# *
# * This program is distributed in the hope that it will be useful,
# * but WITHOUT ANY WARRANTY; without even the implied warranty of
# * MERCHANTABILITY or FITNESS FOR A PARTICULAR PURPOSE.  See the
# * GNU General Public License for more details.
# *
# * You should have received a copy of the GNU General Public License
# * along with this program; if not, write to the Free Software
# * Foundation, Inc., 59 Temple Place, Suite 330, Boston, MA
# * 02111-1307  USA
# *
# *  All comments concerning this program package may be sent to the
# *  e-mail address 'scipion@cnb.csic.es'
# *
# **************************************************************************

import subprocess
from datetime import datetime

import pyworkflow.em
import pyworkflow.utils as pwutils

from .base import *
from .constants import XMIPP_HOME


_logo = "xmipp_logo.png"
_references = ['delaRosaTrevin2013', 'Sorzano2013']
_currentVersion = '3.19.04'

class Plugin(pyworkflow.em.Plugin):
    _homeVar = XMIPP_HOME
    _pathVars = [XMIPP_HOME]
    _supportedVersions = []

    @classmethod
    def _defineVariables(cls):
        cls._defineEmVar(XMIPP_HOME, 'xmipp')
        cls._defineEmVar(NMA_HOME, 'nma')

    @classmethod
    def getEnviron(cls, xmippFirst=True):
        """ Create the needed environment for Xmipp programs. """
        environ = pwutils.Environ(os.environ)
        pos = pwutils.Environ.BEGIN if xmippFirst else pwutils.Environ.END
        environ.update({
            'PATH': getXmippPath('bin'),
            'LD_LIBRARY_PATH': getXmippPath('lib'),
            'PYTHONPATH': getXmippPath('pylib')
        }, position=pos)

        # environ variables are strings not booleans
        if os.environ.get('CUDA', 'False') != 'False':
            environ.update({
                'PATH': os.environ.get('CUDA_BIN', ''),
                'LD_LIBRARY_PATH': os.environ.get('NVCC_LIBDIR', '')
            }, position=pos)

        return environ

    #TODO: Standardize to just: runProgram
    @classmethod
    def runXmippProgram(cls, program, args=""):
        """ Internal shortcut function to launch a Xmipp program. """
        pwutils.runJob(None, program, args, env=cls.getEnviron())

    @classmethod
    def getMatlabEnviron(cls, *toolPaths):
        """ Return an Environment prepared for launching Matlab
        scripts using the Xmipp binding.
        """
        env = pwutils.getEnviron()
        env.set('PATH', os.environ.get('MATLAB_BINDIR', ''), pwutils.Environ.BEGIN)
        env.set('LD_LIBRARY_PATH', os.environ.get('MATLAB_LIBDIR', ''),
                pwutils.Environ.BEGIN)
        for toolpath in toolPaths:
            env.set('MATLABPATH', toolpath, pwutils.Environ.BEGIN)
        env.set('MATLABPATH', os.path.join(os.environ[XMIPP_HOME],
                                           'libraries', 'bindings', 'matlab'),
                pwutils.Environ.BEGIN)

        return env

    @classmethod
    def getModel(self, *modelPath, **kwargs):
        """ Returns the path to the models folder followed by
            the given relative path.
        .../xmipp/models/myModel/myFile.h5 <= getModel('myModel', 'myFile.h5')

            NOTE: it raise and exception when model not found, set doRaise=False
                  in the arguments to skip that raise, especially in validation
                  asserions!
        """
        model = getXmippPath('models', *modelPath)

        # Raising an error to prevent posterior errors and to print a hint
        if kwargs.get('doRaise', True) and not os.path.exists(model):
            raise Exception("'%s' model not found. Please, run: \n"
                            " > scipion installb deepLearningToolkit" % modelPath[0])
<<<<<<< HEAD
=======

>>>>>>> 597e4126
        return model

    @classmethod
    def defineBinaries(cls, env):
        """ Define the Xmipp binaries/source available tgz.
            In addition, define extra software needed by some Xmipp methods
            such as deepLearningToolkit.
            Scipion-defined software can be used as dependencies
            by using its name as string.
        """
        scons = tryAddPipModule(env, 'scons', '3.0.4')
        joblib = tryAddPipModule(env, 'joblib', '0.11', target='joblib*')

        # scikit
        scipy = tryAddPipModule(env, 'scipy', '0.14.0', default=True,
                                deps=['lapack', 'matplotlib'])
        cython = tryAddPipModule(env, 'cython', '0.22', target='Cython-0.22*',
                                 default=True)
        scikit_learn = tryAddPipModule(env, 'scikit-learn', '0.19.1',
                                       target='scikit_learn*',
                                       default=True, deps=[scipy, cython])

        xmippDeps = ['hdf5', scons, joblib, scikit_learn]
        ## XMIPP SOFTWARE ##
        lastCompiled = "lib/libXmippJNI.so"
        targets = [cls.getHome('bin', 'xmipp_reconstruct_significant'),
                   cls.getHome(lastCompiled)]

        compileCmd = ("src/xmipp/xmipp config && src/xmipp/xmipp check_config && "
                      "src/xmipp/xmipp compile %d && touch DONE && rm -rf %s 2>/dev/null"
                      % (env.getProcessors(), cls.getHome()))

        if os.path.exists(os.path.join(env.getIncludeFolder(), 'sqlite3.h')):
            env.addPackage('xmippSrc', version=_currentVersion,
                           # FIXME: adding 'v' before version to fix a package target (post-link)
                           tar='xmippSrc-v'+_currentVersion+'.tgz',
                           commands=[(compileCmd, ["src/xmippViz/"+lastCompiled, "DONE"]),
                                     ("rm DONE ; src/xmipp/xmipp install %s" % cls.getHome(),
                                      targets+[cls.getHome('xmipp.bashrc'),
                                               cls.getHome('v%s' % _currentVersion)])],
                           deps=xmippDeps, default=False)

        env.addPackage('xmippBin_Debian', version=_currentVersion,
                       commands=[("rm -rf %s 2>/dev/null; cd .. ; "
                                  "ln -sf xmippBin_Debian-%s %s"
                                  % (cls.getHome(), _currentVersion, cls.getHome()),
                                  targets+[cls.getHome("xmipp.conf"),
                                           cls.getHome('v%s_Debian' % _currentVersion)])],
                       deps=xmippDeps, default=False)

        env.addPackage('xmippBin_Centos', version=_currentVersion,
                       commands=[("rm -rf %s 2>/dev/null; cd .. ; "
                                  "ln -sf xmippBin_Centos-%s %s"
                                  % (cls.getHome(), _currentVersion, cls.getHome()),
                                  targets+[cls.getHome("xmipp.conf"),
                                           cls.getHome('v%s_Centos' % _currentVersion)])],
                       deps=xmippDeps, default=False)

        ## EXTRA PACKAGES ##
        installDeepLearningToolkit(cls, env)

        # NMA
        env.addPackage('nma', version='1.2', tar='nma.tgz', default=False, deps=['arpack'],
                       commands=[('cd ElNemo; make; mv nma_* ..',
                                  'nma_elnemo_pdbmat'),
                                 ('cd NMA_cart; LDFLAGS=-L%s make; mv nma_* ..'
                                  % env.getLibFolder(), 'nma_diag_arpack')])

        # sh_alignment
        # FIXME: Is this needed when we have it in xmipp/external/sh_alignment ??
        env.addLibrary(
            'sh_alignment',
            tar='sh_alignment.tgz',
            commands=[('cd software/tmp/sh_alignment; make install',
                       'software/lib/python2.7/site-packages/sh_alignment/frm.py')],
            default=False)


def tryAddPipModule(env, moduleName, *args, **kwargs):
    """ To try to add certain pipModule.
        If it fails due to it is already add by other plugin or Scipion,
          just returns its name to use it as a dependency.
        Raise the exception if unknown error is gotten.
    """
    try:
        return env.addPipModule(moduleName, *args, **kwargs)._name
    except Exception as e:
        if str(e) == "Duplicated target '%s'" % moduleName:
            return moduleName
        else:
            raise Exception(e)

def installDeepLearningToolkit(plugin, env):
    deepLearningTools = []

<<<<<<< HEAD
    # scikit
    scipy = tryAddPipModule(env, 'scipy', '0.14.0', default=False,
                            deps=['lapack', 'matplotlib'])
    cython = tryAddPipModule(env, 'cython', '0.22', target='Cython-0.22*',
                             default=False)
    scikit_learn = tryAddPipModule(env, 'scikit-learn', '0.19.1',
                                   target='scikit_learn*',
                                   default=False, deps=[scipy, cython])

    scikit_image = tryAddPipModule(env, 'scikit-image', '0.14.1',
                                   target='scikit_image*',
                                   default=False, deps=[scipy, cython, scikit_learn])
    deepLearningTools.append(scikit_learn)
    deepLearningTools.append(scikit_image)
=======
    # pandas
    pandas = tryAddPipModule(env, 'pandas', '0.20.1',
                                   target='pandas*',
                                   default=False, deps=['scipy'])
    deepLearningTools.append(pandas)

    # scikit-image
    skikit_image = tryAddPipModule(env, 'scikit-image', '0.14.2',
                                   target='scikit_image*',
                                   default=False, deps=['scipy'])
    deepLearningTools.append(skikit_image)
>>>>>>> 597e4126

    # Keras deps
    unittest2 = tryAddPipModule(env, 'unittest2', '0.5.1', target='unittest2*',
                                default=False)
    h5py = tryAddPipModule(env, 'h5py', '2.8.0rc1', target='h5py*',
                           default=False, deps=[unittest2])
    cv2 = tryAddPipModule(env, 'opencv-python', "3.4.2.17",
                          target="cv2", default=False)

    # TensorFlow defs
    tensorFlowTarget = "1.10.0"  # cuda 9
    pipCmdScipion = '%s %s/pip install' % (env.getBin('python'),
                                           env.getPythonPackagesFolder())

    cudNNwarning = []
    cudNNversion = None
    if os.environ.get('CUDA', 'True') == 'True':
        try:
            nvccVersion = subprocess.Popen(["nvcc", '--version'],
                                           env=plugin.getEnviron(),
                                           stdout=subprocess.PIPE).stdout.read()
        except:
            nvccVersion = 'None'  # string to avoid 'NoneType is not iterable' error

        if "release 8.0" in nvccVersion:  # cuda 8
            tensorFlowTarget = "1.4.1"
            cudNNversion = "v6-cuda8"
        elif "release 9.0" in nvccVersion:  # cuda 9
            tensorFlowTarget = "1.10.0"
            cudNNversion = "v7.0.1-cuda9"
        else:
            cudNNwarning.append("cudNN requires CUDA 8.0 or CUDA 9.0 "
                                "(8.0 recommended)")

    if cudNNversion is not None:
        cudNN = tryAddPipModule(env, 'cudnnenv', version='0.6.6',
                                target="cudnnenv", default=False)
        deepLearningTools.append(cudNN)

        tensor = tryAddPipModule(env, 'tensorflow-gpu', target='tensorflow*',
                                 default=False,
                                 pipCmd="%s https://storage.googleapis.com/"
                                        "tensorflow/linux/gpu/"
                                        "tensorflow_gpu-%s-cp27-none-"
                                        "linux_x86_64.whl"
                                        % (pipCmdScipion, tensorFlowTarget))
        deepLearningTools.append(tensor)

        keras = tryAddPipModule(env, 'keras', '2.2.2', target='keras*',
                                default=False, deps=[cv2, h5py])
        deepLearningTools.append(keras)
        cudnnInstallCmd = ("cudnnenv install %s ; "
                           "cp -r $HOME/.cudnn/active/cuda/lib64/* %s"
                            % (cudNNversion, getXmippPath('lib')),
                           getXmippPath('lib', 'libcudnn.so'))
    else:
        cudNNwarning.append("Installing tensorflow without GPU "
                            "support. Just CPU computations enabled "
                            "(only predictions recommended).")
        warnStr = ' > WARNING: '
        warnSep = '\n'+' '*len(warnStr)
        cudnnInstallCmd = ("echo '\n%s%s\n'" % (warnStr, warnSep.join(cudNNwarning)),
                           "")
        tensor = tryAddPipModule(env, 'tensorflow', target='tensorflow*',
                                 default=False,
                                 pipCmd="%s https://storage.googleapis.com/"
                                        "tensorflow/linux/cpu/"
                                        "tensorflow-%s-cp27-none-"
                                        "linux_x86_64.whl"
                                        % (pipCmdScipion, tensorFlowTarget))
        deepLearningTools.append(tensor)

        keras = tryAddPipModule(env, 'keras', '2.2.2', target='keras',
                                default=False, deps=[cv2, h5py])
        deepLearningTools.append(keras)

    # pre-trained models
    url = "http://scipion.cnb.csic.es/downloads/scipion/software/em"
    modelsDownloadCmd = ("echo 'Downloading pre-trained models...' ; "
                         "%s update %s %s DLmodels"
                         % (plugin.getHome('bin/xmipp_sync_data'),
                            plugin.getHome('models'), url))
    now = datetime.now()
    modelsPrefix = "models_UPDATED_on"
    modelsTarget = "%s_%s_%s_%s" % (modelsPrefix, now.day, now.month, now.year)
    deepLearningToolsStr = [str(tool) for tool in deepLearningTools]
    target = "installed_%s" % '_'.join(deepLearningToolsStr)
    xmippInstallCheck = ("if ls %s > /dev/null ; then touch xmippLibToken;"
                         "else echo ; echo ' > Xmipp installation not found, "
                         "please install it first (xmippSrc or xmippBin*).';echo;"
                         " fi" % plugin.getHome('lib'), 'xmippLibToken')
    env.addPackage('deepLearningToolkit', version='0.1', urlSuffix='external',
                   commands=[xmippInstallCheck, cudnnInstallCmd,
                             ("rm %s_* 2>/dev/null ; %s && touch %s"
                              % (modelsPrefix, modelsDownloadCmd, modelsTarget), 
                              modelsTarget),
                             ("echo ; echo ' > DeepLearning-Toolkit installed: %s' ; "
                              "echo ; touch %s" % (', '.join(deepLearningToolsStr),
                                                   target),
                              target)],
                   deps=deepLearningTools, tar='deepLearningToolkit.tgz')

pyworkflow.em.Domain.registerPlugin(__name__)<|MERGE_RESOLUTION|>--- conflicted
+++ resolved
@@ -109,10 +109,6 @@
         if kwargs.get('doRaise', True) and not os.path.exists(model):
             raise Exception("'%s' model not found. Please, run: \n"
                             " > scipion installb deepLearningToolkit" % modelPath[0])
-<<<<<<< HEAD
-=======
-
->>>>>>> 597e4126
         return model
 
     @classmethod
@@ -208,7 +204,6 @@
 def installDeepLearningToolkit(plugin, env):
     deepLearningTools = []
 
-<<<<<<< HEAD
     # scikit
     scipy = tryAddPipModule(env, 'scipy', '0.14.0', default=False,
                             deps=['lapack', 'matplotlib'])
@@ -218,24 +213,17 @@
                                    target='scikit_learn*',
                                    default=False, deps=[scipy, cython])
 
-    scikit_image = tryAddPipModule(env, 'scikit-image', '0.14.1',
+    scikit_image = tryAddPipModule(env, 'scikit-image', '0.14.2',
                                    target='scikit_image*',
                                    default=False, deps=[scipy, cython, scikit_learn])
     deepLearningTools.append(scikit_learn)
     deepLearningTools.append(scikit_image)
-=======
+
     # pandas
     pandas = tryAddPipModule(env, 'pandas', '0.20.1',
                                    target='pandas*',
                                    default=False, deps=['scipy'])
     deepLearningTools.append(pandas)
-
-    # scikit-image
-    skikit_image = tryAddPipModule(env, 'scikit-image', '0.14.2',
-                                   target='scikit_image*',
-                                   default=False, deps=['scipy'])
-    deepLearningTools.append(skikit_image)
->>>>>>> 597e4126
 
     # Keras deps
     unittest2 = tryAddPipModule(env, 'unittest2', '0.5.1', target='unittest2*',
