# **************************************************************************
# *
# * Authors:     J.M. De la Rosa Trevin (delarosatrevin@scilifelab.se) [1]
# *              David Maluenda Niubo (dmaluenda@cnb.csic.es) [2]
# *
# * [1] SciLifeLab, Stockholm University
# * [2] Unidad de  Bioinformatica of Centro Nacional de Biotecnologia , CSIC
# *
# * This program is free software; you can redistribute it and/or modify
# * it under the terms of the GNU General Public License as published by
# * the Free Software Foundation; either version 2 of the License, or
# * (at your option) any later version.
# *
# * This program is distributed in the hope that it will be useful,
# * but WITHOUT ANY WARRANTY; without even the implied warranty of
# * MERCHANTABILITY or FITNESS FOR A PARTICULAR PURPOSE.  See the
# * GNU General Public License for more details.
# *
# * You should have received a copy of the GNU General Public License
# * along with this program; if not, write to the Free Software
# * Foundation, Inc., 59 Temple Place, Suite 330, Boston, MA
# * 02111-1307  USA
# *
# *  All comments concerning this program package may be sent to the
# *  e-mail address 'scipion@cnb.csic.es'
# *
# **************************************************************************

import subprocess
from datetime import datetime

import pyworkflow.em
import pyworkflow.utils as pwutils

from .base import *
from .constants import XMIPP_HOME


_logo = "xmipp_logo.png"
_references = ['delaRosaTrevin2013', 'Sorzano2013']
<<<<<<< HEAD
_currentVersion = '3.19.03b'
=======
_currentVersion = '3.19.04'
>>>>>>> dbb6c18e

class Plugin(pyworkflow.em.Plugin):
    _homeVar = XMIPP_HOME
    _pathVars = [XMIPP_HOME]
    _supportedVersions = []

    @classmethod
    def _defineVariables(cls):
        cls._defineEmVar(XMIPP_HOME, 'xmipp')
        cls._defineEmVar(NMA_HOME, 'nma')

    @classmethod
    def getEnviron(cls, xmippFirst=True):
        """ Create the needed environment for Xmipp programs. """
        environ = pwutils.Environ(os.environ)
        pos = pwutils.Environ.BEGIN if xmippFirst else pwutils.Environ.END
        environ.update({
            'PATH': getXmippPath('bin'),
            'LD_LIBRARY_PATH': getXmippPath('lib'),
            'PYTHONPATH': getXmippPath('pylib')
        }, position=pos)

        # environ variables are strings not booleans
        if os.environ.get('CUDA', 'False') != 'False':
            environ.update({
                'PATH': os.environ.get('CUDA_BIN', ''),
                'LD_LIBRARY_PATH': os.environ.get('NVCC_LIBDIR', '')
            }, position=pos)

        return environ

    #TODO: Standardize to just: runProgram
    @classmethod
    def runXmippProgram(cls, program, args=""):
        """ Internal shortcut function to launch a Xmipp program. """
        pwutils.runJob(None, program, args, env=cls.getEnviron())

    @classmethod
    def getMatlabEnviron(cls, *toolPaths):
        """ Return an Environment prepared for launching Matlab
        scripts using the Xmipp binding.
        """
        env = pwutils.getEnviron()
        env.set('PATH', os.environ.get('MATLAB_BINDIR', ''), pwutils.Environ.BEGIN)
        env.set('LD_LIBRARY_PATH', os.environ.get('MATLAB_LIBDIR', ''),
                pwutils.Environ.BEGIN)
        for toolpath in toolPaths:
            env.set('MATLABPATH', toolpath, pwutils.Environ.BEGIN)
        env.set('MATLABPATH', os.path.join(os.environ[XMIPP_HOME],
                                           'libraries', 'bindings', 'matlab'),
                pwutils.Environ.BEGIN)

        return env

    @classmethod
    def getModel(self, *modelPath):
        """ Returns the path to the models folder followed by
            the given relative path.
        .../xmipp/models/myModel/myFile.h5 <= getModel('myModel', 'myFile.h5')
        """
        model = getXmippPath('models', *modelPath)
        if not os.path.exists(model):
            raise Exception("'%s' model not found. Please, run: \n"
                            " > scipion installb deepLearningToolkit" % modelPath[0])
        return model

    @classmethod
    def defineBinaries(cls, env):
        """ Define the Xmipp binaries/source available tgz.
            In addition, define extra software needed by some Xmipp methods
            such as deepLearningToolkit.
            Scipion-defined software can be used as dependencies
            by using its name as string.
        """
<<<<<<< HEAD
=======
        scons = tryAddPipModule(env, 'scons', '3.0.4')
        joblib = tryAddPipModule(env, 'joblib', '0.11', target='joblib*')
>>>>>>> dbb6c18e

        xmippDeps = ['hdf5', scons, joblib]
        ## XMIPP SOFTWARE ##
        compileCmd = ("src/xmipp/xmipp config ; src/xmipp/xmipp check_config ;"
                      "src/xmipp/xmipp compile %d" % env.getProcessors())

        targets = [cls.getHome('bin', 'xmipp_reconstruct_significant'),
                   cls.getHome('v%s' % _currentVersion)]

        env.addPackage('xmippSrc', version=_currentVersion,
<<<<<<< HEAD
                       tar='xmippSrc-%s.tgz' % _currentVersion,
                       commands=[(compileCmd, "src/xmipp/bin/xmipp_reconstruct_significant"),
                                 ("rm -rf %s 2>/dev/null ; src/xmipp/xmipp install %s"
                                  % (cls.getHome(), cls.getHome()),
                                  targets+[cls.getHome('xmipp.bashrc')])],
                       deps=['hdf5'], default=True)

        env.addPackage('xmippBin', version=_currentVersion,
                       tar='xmippBin-%s.tgz' % _currentVersion,
                       commands=[("rm -rf %s 2>/dev/null; cd .. ; ln -sf xmippBin-%s %s"
                                  % (cls.getHome(), _currentVersion, cls.getHome()),
                                  targets+[cls.getHome("xmipp.conf")])],
                       default=False)
=======
                       # FIXME: adding 'v' before version to fix a package target (post-link)
                       tar='xmippSrc-v'+_currentVersion+'.tgz',
                       commands=[(compileCmd, ["src/xmippViz/"+lastCompiled, "DONE"]),
                                 ("rm DONE ; src/xmipp/xmipp install %s" % cls.getHome(),
                                  targets+[cls.getHome('xmipp.bashrc'),
                                           cls.getHome('v%s' % _currentVersion)])],
                       deps=xmippDeps, default=False)

        env.addPackage('xmippBin_Debian', version=_currentVersion,
                       commands=[("rm -rf %s 2>/dev/null; cd .. ; "
                                  "ln -sf xmippBin_Debian-%s %s"
                                  % (cls.getHome(), _currentVersion, cls.getHome()),
                                  targets+[cls.getHome("xmipp.conf"),
                                           cls.getHome('v%s_Debian' % _currentVersion)])],
                       deps=xmippDeps, default=False)
>>>>>>> dbb6c18e

        env.addPackage('xmippBin_oldDistros', version=_currentVersion,
                       tar='xmippBin-oldDistros-%s.tgz' % _currentVersion,
                       commands=[("rm -rf %s 2>/dev/null; cd .. ; "
                                  "ln -sf xmippBin-oldDistros-%s %s"
                                  % (cls.getHome(), _currentVersion, cls.getHome()),
<<<<<<< HEAD
                                  [cls.getHome('bin', 'xmipp_reconstruct_significant'),
                                   cls.getHome('v%s_oldDistros' % _currentVersion),
                                   cls.getHome("xmipp.conf")])],
                       default=False)

        ## EXTRA PACKAGES ##
        # joblib
        tryAddPipModule(env, 'joblib', '0.11', target='joblib*')

=======
                                  targets+[cls.getHome("xmipp.conf"),
                                           cls.getHome('v%s_Centos' % _currentVersion)])],
                       deps=xmippDeps, default=False)

        ## EXTRA PACKAGES ##
>>>>>>> dbb6c18e
        installDeepLearningToolkit(cls, env)

        # NMA
        env.addPackage('nma', version='1.2', tar='nma.tgz', default=False, deps=['arpack'],
                       commands=[('cd ElNemo; make; mv nma_* ..',
                                  'nma_elnemo_pdbmat'),
                                 ('cd NMA_cart; LDFLAGS=-L%s make; mv nma_* ..'
                                  % env.getLibFolder(), 'nma_diag_arpack')])

        # sh_alignment
        # FIXME: Is this needed when we have it in xmipp/external/sh_alignment ??
        env.addLibrary(
            'sh_alignment',
            tar='sh_alignment.tgz',
            commands=[('cd software/tmp/sh_alignment; make install',
                       'software/lib/python2.7/site-packages/sh_alignment/frm.py')],
            default=False)  # FIXME: I set this to False because is not compiling...


def tryAddPipModule(env, moduleName, *args, **kwargs):
    """ To try to add certain pipModule.
        If it fails due to it is already add by other plugin or Scipion,
          just returns its name to use it as a dependency.
        Raise the exception if unknown error is gotten.
    """
    try:
        return env.addPipModule(moduleName, *args, **kwargs)._name
    except Exception as e:
        if str(e) == "Duplicated target '%s'" % moduleName:
            return moduleName
        else:
            raise Exception(e)

def installDeepLearningToolkit(plugin, env):
    deepLearningTools = []

    # scikit
    scipy = tryAddPipModule(env, 'scipy', '0.14.0', default=False,
                            deps=['lapack', 'matplotlib'])
    cython = tryAddPipModule(env, 'cython', '0.22', target='Cython-0.22*',
                             default=False)
    scikit_learn = tryAddPipModule(env, 'scikit-learn', '0.19.1',
                                   target='scikit_learn*',
                                   default=False, deps=[scipy, cython])

    scikit_image = tryAddPipModule(env, 'scikit-image', '0.14.1',
                                   target='scikit_image*',
                                   default=False, deps=[scipy, cython, scikit_learn])
    deepLearningTools.append(scikit_learn)
    deepLearningTools.append(scikit_image)

    # Keras deps
    unittest2 = tryAddPipModule(env, 'unittest2', '0.5.1', target='unittest2*',
                                default=False)
    h5py = tryAddPipModule(env, 'h5py', '2.8.0rc1', target='h5py*',
                           default=False, deps=[unittest2])
    cv2 = tryAddPipModule(env, 'opencv-python', "3.4.2.17",
                          target="cv2", default=False)

    # TensorFlow defs
    tensorFlowTarget = "1.10.0"  # cuda 9
    pipCmdScipion = '%s %s/pip install' % (env.getBin('python'),
                                           env.getPythonPackagesFolder())

    cudNNwarning = []
    cudNNversion = None
    if os.environ.get('CUDA', 'True') == 'True':
        nvccVersion = subprocess.Popen(["nvcc", '--version'], env=plugin.getEnviron(),
                                       stdout=subprocess.PIPE).stdout.read()

        if "release 8.0" in nvccVersion:  # cuda 8
            tensorFlowTarget = "1.4.1"
            cudNNversion = "v6-cuda8"
        elif "release 9.0" in nvccVersion:  # cuda 9
            tensorFlowTarget = "1.10.0"
            cudNNversion = "v7.0.1-cuda9"
        else:
            cudNNwarning.append("cudNN requires CUDA 8.0 or CUDA 9.0 "
                                "(8.0 recommended)")

    if cudNNversion is not None:
        cudNN = tryAddPipModule(env, 'cudnnenv', target="cudnnenv",
                                pipCmd="%s git+https://github.com/"
                                       "unnonouno/cudnnenv.git"
                                       % pipCmdScipion,
                                default=False)
        deepLearningTools.append(cudNN)

        tensor = tryAddPipModule(env, 'tensorflow-gpu', target='tensorflow*',
                                 default=False,
                                 pipCmd="%s https://storage.googleapis.com/"
                                        "tensorflow/linux/gpu/"
                                        "tensorflow_gpu-%s-cp27-none-"
                                        "linux_x86_64.whl"
                                        % (pipCmdScipion, tensorFlowTarget))
        deepLearningTools.append(tensor)

        keras = tryAddPipModule(env, 'keras', '2.1.5', target='keras*',
                                default=False, deps=[cv2, h5py])
        deepLearningTools.append(keras)
        cudnnInstallCmd = ("cudnnenv install %s; "
                           "cp -r $HOME/.cudnn/active/cuda/lib64/* %s"
                            % (cudNNversion, getXmippPath('lib')),
                           getXmippPath('lib', 'libcudnn.so'))
    else:
        cudNNwarning.append("Installing tensorflow without GPU "
                            "support. Just CPU computations enabled "
                            "(only predictions recommended).")
        warnStr = ' > WARNING: '
        warnSep = '\n'+' '*len(warnStr)
        cudnnInstallCmd = ("echo '\n%s%s\n'" % (warnStr, warnSep.join(cudNNwarning)),
                           "")
        tensor = tryAddPipModule(env, 'tensorflow', target='tensorflow*',
                                 default=False,
                                 pipCmd="%s https://storage.googleapis.com/"
                                        "tensorflow/linux/cpu/"
                                        "tensorflow-%s-cp27-none-"
                                        "linux_x86_64.whl"
                                        % (pipCmdScipion, tensorFlowTarget))
        deepLearningTools.append(tensor)

        keras = tryAddPipModule(env, 'keras', '2.2.2', target='keras',
                                default=False, deps=[cv2, h5py])
        deepLearningTools.append(keras)

    # pre-trained models
    url = "http://scipion.cnb.csic.es/downloads/scipion/software/em"
    modelsDownloadCmd = ("%s update %s %s DLmodels"
                         % (plugin.getHome('bin/xmipp_sync_data'),
                            plugin.getHome('models'), url))
    now = datetime.now()
    modelsPrefix = "models_UPDATED_on"
    modelsTarget = "%s_%s_%s_%s" % (modelsPrefix, now.day, now.month, now.year)
    deepLearningToolsStr = [str(tool) for tool in deepLearningTools]
    target = "installed_%s" % '_'.join(deepLearningToolsStr)
    env.addPackage('deepLearningToolkit', version='0.1', urlSuffix='external',
                   commands=[cudnnInstallCmd,
<<<<<<< HEAD
                             ("rm %s_* 2>/dev/null; %s ; touch %s" 
=======
                             ("rm %s_* 2>/dev/null ; %s && touch %s"
>>>>>>> dbb6c18e
                              % (modelsPrefix, modelsDownloadCmd, modelsTarget), 
                              modelsTarget),
                             ("echo ; echo ' > DeepLearning-Toolkit installed: %s' ; "
                              "echo ; touch %s" % (', '.join(deepLearningToolsStr),
                                                   target),
                              target)],
                   deps=deepLearningTools, tar='deepLearningToolkit.tgz')

pyworkflow.em.Domain.registerPlugin(__name__)<|MERGE_RESOLUTION|>--- conflicted
+++ resolved
@@ -38,11 +38,7 @@
 
 _logo = "xmipp_logo.png"
 _references = ['delaRosaTrevin2013', 'Sorzano2013']
-<<<<<<< HEAD
-_currentVersion = '3.19.03b'
-=======
 _currentVersion = '3.19.04'
->>>>>>> dbb6c18e
 
 class Plugin(pyworkflow.em.Plugin):
     _homeVar = XMIPP_HOME
@@ -98,15 +94,22 @@
         return env
 
     @classmethod
-    def getModel(self, *modelPath):
+    def getModel(self, *modelPath, **kwargs):
         """ Returns the path to the models folder followed by
             the given relative path.
         .../xmipp/models/myModel/myFile.h5 <= getModel('myModel', 'myFile.h5')
+
+            NOTE: it raise and exception when model not found, set doRaise=False
+                  in the arguments to skip that raise, especially in validation
+                  asserions!
         """
         model = getXmippPath('models', *modelPath)
-        if not os.path.exists(model):
+
+        # Raising an error to prevent posterior errors and to print a hint
+        if kwargs.get('doRaise', True) and not os.path.exists(model):
             raise Exception("'%s' model not found. Please, run: \n"
-                            " > scipion installb deepLearningToolkit" % modelPath[0])
+                            " > scipion installb deepLearnigToolkit" % modelPath[0])
+
         return model
 
     @classmethod
@@ -117,36 +120,20 @@
             Scipion-defined software can be used as dependencies
             by using its name as string.
         """
-<<<<<<< HEAD
-=======
         scons = tryAddPipModule(env, 'scons', '3.0.4')
         joblib = tryAddPipModule(env, 'joblib', '0.11', target='joblib*')
->>>>>>> dbb6c18e
 
         xmippDeps = ['hdf5', scons, joblib]
         ## XMIPP SOFTWARE ##
-        compileCmd = ("src/xmipp/xmipp config ; src/xmipp/xmipp check_config ;"
-                      "src/xmipp/xmipp compile %d" % env.getProcessors())
-
+        lastCompiled = "lib/libXmippJNI.so"
         targets = [cls.getHome('bin', 'xmipp_reconstruct_significant'),
-                   cls.getHome('v%s' % _currentVersion)]
+                   cls.getHome(lastCompiled)]
+
+        compileCmd = ("src/xmipp/xmipp config && src/xmipp/xmipp check_config && "
+                      "src/xmipp/xmipp compile %d && touch DONE && rm -rf %s 2>/dev/null"
+                      % (env.getProcessors(), cls.getHome()))
 
         env.addPackage('xmippSrc', version=_currentVersion,
-<<<<<<< HEAD
-                       tar='xmippSrc-%s.tgz' % _currentVersion,
-                       commands=[(compileCmd, "src/xmipp/bin/xmipp_reconstruct_significant"),
-                                 ("rm -rf %s 2>/dev/null ; src/xmipp/xmipp install %s"
-                                  % (cls.getHome(), cls.getHome()),
-                                  targets+[cls.getHome('xmipp.bashrc')])],
-                       deps=['hdf5'], default=True)
-
-        env.addPackage('xmippBin', version=_currentVersion,
-                       tar='xmippBin-%s.tgz' % _currentVersion,
-                       commands=[("rm -rf %s 2>/dev/null; cd .. ; ln -sf xmippBin-%s %s"
-                                  % (cls.getHome(), _currentVersion, cls.getHome()),
-                                  targets+[cls.getHome("xmipp.conf")])],
-                       default=False)
-=======
                        # FIXME: adding 'v' before version to fix a package target (post-link)
                        tar='xmippSrc-v'+_currentVersion+'.tgz',
                        commands=[(compileCmd, ["src/xmippViz/"+lastCompiled, "DONE"]),
@@ -162,30 +149,16 @@
                                   targets+[cls.getHome("xmipp.conf"),
                                            cls.getHome('v%s_Debian' % _currentVersion)])],
                        deps=xmippDeps, default=False)
->>>>>>> dbb6c18e
-
-        env.addPackage('xmippBin_oldDistros', version=_currentVersion,
-                       tar='xmippBin-oldDistros-%s.tgz' % _currentVersion,
+
+        env.addPackage('xmippBin_Centos', version=_currentVersion,
                        commands=[("rm -rf %s 2>/dev/null; cd .. ; "
-                                  "ln -sf xmippBin-oldDistros-%s %s"
+                                  "ln -sf xmippBin_Centos-%s %s"
                                   % (cls.getHome(), _currentVersion, cls.getHome()),
-<<<<<<< HEAD
-                                  [cls.getHome('bin', 'xmipp_reconstruct_significant'),
-                                   cls.getHome('v%s_oldDistros' % _currentVersion),
-                                   cls.getHome("xmipp.conf")])],
-                       default=False)
-
-        ## EXTRA PACKAGES ##
-        # joblib
-        tryAddPipModule(env, 'joblib', '0.11', target='joblib*')
-
-=======
                                   targets+[cls.getHome("xmipp.conf"),
                                            cls.getHome('v%s_Centos' % _currentVersion)])],
                        deps=xmippDeps, default=False)
 
         ## EXTRA PACKAGES ##
->>>>>>> dbb6c18e
         installDeepLearningToolkit(cls, env)
 
         # NMA
@@ -267,11 +240,8 @@
                                 "(8.0 recommended)")
 
     if cudNNversion is not None:
-        cudNN = tryAddPipModule(env, 'cudnnenv', target="cudnnenv",
-                                pipCmd="%s git+https://github.com/"
-                                       "unnonouno/cudnnenv.git"
-                                       % pipCmdScipion,
-                                default=False)
+        cudNN = tryAddPipModule(env, 'cudnnenv', version='0.6.6',
+                                target="cudnnenv", default=False)
         deepLearningTools.append(cudNN)
 
         tensor = tryAddPipModule(env, 'tensorflow-gpu', target='tensorflow*',
@@ -286,7 +256,7 @@
         keras = tryAddPipModule(env, 'keras', '2.1.5', target='keras*',
                                 default=False, deps=[cv2, h5py])
         deepLearningTools.append(keras)
-        cudnnInstallCmd = ("cudnnenv install %s; "
+        cudnnInstallCmd = ("cudnnenv install %s ; "
                            "cp -r $HOME/.cudnn/active/cuda/lib64/* %s"
                             % (cudNNversion, getXmippPath('lib')),
                            getXmippPath('lib', 'libcudnn.so'))
@@ -323,14 +293,10 @@
     target = "installed_%s" % '_'.join(deepLearningToolsStr)
     env.addPackage('deepLearningToolkit', version='0.1', urlSuffix='external',
                    commands=[cudnnInstallCmd,
-<<<<<<< HEAD
-                             ("rm %s_* 2>/dev/null; %s ; touch %s" 
-=======
                              ("rm %s_* 2>/dev/null ; %s && touch %s"
->>>>>>> dbb6c18e
                               % (modelsPrefix, modelsDownloadCmd, modelsTarget), 
                               modelsTarget),
-                             ("echo ; echo ' > DeepLearning-Toolkit installed: %s' ; "
+                             ("echo ; echo ' > DeepLearnig-Toolkit installed: %s' ; "
                               "echo ; touch %s" % (', '.join(deepLearningToolsStr),
                                                    target),
                               target)],
