# **************************************************************************
# *
# * Authors:     J.M. De la Rosa Trevin (delarosatrevin@scilifelab.se) [1]
# *              David Maluenda Niubo (dmaluenda@cnb.csic.es) [2]
# *
# * [1] SciLifeLab, Stockholm University
# * [2] Unidad de  Bioinformatica of Centro Nacional de Biotecnologia , CSIC
# *
# * This program is free software; you can redistribute it and/or modify
# * it under the terms of the GNU General Public License as published by
# * the Free Software Foundation; either version 2 of the License, or
# * (at your option) any later version.
# *
# * This program is distributed in the hope that it will be useful,
# * but WITHOUT ANY WARRANTY; without even the implied warranty of
# * MERCHANTABILITY or FITNESS FOR A PARTICULAR PURPOSE.  See the
# * GNU General Public License for more details.
# *
# * You should have received a copy of the GNU General Public License
# * along with this program; if not, write to the Free Software
# * Foundation, Inc., 59 Temple Place, Suite 330, Boston, MA
# * 02111-1307  USA
# *
# *  All comments concerning this program package may be sent to the
# *  e-mail address 'scipion@cnb.csic.es'
# *
# **************************************************************************

import subprocess
from datetime import datetime

import pyworkflow.plugin

import pyworkflow.utils as pwutils

from .base import *
from .constants import XMIPP_HOME


_logo = "xmipp_logo.png"
_references = ['delaRosaTrevin2013', 'Sorzano2013']
_currentVersion = '3.19.04'


class Plugin(pyworkflow.plugin.Plugin):
    _homeVar = XMIPP_HOME
    _pathVars = [XMIPP_HOME]
    _supportedVersions = []

    @classmethod
    def _defineVariables(cls):
        cls._defineEmVar(XMIPP_HOME, 'xmipp')
        cls._defineEmVar(NMA_HOME, 'nma')

    @classmethod
    def getEnviron(cls, xmippFirst=True):
        """ Create the needed environment for Xmipp programs. """
        environ = pwutils.Environ(os.environ)
        pos = pwutils.Environ.BEGIN if xmippFirst else pwutils.Environ.END
        environ.update({
            'PATH': getXmippPath('bin'),
            'LD_LIBRARY_PATH': getXmippPath('lib'),
            'PYTHONPATH': getXmippPath('pylib')
        }, position=pos)

        # environ variables are strings not booleans
        if os.environ.get('CUDA', 'False') != 'False':
            environ.update({
                'PATH': os.environ.get('CUDA_BIN', ''),
                'LD_LIBRARY_PATH': os.environ.get('NVCC_LIBDIR', '')
            }, position=pos)

        return environ

    #TODO: Standardize to just: runProgram
    @classmethod
    def runXmippProgram(cls, program, args=""):
        """ Internal shortcut function to launch a Xmipp program. """
        pwutils.runJob(None, program, args, env=cls.getEnviron())

    @classmethod
    def getMatlabEnviron(cls, *toolPaths):
        """ Return an Environment prepared for launching Matlab
        scripts using the Xmipp binding.
        """
        env = pyworkflow.plugin.Plugin.getEnviron()
        env.set('PATH', os.environ.get('MATLAB_BINDIR', ''), pwutils.Environ.BEGIN)
        env.set('LD_LIBRARY_PATH', os.environ.get('MATLAB_LIBDIR', ''),
                pwutils.Environ.BEGIN)
        for toolpath in toolPaths:
            env.set('MATLABPATH', toolpath, pwutils.Environ.BEGIN)
        env.set('MATLABPATH', os.path.join(os.environ[XMIPP_HOME],
                                           'libraries', 'bindings', 'matlab'),
                pwutils.Environ.BEGIN)

        return env

    @classmethod
    def getModel(self, *modelPath, **kwargs):
        """ Returns the path to the models folder followed by
            the given relative path.
        .../xmipp/models/myModel/myFile.h5 <= getModel('myModel', 'myFile.h5')

            NOTE: it raise and exception when model not found, set doRaise=False
                  in the arguments to skip that raise, especially in validation
                  asserions!
        """
        model = getXmippPath('models', *modelPath)

        # Raising an error to prevent posterior errors and to print a hint
        if kwargs.get('doRaise', True) and not os.path.exists(model):
            raise Exception("'%s' model not found. Please, run: \n"
                            " > scipion installb deepLearningToolkit" % modelPath[0])

        return model

    @classmethod
    def defineBinaries(cls, env):
        """ Define the Xmipp binaries/source available tgz.
            In addition, define extra software needed by some Xmipp methods
            such as deepLearningToolkit.
            Scipion-defined software can be used as dependencies
            by using its name as string.
        """
        scons = tryAddPipModule(env, 'scons', '3.0.4')
        joblib = tryAddPipModule(env, 'joblib', '0.11', target='joblib*')

        # scikit
<<<<<<< HEAD
        scipy = tryAddPipModule(env, 'scipy', '0.16.0', default=True)
=======
        print ("NOTE: Since scipion does not provide scypy dependencies, must be in the system: libopenblas-dev liblapack-dev")
        scipy = tryAddPipModule(env, 'scipy', '0.14.0', default=True)
>>>>>>> 57a1e988
        cython = tryAddPipModule(env, 'cython', '0.22', target='Cython-0.22*',
                                 default=True)
        scikit_learn = tryAddPipModule(env, 'scikit-learn', '0.19.1',
                                       target='scikit_learn*',
                                       default=True)

<<<<<<< HEAD
=======
        print("NOTE: Since scipion does not provide hdf5, it must be provided by the system/environment")
>>>>>>> 57a1e988
        xmippDeps = [scons, joblib, scikit_learn]
        ## XMIPP SOFTWARE ##
        lastCompiled = "lib/libXmippJNI.so"
        targets = [cls.getHome('bin', 'xmipp_reconstruct_significant'),
                   cls.getHome(lastCompiled)]

        compileCmd = ("src/xmipp/xmipp config && src/xmipp/xmipp check_config && "
                      "src/xmipp/xmipp compile %d && touch DONE && rm -rf %s 2>/dev/null"
                      % (env.getProcessors(), cls.getHome()))

        if os.path.exists(os.path.join(env.getIncludeFolder(), 'sqlite3.h')):
            env.addPackage('xmippSrc', version=_currentVersion,
                           # FIXME: adding 'v' before version to fix a package target (post-link)
                           tar='xmippSrc-v'+_currentVersion+'.tgz',
                           commands=[(compileCmd, ["src/xmippViz/"+lastCompiled, "DONE"]),
                                     ("rm DONE ; src/xmipp/xmipp install %s" % cls.getHome(),
                                      targets+[cls.getHome('xmipp.bashrc'),
                                               cls.getHome('v%s' % _currentVersion)])],
                           deps=xmippDeps, default=False)

        env.addPackage('xmippBin_Debian', version=_currentVersion,
                       commands=[("rm -rf %s 2>/dev/null; cd .. ; "
                                  "ln -sf xmippBin_Debian-%s %s"
                                  % (cls.getHome(), _currentVersion, cls.getHome()),
                                  targets+[cls.getHome("xmipp.conf"),
                                           cls.getHome('v%s_Debian' % _currentVersion)])],
                       deps=xmippDeps, default=False)

        env.addPackage('xmippBin_Centos', version=_currentVersion,
                       commands=[("rm -rf %s 2>/dev/null; cd .. ; "
                                  "ln -sf xmippBin_Centos-%s %s"
                                  % (cls.getHome(), _currentVersion, cls.getHome()),
                                  targets+[cls.getHome("xmipp.conf"),
                                           cls.getHome('v%s_Centos' % _currentVersion)])],
                       deps=xmippDeps, default=False)

        ## EXTRA PACKAGES ##
        installDeepLearningToolkit(cls, env)

        # NMA
        # Cancelled since it is already a plugin
        # env.addPackage('nma', version='1.2', tar='nma.tgz', default=False, deps=['arpack'],
        #                commands=[('cd ElNemo; make; mv nma_* ..',
        #                           'nma_elnemo_pdbmat'),
        #                          ('cd NMA_cart; LDFLAGS=-L%s make; mv nma_* ..'
        #                           % env.getLibFolder(), 'nma_diag_arpack')])

        # sh_alignment
        # FIXME: Is this needed when we have it in xmipp/external/sh_alignment ??
        env.addLibrary(
            'sh_alignment',
            tar='sh_alignment.tgz',
            commands=[('cd software/tmp/sh_alignment; make install',
                       'software/lib/python2.7/site-packages/sh_alignment/frm.py')],
            default=False)


def tryAddPipModule(env, moduleName, *args, **kwargs):
    """ To try to add certain pipModule.
        If it fails due to it is already add by other plugin or Scipion,
          just returns its name to use it as a dependency.
        Raise the exception if unknown error is gotten.
    """
    try:
        return env.addPipModule(moduleName, *args, **kwargs)._name
    except Exception as e:
        if str(e) == "Duplicated target '%s'" % moduleName:
            return moduleName
        else:
            raise Exception(e)

def installDeepLearningToolkit(plugin, env):
    deepLearningTools = []

    # pandas
    pandas = tryAddPipModule(env, 'pandas', '0.20.1',
                                   target='pandas*',
                                   default=False, deps=['scipy'])
    deepLearningTools.append(pandas)

    # scikit-image
    skikit_image = tryAddPipModule(env, 'scikit-image', '0.14.2',
                                   target='scikit_image*',
                                   default=False, deps=['scipy'])
    deepLearningTools.append(skikit_image)

    # Keras deps
    unittest2 = tryAddPipModule(env, 'unittest2', '0.5.1', target='unittest2*',
                                default=False)
    h5py = tryAddPipModule(env, 'h5py', '2.8.0rc1', target='h5py*',
                           default=False, deps=[unittest2])
    cv2 = tryAddPipModule(env, 'opencv-python', "3.4.2.17",
                          target="cv2", default=False)

    # TensorFlow defs
    tensorFlowTarget = "1.10.0"  # cuda 9
    pipCmdScipion = '%s %s/pip install' % (env.getBin('python'),
                                           env.getPythonPackagesFolder())

    cudNNwarning = []
    cudNNversion = None
    if os.environ.get('CUDA', 'True') == 'True':
        try:
            nvccVersion = subprocess.Popen(["nvcc", '--version'],
                                           env=plugin.getEnviron(),
                                           stdout=subprocess.PIPE).stdout.read().split()
        except:
            nvccVersion = 'None'  # string to avoid 'NoneType is not iterable' error

        nvccVersion = [nvccV.decode("utf8") for nvccV in nvccVersion]
        if "release 8.0" in nvccVersion:  # cuda 8
            tensorFlowTarget = "1.4.1"
            cudNNversion = "v6-cuda8"
        elif "release 9.0" in nvccVersion:  # cuda 9
            tensorFlowTarget = "1.10.0"
            cudNNversion = "v7.0.1-cuda9"
        else:
            cudNNwarning.append("cudNN requires CUDA 8.0 or CUDA 9.0 "
                                "(8.0 recommended)")

    if cudNNversion is not None:
        cudNN = tryAddPipModule(env, 'cudnnenv', version='0.6.6',
                                target="cudnnenv", default=False)
        deepLearningTools.append(cudNN)

        tensor = tryAddPipModule(env, 'tensorflow-gpu', target='tensorflow*',
                                 default=False,
                                 pipCmd="%s https://storage.googleapis.com/"
                                        "tensorflow/linux/gpu/"
                                        "tensorflow_gpu-%s-cp27-none-"
                                        "linux_x86_64.whl"
                                        % (pipCmdScipion, tensorFlowTarget))
        deepLearningTools.append(tensor)

        keras = tryAddPipModule(env, 'keras', '2.2.2', target='keras*',
                                default=False, deps=[cv2, h5py])
        deepLearningTools.append(keras)
        cudnnInstallCmd = ("cudnnenv install %s ; "
                           "cp -r $HOME/.cudnn/active/cuda/lib64/* %s"
                            % (cudNNversion, getXmippPath('lib')),
                           getXmippPath('lib', 'libcudnn.so'))
    else:
        cudNNwarning.append("Installing tensorflow without GPU "
                            "support. Just CPU computations enabled "
                            "(only predictions recommended).")
        warnStr = ' > WARNING: '
        warnSep = '\n'+' '*len(warnStr)
        cudnnInstallCmd = ("echo '\n%s%s\n'" % (warnStr, warnSep.join(cudNNwarning)),
                           "")
        tensor = tryAddPipModule(env, 'tensorflow', target='tensorflow*',
                                 default=False,
                                 pipCmd="%s https://storage.googleapis.com/"
                                        "tensorflow/linux/cpu/"
                                        "tensorflow-%s-cp27-none-"
                                        "linux_x86_64.whl"
                                        % (pipCmdScipion, tensorFlowTarget))
        deepLearningTools.append(tensor)

        keras = tryAddPipModule(env, 'keras', '2.2.2', target='keras',
                                default=False, deps=[cv2, h5py])
        deepLearningTools.append(keras)

    # pre-trained models
    url = "http://scipion.cnb.csic.es/downloads/scipion/software/em"
    modelsDownloadCmd = ("echo 'Downloading pre-trained models...' ; "
                         "%s update %s %s DLmodels"
                         % (plugin.getHome('bin/xmipp_sync_data'),
                            plugin.getHome('models'), url))
    now = datetime.now()
    modelsPrefix = "models_UPDATED_on"
    modelsTarget = "%s_%s_%s_%s" % (modelsPrefix, now.day, now.month, now.year)
    deepLearningToolsStr = [str(tool) for tool in deepLearningTools]
    target = "installed_%s" % '_'.join(deepLearningToolsStr)
    xmippInstallCheck = ("if ls %s > /dev/null ; then touch xmippLibToken;"
                         "else echo ; echo ' > Xmipp installation not found, "
                         "please install it first (xmippSrc or xmippBin*).';echo;"
                         " fi" % plugin.getHome('lib'), 'xmippLibToken')
    env.addPackage('deepLearningToolkit', version='0.1', urlSuffix='external',
                   commands=[xmippInstallCheck, cudnnInstallCmd,
                             ("rm %s_* 2>/dev/null ; %s && touch %s"
                              % (modelsPrefix, modelsDownloadCmd, modelsTarget), 
                              modelsTarget),
                             ("echo ; echo ' > DeepLearnig-Toolkit installed: %s' ; "
                              "echo ; touch %s" % (', '.join(deepLearningToolsStr),
                                                   target),
                              target)],
                   deps=deepLearningTools, tar='deepLearningToolkit.tgz')


pyworkflow.plugin.Domain.registerPlugin(__name__)
<|MERGE_RESOLUTION|>--- conflicted
+++ resolved
@@ -126,22 +126,13 @@
         joblib = tryAddPipModule(env, 'joblib', '0.11', target='joblib*')
 
         # scikit
-<<<<<<< HEAD
         scipy = tryAddPipModule(env, 'scipy', '0.16.0', default=True)
-=======
-        print ("NOTE: Since scipion does not provide scypy dependencies, must be in the system: libopenblas-dev liblapack-dev")
-        scipy = tryAddPipModule(env, 'scipy', '0.14.0', default=True)
->>>>>>> 57a1e988
         cython = tryAddPipModule(env, 'cython', '0.22', target='Cython-0.22*',
                                  default=True)
         scikit_learn = tryAddPipModule(env, 'scikit-learn', '0.19.1',
                                        target='scikit_learn*',
                                        default=True)
 
-<<<<<<< HEAD
-=======
-        print("NOTE: Since scipion does not provide hdf5, it must be provided by the system/environment")
->>>>>>> 57a1e988
         xmippDeps = [scons, joblib, scikit_learn]
         ## XMIPP SOFTWARE ##
         lastCompiled = "lib/libXmippJNI.so"
@@ -182,12 +173,11 @@
         installDeepLearningToolkit(cls, env)
 
         # NMA
-        # Cancelled since it is already a plugin
-        # env.addPackage('nma', version='1.2', tar='nma.tgz', default=False, deps=['arpack'],
-        #                commands=[('cd ElNemo; make; mv nma_* ..',
-        #                           'nma_elnemo_pdbmat'),
-        #                          ('cd NMA_cart; LDFLAGS=-L%s make; mv nma_* ..'
-        #                           % env.getLibFolder(), 'nma_diag_arpack')])
+        env.addPackage('nma', version='1.2', tar='nma.tgz', default=False, deps=['arpack'],
+                       commands=[('cd ElNemo; make; mv nma_* ..',
+                                  'nma_elnemo_pdbmat'),
+                                 ('cd NMA_cart; LDFLAGS=-L%s make; mv nma_* ..'
+                                  % env.getLibFolder(), 'nma_diag_arpack')])
 
         # sh_alignment
         # FIXME: Is this needed when we have it in xmipp/external/sh_alignment ??
@@ -247,11 +237,10 @@
         try:
             nvccVersion = subprocess.Popen(["nvcc", '--version'],
                                            env=plugin.getEnviron(),
-                                           stdout=subprocess.PIPE).stdout.read().split()
+                                           stdout=subprocess.PIPE).stdout.read()
         except:
             nvccVersion = 'None'  # string to avoid 'NoneType is not iterable' error
 
-        nvccVersion = [nvccV.decode("utf8") for nvccV in nvccVersion]
         if "release 8.0" in nvccVersion:  # cuda 8
             tensorFlowTarget = "1.4.1"
             cudNNversion = "v6-cuda8"
