# **************************************************************************
# *
# * Authors:     J.M. De la Rosa Trevin (delarosatrevin@scilifelab.se) [1]
# *              David Maluenda Niubo (dmaluenda@cnb.csic.es) [2]
# *
# * [1] SciLifeLab, Stockholm University
# * [2] Unidad de  Bioinformatica of Centro Nacional de Biotecnologia , CSIC
# *
# * This program is free software; you can redistribute it and/or modify
# * it under the terms of the GNU General Public License as published by
# * the Free Software Foundation; either version 2 of the License, or
# * (at your option) any later version.
# *
# * This program is distributed in the hope that it will be useful,
# * but WITHOUT ANY WARRANTY; without even the implied warranty of
# * MERCHANTABILITY or FITNESS FOR A PARTICULAR PURPOSE.  See the
# * GNU General Public License for more details.
# *
# * You should have received a copy of the GNU General Public License
# * along with this program; if not, write to the Free Software
# * Foundation, Inc., 59 Temple Place, Suite 330, Boston, MA
# * 02111-1307  USA
# *
# *  All comments concerning this program package may be sent to the
# *  e-mail address 'scipion@cnb.csic.es'
# *
# **************************************************************************

import subprocess
from datetime import datetime

from pyworkflow import Config
import pwem
import pyworkflow.utils as pwutils

from .base import *
<<<<<<< HEAD
from .constants import XMIPP_HOME
from xmipp3.condaEnvManager import CondaEnvManager
=======
from .constants import XMIPP_HOME, XMIPP_URL

>>>>>>> f8b1c63b

_logo = "xmipp_logo.png"
_references = ['delaRosaTrevin2013', 'Sorzano2013']
_currentVersion = '3.19.04'


class Plugin(pwem.Plugin):
    _homeVar = XMIPP_HOME
    _pathVars = [XMIPP_HOME]
    _supportedVersions = []
<<<<<<< HEAD
    _condaRootPath= None
=======
    _url = XMIPP_URL
>>>>>>> f8b1c63b

    @classmethod
    def _defineVariables(cls):
        cls._addVar(XMIPP_HOME, pwem.Config.XMIPP_HOME)
        # cls._defineEmVar(CONDA_DEFAULT_ENVIRON, "conda_default_env")

    @classmethod
    def getEnviron(cls, xmippFirst=True):
        """ Create the needed environment for Xmipp programs. """
        environ = pwutils.Environ(os.environ)
        pos = pwutils.Environ.BEGIN if xmippFirst else pwutils.Environ.END
        environ.update({
            'PATH': getXmippPath('bin'),
            'LD_LIBRARY_PATH': getXmippPath('lib'),
            'PYTHONPATH': getXmippPath('pylib')+":" +  # FIXME: Only pylib should be enough
                          getXmippPath(os.path.join('pylib', 'xmippPyModules'))
                             }, position=pos)
        environ['XMIPP_HOME'] = getXmippPath()

        # Add path to python lib folder
        environ.addLibrary(Config.getPythonLibFolder())

        # environ variables are strings not booleans
        if os.environ.get('CUDA', 'False') != 'False':
            environ.update({
                'PATH': os.environ.get('CUDA_BIN', ''),
                'LD_LIBRARY_PATH': os.environ.get('NVCC_LIBDIR', '')
            }, position=pos)

        return environ

    #TODO: Standardize to just: runProgram
    @classmethod
    def runXmippProgram(cls, program, args=""):
        """ Internal shortcut function to launch a Xmipp program. """
        pwutils.runJob(None, program, args, env=cls.getEnviron())

    @classmethod
    def getCondaPathInEnv(cls, condaEnv, condaSubDir):
      if cls._condaRootPath is None: #This is for performance reasons.
        cls._condaRootPath= CondaEnvManager.getCoondaRoot( cls.getEnviron() )
      condaRoot = cls._condaRootPath
      return CondaEnvManager.getCondaPathInEnv(condaRoot, condaEnv, condaSubDir)

    @classmethod
    def getMatlabEnviron(cls, *toolPaths):
        """ Return an Environment prepared for launching Matlab
        scripts using the Xmipp binding.
        """
        env = pwem.Plugin.getEnviron()
        env.set('PATH', os.environ.get('MATLAB_BINDIR', ''), pwutils.Environ.BEGIN)
        env.set('LD_LIBRARY_PATH', os.environ.get('MATLAB_LIBDIR', ''),
                pwutils.Environ.BEGIN)
        for toolpath in toolPaths:
            env.set('MATLABPATH', toolpath, pwutils.Environ.BEGIN)
        env.set('MATLABPATH', os.path.join(os.environ[XMIPP_HOME],
                                           'libraries', 'bindings', 'matlab'),
                pwutils.Environ.BEGIN)

        return env

    @classmethod
    def defineBinaries(cls, env):
        """ Define the Xmipp binaries/source available tgz.
            In addition, define extra software needed by some Xmipp methods
            such as deepLearningToolkit.
            Scipion-defined software can be used as dependencies
            by using its name as string.
        """

        # scons = tryAddPipModule(env, 'scons', '3.0.4')
        # joblib = tryAddPipModule(env, 'joblib', '0.11', target='joblib*')
        #
        # # scikit
        # scipy = tryAddPipModule(env, 'scipy', '1.4.1', default=True)
        # cython = tryAddPipModule(env, 'cython', '0.29.14', target='Cython-0.29*',
        #                          default=True)
        # scikit_learn = tryAddPipModule(env, 'scikit-learn', '0.22',
        #                                target='scikit_learn*',
        #                                default=True)

        ## XMIPP SOFTWARE ##
        xmippDeps = []  # scons, joblib, scikit_learn
        installedToken = cls.getHome("installation_finished")
        bindingsToken = cls.getHome("bindings_linked")
        verToken = cls.getHome('v%s' % _currentVersion)
        sourceTgt = [cls.getHome('xmipp.bashrc')]

        installCmd = ("./xmipp all N=%d dir=%s && touch %s && rm %s 2> /dev/null"
                      % (env.getProcessors(), cls.getHome(),
                         installedToken, bindingsToken))
        installTgt = [cls.getHome('bin', 'xmipp_reconstruct_significant'),
                      cls.getHome("lib/libXmippJNI.so"), installedToken]

        bindingsAndLibsCmd = ("ln -fs %s %s && ln -fs %s %s && ln -fs %s %s && "
                              "touch %s && rm %s 2> /dev/null"
                              % (cls.getHome('bindings', 'python', '*'),
                                 Config.getBindingsFolder(),
                                 cls.getHome('lib', 'libXmipp.so'),
                                 Config.getLibFolder(),
                                 cls.getHome('lib', 'libXmippCore.so'),
                                 Config.getLibFolder(),
                                 bindingsToken, installedToken))
        bindingsAndLibsTgt = ([os.path.join(Config.getBindingsFolder(), 'xmipp_base.py'),
                               os.path.join(Config.getBindingsFolder(), 'xmippLib.so'),
                               os.path.join(Config.getLibFolder(), 'libXmipp.so'),
                               bindingsToken])

        # plugin  = scipion-em-xmipp  <--  xmipp3    <--     __init__.py
        pluginDir = os.path.dirname(os.path.dirname(os.path.abspath(__file__)))
        # bundle  = xmipp-bundle  <-  src  <-  scipion-em-xmipp
        bundleDir = os.path.dirname(os.path.dirname(pluginDir))

        isPypiDev = os.path.isfile(os.path.join(pluginDir, 'setup.py'))
        isXmippBu = (os.path.isdir(os.path.join(bundleDir, 'src')) and
                     os.path.isfile(os.path.join(bundleDir, 'xmipp')))
        develMode = isPypiDev and isXmippBu
        if develMode:
            cdCmd = 'cd %s && ' % bundleDir
            env.addPackage('xmippDev', tar='void.tgz',
                           commands=[(cdCmd+installCmd, installTgt+sourceTgt),
                                     (bindingsAndLibsCmd, bindingsAndLibsTgt)],
                           deps=xmippDeps, default=False)

        sourceTgt.append(verToken)
        env.addPackage('xmippSrc', version=_currentVersion,
                       # adding 'v' before version to fix a package target (post-link)
                       tar='xmippSrc-v'+_currentVersion+'.tgz',
                       commands=[(installCmd, installTgt + sourceTgt),
                                 (bindingsAndLibsCmd, bindingsAndLibsTgt)],
                       deps=xmippDeps, default=not develMode)

        confToken = cls.getHome("xmipp.conf")
        installBin = ("rm -rf "+cls.getHome()+" 2>/dev/null; cd .. ; "
                      "ln -sf xmippBin_%s-"+_currentVersion+" "+cls.getHome()+
                      " && touch "+installedToken)
        env.addPackage('xmippBin_Debian', version=_currentVersion,
                       commands=[(installBin % 'Debian',
                                  installTgt + [confToken, verToken+'_Debian']),
                                 (bindingsAndLibsCmd, bindingsAndLibsTgt)],
                       deps=xmippDeps, default=False)

        env.addPackage('xmippBin_Centos', version=_currentVersion,
                       commands=[(installBin % 'Centos',
                                  installTgt+[confToken, verToken+'_Centos']),
                                 (bindingsAndLibsCmd, bindingsAndLibsTgt)],
                       deps=xmippDeps, default=False)

        ## EXTRA PACKAGES ##
        installDeepLearningToolkit(cls, env)


# def tryAddPipModule(env, moduleName, *args, **kwargs):
#     """ To try to add certain pipModule.
#         If it fails due to it is already add by other plugin or Scipion,
#           just returns its name to use it as a dependency.
#         Raise the exception if unknown error is gotten.
#     """
#     try:
#         return env.addPipModule(moduleName, *args, **kwargs)._name
#     except Exception as e:
#         if str(e) == "Duplicated target '%s'" % moduleName:
#             return moduleName
#         else:
#             raise Exception(e)
#
# def installDeepLearningToolkit(plugin, env):
#     deepLearningTools = []
#
#     scikit_image = tryAddPipModule(env, 'scikit-image', '0.14.2',
#                                    target='scikit_image*',
#                                    default=False, deps=['scipy', 'scikit-learn'])
#     deepLearningTools.append(scikit_image)
#
#     # pandas
#     pandas = tryAddPipModule(env, 'pandas', '0.20.1',
#                                    target='pandas*',
#                                    default=False, deps=['scipy'])
#     deepLearningTools.append(pandas)
#
#     # Keras deps
#     unittest2 = tryAddPipModule(env, 'unittest2', '1.1.0', target='unittest2*',
#                                 default=False)
#     h5py = tryAddPipModule(env, 'h5py', '2.8.0rc1', target='h5py*',
#                            default=False, deps=[unittest2])
#     cv2 = tryAddPipModule(env, 'opencv-python', "3.4.2.17",
#                           target="cv2", default=False)
#
#     # TensorFlow defs
#     tensorFlowTarget = "1.10.0"  # cuda 9
#     pipCmdScipion = '%s %s/pip install' % (env.getBin('python'),
#                                            env.getPythonPackagesFolder())
#
#     cudNNwarning = []
#     cudNNversion = None
#     if os.environ.get('CUDA', 'True') == 'True':
#         try:
#             nvccVersion = subprocess.Popen(["nvcc", '--version'],
#                                            env=plugin.getEnviron(),
#                                            stdout=subprocess.PIPE).stdout.read()
#         except:
#             nvccVersion = 'None'  # string to avoid 'NoneType is not iterable' error
#
#         nvccVersion = nvccVersion.decode("utf8")
#         if "release 8.0" in nvccVersion:  # cuda 8
#             tensorFlowTarget = "1.4.1"
#             cudNNversion = "v6-cuda8"
#         elif "release 9.0" in nvccVersion:  # cuda 9
#             tensorFlowTarget = "1.10.0"
#             cudNNversion = "v7.0.1-cuda9"
#         else:
#             cudNNwarning.append("cudNN requires CUDA 8.0 or CUDA 9.0 "
#                                 "(8.0 recommended)")
#
#     if cudNNversion is not None:
#         cudNN = tryAddPipModule(env, 'cudnnenv', version='0.6.6',
#                                 target="cudnnenv", default=False)
#         deepLearningTools.append(cudNN)
#
#         tensor = tryAddPipModule(env, 'tensorflow-gpu', target='tensorflow*',
#                                  default=False,
#                                  pipCmd="%s https://storage.googleapis.com/"
#                                         "tensorflow/linux/gpu/"
#                                         "tensorflow_gpu-%s-cp27-none-"
#                                         "linux_x86_64.whl"
#                                         % (pipCmdScipion, tensorFlowTarget))
#         deepLearningTools.append(tensor)
#
#         keras = tryAddPipModule(env, 'keras', '2.2.2', target='keras*',
#                                 default=False, deps=[cv2, h5py])
#
#         deepLearningTools.append(keras)
#         cudnnInstallCmd = ("cudnnenv install %s ; "
#                            "cp -r $HOME/.cudnn/active/cuda/lib64/* %s"
#                             % (cudNNversion, getXmippPath('lib')),
#                            getXmippPath('lib', 'libcudnn.so'))
#     else:
#         cudNNwarning.append("Installing tensorflow without GPU "
#                             "support. Just CPU computations enabled "
#                             "(only predictions recommended).")
#         warnStr = ' > WARNING: '
#         warnSep = '\n'+' '*len(warnStr)
#         cudnnInstallCmd = ("echo '\n%s%s\n'" % (warnStr, warnSep.join(cudNNwarning)),
#                            "")
#         tensor = tryAddPipModule(env, 'tensorflow', target='tensorflow*',
#                                  default=False,
#                                  pipCmd="%s https://storage.googleapis.com/"
#                                         "tensorflow/linux/cpu/"
#                                         "tensorflow-%s-cp27-none-"
#                                         "linux_x86_64.whl"
#                                         % (pipCmdScipion, tensorFlowTarget))
#         deepLearningTools.append(tensor)
#
#         keras = tryAddPipModule(env, 'keras', '2.2.2', target='keras',
#                                 default=False, deps=[cv2, h5py])
#         deepLearningTools.append(keras)
#
#     # pre-trained models
#     url = "http://scipion.cnb.csic.es/downloads/scipion/software/em"
#     modelsDownloadCmd = ("echo 'Downloading pre-trained models...' ; "
#                          "%s update %s %s DLmodels"
#                          % (plugin.getHome('bin/xmipp_sync_data'),
#                             plugin.getHome('models'), url))
#     now = datetime.now()
#     modelsPrefix = "models_UPDATED_on"
#     modelsTarget = "%s_%s_%s_%s" % (modelsPrefix, now.day, now.month, now.year)
#     deepLearningToolsStr = [str(tool) for tool in deepLearningTools]
#     target = "installed_%s" % '_'.join(deepLearningToolsStr)
#     xmippInstallCheck = ("if ls %s > /dev/null ; then touch xmippLibToken;"
#                          "else echo ; echo ' > Xmipp installation not found, "
#                          "please install it first (xmippSrc or xmippBin*).';echo;"
#                          " fi" % plugin.getHome('lib'), 'xmippLibToken')
#     env.addPackage('deepLearningToolkit', version='0.1', urlSuffix='external',
#                    commands=[xmippInstallCheck, cudnnInstallCmd,
#                              ("rm %s_* 2>/dev/null ; %s && touch %s"
#                               % (modelsPrefix, modelsDownloadCmd, modelsTarget),
#                               modelsTarget),
#                              ("echo ; echo ' > DeepLearning-Toolkit installed: %s' ; "
#                               "echo ; touch %s" % (', '.join(deepLearningToolsStr),
#                                                    target),
#                               target)],
#                    deps=deepLearningTools, tar='deepLearningToolkit.tgz')
<<<<<<< HEAD


def installDeepLearningToolkit(plugin, env):

  cudaMsgs = []
  if os.environ.get('CUDA', 'True') == 'True':
    try:
      nvidiaDriversVersion = subprocess.Popen(["nvidia-smi", '--query-gpu=driver_version', "--format=csv,noheader"],
                                     env=plugin.getEnviron(),
                                     stdout=subprocess.PIPE).stdout.read().decode('utf-8').split(".")[0]
      if int(nvidiaDriversVersion)< 390:
        cudaMsgs.append("Your NVIDIA drivers are too old (<390). Tensorflow was installed without GPU "
                            "support. Just CPU computations enabled (slow computations)")
        nvidiaDriversVersion = None
    except Exception as e:
      print(e)
      nvidiaDriversVersion = None

    cmdsInstall=[]
  if nvidiaDriversVersion is not None:
    msg="Tensorflow installed with CUDA SUPPORT"
    cudaMsgs.append(msg)
    print(msg)
    useGpu=True
  else:
    print("CUDA will NOT be USED")
    msg=("Tensorflow was installed without GPU. Just CPU computations enabled (slow computations)"
         "To enable CUDA, set CUDA=True in xmipp.conf and scipion.conf files")
    print(msg)
    cudaMsgs.append(msg)
    useGpu=False

  for cmd, environName in CondaEnvManager.yieldInstallAllCmds(useGpu=useGpu):
    cmdsInstall.append( (cmd, environName) )

  url = "http://scipion.cnb.csic.es/downloads/scipion/software/em"
  modelsDownloadCmd = ("echo 'Downloading pre-trained models...' ; "
                       "%s update %s %s DLmodels"
                       % (plugin.getHome('bin/xmipp_sync_data'),
                          plugin.getHome('models'), url))

  now = datetime.now()
  modelsPrefix = "models_UPDATED_on"
  modelsTarget = "%s_%s_%s_%s" % (modelsPrefix, now.day, now.month, now.year)

  xmippInstallCheck = ("if ls %s > /dev/null ; then touch xmippLibToken;"
                       "else echo ; echo ' > Xmipp installation not found, "
                       "please install it first (xmippSrc or xmippBin*).';echo;"
                       " fi" % plugin.getHome('lib'), 'xmippLibToken')


  cmdsInstall= [(cmd, envName+".yml") for cmd, envName in cmdsInstall]
  env.addPackage('deepLearningToolkit', version='0.2', urlSuffix='external',
                 commands=[xmippInstallCheck]+cmdsInstall+[
                           ("rm %s_* 2>/dev/null ; %s && touch %s && echo %s"
                            % (modelsPrefix, modelsDownloadCmd, modelsTarget, "\n".join(cudaMsgs)),
                            modelsTarget),
                 ],
                 deps=[], tar='deepLearningToolkit.tgz')
=======
>>>>>>> f8b1c63b
<|MERGE_RESOLUTION|>--- conflicted
+++ resolved
@@ -34,13 +34,8 @@
 import pyworkflow.utils as pwutils
 
 from .base import *
-<<<<<<< HEAD
-from .constants import XMIPP_HOME
+from .constants import XMIPP_HOME, XMIPP_URL
 from xmipp3.condaEnvManager import CondaEnvManager
-=======
-from .constants import XMIPP_HOME, XMIPP_URL
-
->>>>>>> f8b1c63b
 
 _logo = "xmipp_logo.png"
 _references = ['delaRosaTrevin2013', 'Sorzano2013']
@@ -51,11 +46,8 @@
     _homeVar = XMIPP_HOME
     _pathVars = [XMIPP_HOME]
     _supportedVersions = []
-<<<<<<< HEAD
-    _condaRootPath= None
-=======
     _url = XMIPP_URL
->>>>>>> f8b1c63b
+    _condaRootPath = None
 
     @classmethod
     def _defineVariables(cls):
@@ -338,7 +330,6 @@
 #                                                    target),
 #                               target)],
 #                    deps=deepLearningTools, tar='deepLearningToolkit.tgz')
-<<<<<<< HEAD
 
 
 def installDeepLearningToolkit(plugin, env):
@@ -397,6 +388,4 @@
                             % (modelsPrefix, modelsDownloadCmd, modelsTarget, "\n".join(cudaMsgs)),
                             modelsTarget),
                  ],
-                 deps=[], tar='deepLearningToolkit.tgz')
-=======
->>>>>>> f8b1c63b
+                 deps=[], tar='deepLearningToolkit.tgz')