# **************************************************************************
# *
# * Authors:     J.M. De la Rosa Trevin (delarosatrevin@scilifelab.se) [1]
# *              David Maluenda Niubo (dmaluenda@cnb.csic.es) [2]
# *
# * [1] SciLifeLab, Stockholm University
# * [2] Unidad de  Bioinformatica of Centro Nacional de Biotecnologia , CSIC
# *
# * This program is free software; you can redistribute it and/or modify
# * it under the terms of the GNU General Public License as published by
# * the Free Software Foundation; either version 2 of the License, or
# * (at your option) any later version.
# *
# * This program is distributed in the hope that it will be useful,
# * but WITHOUT ANY WARRANTY; without even the implied warranty of
# * MERCHANTABILITY or FITNESS FOR A PARTICULAR PURPOSE.  See the
# * GNU General Public License for more details.
# *
# * You should have received a copy of the GNU General Public License
# * along with this program; if not, write to the Free Software
# * Foundation, Inc., 59 Temple Place, Suite 330, Boston, MA
# * 02111-1307  USA
# *
# *  All comments concerning this program package may be sent to the
# *  e-mail address 'scipion@cnb.csic.es'
# *
# **************************************************************************

import subprocess

import pyworkflow.em
import pyworkflow.utils as pwutils

from .base import *
from .constants import XMIPP_HOME


_logo = "xmipp_logo.png"
_references = ['delaRosaTrevin2013', 'Sorzano2013']
_currentVersion = '3.18.08'

class Plugin(pyworkflow.em.Plugin):
    _homeVar = XMIPP_HOME
    _pathVars = [XMIPP_HOME]
    _supportedVersions = []

    @classmethod
    def _defineVariables(cls):
        cls._defineEmVar(XMIPP_HOME, 'xmipp-%s' % _currentVersion)
        cls._defineEmVar(NMA_HOME, 'nma')

    @classmethod
    def getEnviron(cls, xmippFirst=True):
        """ Create the needed environment for Xmipp programs. """
        environ = pwutils.Environ(os.environ)
        pos = pwutils.Environ.BEGIN if xmippFirst else pwutils.Environ.END
        environ.update({
            'PATH': getXmippPath('bin'),
            'LD_LIBRARY_PATH': getXmippPath('lib'),
        }, position=pos)

        if os.environ['CUDA'] != 'False':  # environ variables are strings not booleans
            environ.update({
                'LD_LIBRARY_PATH': os.environ['NVCC_LIBDIR']
            }, position=pos)

        return environ

    #TODO: Standardize to just: runProgram
    @classmethod
    def runXmippProgram(cls, program, args=""):
        """ Internal shortcut function to launch a Xmipp program. """
        pwutils.runJob(None, program, args, env=cls.getEnviron())

    @classmethod
    def getMatlabEnviron(cls, *toolPaths):
        """ Return an Environment prepared for launching Matlab
        scripts using the Xmipp binding.
        """
        env = pwutils.getEnviron()
        env.set('PATH', os.environ['MATLAB_BINDIR'], pwutils.Environ.BEGIN)
        env.set('LD_LIBRARY_PATH', os.environ['MATLAB_LIBDIR'], pwutils.Environ.BEGIN)
        for toolpath in toolPaths:
            env.set('MATLABPATH', toolpath, pwutils.Environ.BEGIN)
        env.set('MATLABPATH', os.path.join(os.environ[XMIPP_HOME], 'libraries', 'bindings', 'matlab'),
                pwutils.Environ.BEGIN)

        return env

    @classmethod
    def defineBinaries(cls, env):

        ## XMIPP SOFTWARE ##

        installCmd = ("src/xmipp/xmipp config ; src/xmipp/xmipp check_config ;"
                      "src/xmipp/xmipp compile %d ; src/xmipp/xmipp install %s"
                       % (env.getProcessors(), cls.getHome()))

        target = "%s/bin/xmipp_reconstruct_significant" % cls.getHome()

        xmippSrc = env.addPackage('xmippSrc', version=_currentVersion,
                                  tar='xmippSrc-%s.tgz'%_currentVersion,
                                  commands=[(installCmd, target)])

        xmippBin = env.addPackage('xmippBin', version=_currentVersion,
                                  tar='xmipp-%s.tgz' %_currentVersion,
                                  default=True)

        # Old dependencies now are taken into account inside xmipp script:
        #   scons, fftw3, scikit, nma, tiff, sqlite, opencv, sh_alignment, hdf5


        ## EXTRA PACKAGES ##

        # TensorFlow
        tensorFlowTarget = "1.10.0"
        nvccProgram = subprocess.Popen(["which", "nvcc"],
                                       stdout=subprocess.PIPE).stdout.read()
        if nvccProgram != "":
            nvccVersion = subprocess.Popen(["nvcc", '--version'],
                                           stdout=subprocess.PIPE).stdout.read()
            if "release 8.0" in nvccVersion:
                tensorFlowTarget = "1.4.1"

        env.addPipModule('tensorflow', target='tensorflow*', default=False,
                         pipCmd="pip install https://storage.googleapis.com/"
                                "tensorflow/linux/cpu/tensorflow-%s-cp27-none-"
                                "linux_x86_64.whl" % tensorFlowTarget)
        env.addPipModule('tensorflow-gpu', target='tensorflow*', default=False,
                         pipCmd="pip install https://storage.googleapis.com/"
                                "tensorflow/linux/gpu/tensorflow_gpu-%s-cp27-none-"
                                "linux_x86_64.whl" % tensorFlowTarget)

        # Keras
        cv2 = env.addPipModule('opencv-python', "3.4.2.17",
                               target="cv2", default=False)
        env.addPipModule('Keras', '2.2.2', target='keras',
                         default=False, deps=[cv2])

<<<<<<< HEAD
        # sh_alignment
        env.addLibrary(
            'sh_alignment',
            tar='sh_alignment.tgz',
            commands=[('cd software/tmp/sh_alignment; make install',
                       'software/lib/python2.7/site-packages/sh_alignment/frm.py')],
            deps=['swig'],
            default=False)
=======
        # NMA
        env.addPackage('nma',
                       tar='nma.tgz',
                       commands=[('cd ElNemo; make; mv nma_* ..', 'nma_elnemo_pdbmat'),
                                 ('cd NMA_cart; LDFLAGS=-L%s make; mv nma_* ..' %
                                  env.getLibFolder(), 'nma_diag_arpack')],
                       deps=['arpack'],
                       default=False)

>>>>>>> 2f22f56c

pyworkflow.em.Domain.registerPlugin(__name__)<|MERGE_RESOLUTION|>--- conflicted
+++ resolved
@@ -137,16 +137,6 @@
         env.addPipModule('Keras', '2.2.2', target='keras',
                          default=False, deps=[cv2])
 
-<<<<<<< HEAD
-        # sh_alignment
-        env.addLibrary(
-            'sh_alignment',
-            tar='sh_alignment.tgz',
-            commands=[('cd software/tmp/sh_alignment; make install',
-                       'software/lib/python2.7/site-packages/sh_alignment/frm.py')],
-            deps=['swig'],
-            default=False)
-=======
         # NMA
         env.addPackage('nma',
                        tar='nma.tgz',
@@ -156,6 +146,13 @@
                        deps=['arpack'],
                        default=False)
 
->>>>>>> 2f22f56c
+        # sh_alignment
+        env.addLibrary(
+            'sh_alignment',
+            tar='sh_alignment.tgz',
+            commands=[('cd software/tmp/sh_alignment; make install',
+                       'software/lib/python2.7/site-packages/sh_alignment/frm.py')],
+            deps=['swig'],
+            default=False)
 
 pyworkflow.em.Domain.registerPlugin(__name__)