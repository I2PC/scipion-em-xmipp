# **************************************************************************
# *
# * Authors:     J.M. De la Rosa Trevin (delarosatrevin@scilifelab.se) [1]
# *              David Maluenda Niubo (dmaluenda@cnb.csic.es) [2]
# *
# * [1] SciLifeLab, Stockholm University
# * [2] Unidad de  Bioinformatica of Centro Nacional de Biotecnologia , CSIC
# *
# * This program is free software; you can redistribute it and/or modify
# * it under the terms of the GNU General Public License as published by
# * the Free Software Foundation; either version 2 of the License, or
# * (at your option) any later version.
# *
# * This program is distributed in the hope that it will be useful,
# * but WITHOUT ANY WARRANTY; without even the implied warranty of
# * MERCHANTABILITY or FITNESS FOR A PARTICULAR PURPOSE.  See the
# * GNU General Public License for more details.
# *
# * You should have received a copy of the GNU General Public License
# * along with this program; if not, write to the Free Software
# * Foundation, Inc., 59 Temple Place, Suite 330, Boston, MA
# * 02111-1307  USA
# *
# *  All comments concerning this program package may be sent to the
# *  e-mail address 'scipion@cnb.csic.es'
# *
# **************************************************************************

import subprocess
from datetime import datetime

from pyworkflow import Config
import pwem
import pyworkflow.utils as pwutils

from .base import *
from .constants import XMIPP_HOME


_logo = "xmipp_logo.png"
_references = ['delaRosaTrevin2013', 'Sorzano2013']
_currentVersion = '3.19.04'


class Plugin(pwem.Plugin):
    _homeVar = XMIPP_HOME
    _pathVars = [XMIPP_HOME]
    _supportedVersions = []

    @classmethod
    def _defineVariables(cls):
        cls._defineEmVar(XMIPP_HOME, 'xmipp')

    @classmethod
    def getEnviron(cls, xmippFirst=True):
        """ Create the needed environment for Xmipp programs. """
        environ = pwutils.Environ(os.environ)
        pos = pwutils.Environ.BEGIN if xmippFirst else pwutils.Environ.END
        environ.update({
            'PATH': getXmippPath('bin'),
            'LD_LIBRARY_PATH': getXmippPath('lib'),
<<<<<<< HEAD
            'PYTHONPATH': getXmippPath('pylib')
        }, position=pos)
        environ['XMIPP_HOME'] = getXmippPath()
=======
            'PYTHONPATH': getXmippPath('pylib')+":" +  # FIXME: Only pylib should be enough
                          getXmippPath(os.path.join('pylib', 'xmippPyModules'))
                             }, position=pos)
>>>>>>> 979671eb

        # Add path to python lib folder
        environ.addLibrary(Config.getPythonLibFolder())
        
        # environ variables are strings not booleans
        if os.environ.get('CUDA', 'False') != 'False':
            environ.update({
                'PATH': os.environ.get('CUDA_BIN', ''),
                'LD_LIBRARY_PATH': os.environ.get('NVCC_LIBDIR', '')
            }, position=pos)

        return environ

    #TODO: Standardize to just: runProgram
    @classmethod
    def runXmippProgram(cls, program, args=""):
        """ Internal shortcut function to launch a Xmipp program. """
        pwutils.runJob(None, program, args, env=cls.getEnviron())

    @classmethod
    def getMatlabEnviron(cls, *toolPaths):
        """ Return an Environment prepared for launching Matlab
        scripts using the Xmipp binding.
        """
        env = pyworkflow.plugin.Plugin.getEnviron()
        env.set('PATH', os.environ.get('MATLAB_BINDIR', ''), pwutils.Environ.BEGIN)
        env.set('LD_LIBRARY_PATH', os.environ.get('MATLAB_LIBDIR', ''),
                pwutils.Environ.BEGIN)
        for toolpath in toolPaths:
            env.set('MATLABPATH', toolpath, pwutils.Environ.BEGIN)
        env.set('MATLABPATH', os.path.join(os.environ[XMIPP_HOME],
                                           'libraries', 'bindings', 'matlab'),
                pwutils.Environ.BEGIN)

        return env

    @classmethod
    def getModel(self, *modelPath, **kwargs):
        """ Returns the path to the models folder followed by
            the given relative path.
        .../xmipp/models/myModel/myFile.h5 <= getModel('myModel', 'myFile.h5')

            NOTE: it raise and exception when model not found, set doRaise=False
                  in the arguments to skip that raise, especially in validation
                  asserions!
        """
        model = getXmippPath('models', *modelPath)

        # Raising an error to prevent posterior errors and to print a hint
        if kwargs.get('doRaise', True) and not os.path.exists(model):
            raise Exception("'%s' model not found. Please, run: \n"
                            " > scipion installb deepLearningToolkit" % modelPath[0])
        return model

    @classmethod
    def defineBinaries(cls, env):
        """ Define the Xmipp binaries/source available tgz.
            In addition, define extra software needed by some Xmipp methods
            such as deepLearningToolkit.
            Scipion-defined software can be used as dependencies
            by using its name as string.
        """
        # Cancel for now all binaries installation
        return



        scons = tryAddPipModule(env, 'scons', '3.0.4')
        joblib = tryAddPipModule(env, 'joblib', '0.11', target='joblib*')

        # scikit
        scipy = tryAddPipModule(env, 'scipy', '1.4.1', default=True)
        cython = tryAddPipModule(env, 'cython', '0.29.14', target='Cython-0.29*',
                                 default=True)
        scikit_learn = tryAddPipModule(env, 'scikit-learn', '0.22',
                                       target='scikit_learn*',
                                       default=True)

        xmippDeps = [scons, joblib, scikit_learn]
        ## XMIPP SOFTWARE ##
        lastCompiled = "lib/libXmippJNI.so"
        targets = [cls.getHome('bin', 'xmipp_reconstruct_significant'),
                   cls.getHome(lastCompiled)]

        compileCmd = ("src/xmipp/xmipp config && src/xmipp/xmipp check_config && "
                      "src/xmipp/xmipp compile %d && touch DONE && rm -rf %s 2>/dev/null"
                      % (env.getProcessors(), cls.getHome()))

        if os.path.exists(os.path.join(env.getIncludeFolder(), 'sqlite3.h')):
            env.addPackage('xmippSrc', version=_currentVersion,
                           # FIXME: adding 'v' before version to fix a package target (post-link)
                           tar='xmippSrc-v'+_currentVersion+'.tgz',
                           commands=[(compileCmd, ["src/xmippViz/"+lastCompiled, "DONE"]),
                                     ("rm DONE ; src/xmipp/xmipp install %s" % cls.getHome(),
                                      targets+[cls.getHome('xmipp.bashrc'),
                                               cls.getHome('v%s' % _currentVersion)])],
                           deps=xmippDeps, default=False)

        env.addPackage('xmippBin_Debian', version=_currentVersion,
                       commands=[("rm -rf %s 2>/dev/null; cd .. ; "
                                  "ln -sf xmippBin_Debian-%s %s"
                                  % (cls.getHome(), _currentVersion, cls.getHome()),
                                  targets+[cls.getHome("xmipp.conf"),
                                           cls.getHome('v%s_Debian' % _currentVersion)])],
                       deps=xmippDeps, default=False)

        env.addPackage('xmippBin_Centos', version=_currentVersion,
                       commands=[("rm -rf %s 2>/dev/null; cd .. ; "
                                  "ln -sf xmippBin_Centos-%s %s"
                                  % (cls.getHome(), _currentVersion, cls.getHome()),
                                  targets+[cls.getHome("xmipp.conf"),
                                           cls.getHome('v%s_Centos' % _currentVersion)])],
                       deps=xmippDeps, default=False)

        ## EXTRA PACKAGES ##
        installDeepLearningToolkit(cls, env)

        # NMA
        env.addPackage('nma', version='1.2', tar='nma.tgz', default=False,
                       commands=[('cd ElNemo; make; mv nma_* ..',
                                  'nma_elnemo_pdbmat'),
                                 ('cd NMA_cart; LDFLAGS=-L%s make; mv nma_* ..'
                                  % env.getLibFolder(), 'nma_diag_arpack')])

        # sh_alignment
        # FIXME: Is this needed when we have it in xmipp/external/sh_alignment ??
        env.addLibrary(
            'sh_alignment',
            tar='sh_alignment.tgz',
            commands=[('cd software/tmp/sh_alignment; make install',
                       'software/lib/python2.7/site-packages/sh_alignment/frm.py')],
            default=False)


def tryAddPipModule(env, moduleName, *args, **kwargs):
    """ To try to add certain pipModule.
        If it fails due to it is already add by other plugin or Scipion,
          just returns its name to use it as a dependency.
        Raise the exception if unknown error is gotten.
    """
    try:
        return env.addPipModule(moduleName, *args, **kwargs)._name
    except Exception as e:
        if str(e) == "Duplicated target '%s'" % moduleName:
            return moduleName
        else:
            raise Exception(e)

def installDeepLearningToolkit(plugin, env):
    deepLearningTools = []

    scikit_image = tryAddPipModule(env, 'scikit-image', '0.14.2',
                                   target='scikit_image*',
                                   default=False, deps=['scipy', 'scikit-learn'])
    deepLearningTools.append(scikit_image)

    # pandas
    pandas = tryAddPipModule(env, 'pandas', '0.20.1',
                                   target='pandas*',
                                   default=False, deps=['scipy'])
    deepLearningTools.append(pandas)

    # Keras deps
    unittest2 = tryAddPipModule(env, 'unittest2', '1.1.0', target='unittest2*',
                                default=False)
    h5py = tryAddPipModule(env, 'h5py', '2.8.0rc1', target='h5py*',
                           default=False, deps=[unittest2])
    cv2 = tryAddPipModule(env, 'opencv-python', "3.4.2.17",
                          target="cv2", default=False)

    # TensorFlow defs
    tensorFlowTarget = "1.10.0"  # cuda 9
    pipCmdScipion = '%s %s/pip install' % (env.getBin('python'),
                                           env.getPythonPackagesFolder())

    cudNNwarning = []
    cudNNversion = None
    if os.environ.get('CUDA', 'True') == 'True':
        try:
            nvccVersion = subprocess.Popen(["nvcc", '--version'],
                                           env=plugin.getEnviron(),
                                           stdout=subprocess.PIPE).stdout.read()
        except:
            nvccVersion = 'None'  # string to avoid 'NoneType is not iterable' error

        nvccVersion = nvccVersion.decode("utf8")
        if "release 8.0" in nvccVersion:  # cuda 8
            tensorFlowTarget = "1.4.1"
            cudNNversion = "v6-cuda8"
        elif "release 9.0" in nvccVersion:  # cuda 9
            tensorFlowTarget = "1.10.0"
            cudNNversion = "v7.0.1-cuda9"
        else:
            cudNNwarning.append("cudNN requires CUDA 8.0 or CUDA 9.0 "
                                "(8.0 recommended)")

    if cudNNversion is not None:
        cudNN = tryAddPipModule(env, 'cudnnenv', version='0.6.6',
                                target="cudnnenv", default=False)
        deepLearningTools.append(cudNN)

        tensor = tryAddPipModule(env, 'tensorflow-gpu', target='tensorflow*',
                                 default=False,
                                 pipCmd="%s https://storage.googleapis.com/"
                                        "tensorflow/linux/gpu/"
                                        "tensorflow_gpu-%s-cp27-none-"
                                        "linux_x86_64.whl"
                                        % (pipCmdScipion, tensorFlowTarget))
        deepLearningTools.append(tensor)

        keras = tryAddPipModule(env, 'keras', '2.2.2', target='keras*',
                                default=False, deps=[cv2, h5py])

        deepLearningTools.append(keras)
        cudnnInstallCmd = ("cudnnenv install %s ; "
                           "cp -r $HOME/.cudnn/active/cuda/lib64/* %s"
                            % (cudNNversion, getXmippPath('lib')),
                           getXmippPath('lib', 'libcudnn.so'))
    else:
        cudNNwarning.append("Installing tensorflow without GPU "
                            "support. Just CPU computations enabled "
                            "(only predictions recommended).")
        warnStr = ' > WARNING: '
        warnSep = '\n'+' '*len(warnStr)
        cudnnInstallCmd = ("echo '\n%s%s\n'" % (warnStr, warnSep.join(cudNNwarning)),
                           "")
        tensor = tryAddPipModule(env, 'tensorflow', target='tensorflow*',
                                 default=False,
                                 pipCmd="%s https://storage.googleapis.com/"
                                        "tensorflow/linux/cpu/"
                                        "tensorflow-%s-cp27-none-"
                                        "linux_x86_64.whl"
                                        % (pipCmdScipion, tensorFlowTarget))
        deepLearningTools.append(tensor)

        keras = tryAddPipModule(env, 'keras', '2.2.2', target='keras',
                                default=False, deps=[cv2, h5py])
        deepLearningTools.append(keras)

    # pre-trained models
    url = "http://scipion.cnb.csic.es/downloads/scipion/software/em"
    modelsDownloadCmd = ("echo 'Downloading pre-trained models...' ; "
                         "%s update %s %s DLmodels"
                         % (plugin.getHome('bin/xmipp_sync_data'),
                            plugin.getHome('models'), url))
    now = datetime.now()
    modelsPrefix = "models_UPDATED_on"
    modelsTarget = "%s_%s_%s_%s" % (modelsPrefix, now.day, now.month, now.year)
    deepLearningToolsStr = [str(tool) for tool in deepLearningTools]
    target = "installed_%s" % '_'.join(deepLearningToolsStr)
    xmippInstallCheck = ("if ls %s > /dev/null ; then touch xmippLibToken;"
                         "else echo ; echo ' > Xmipp installation not found, "
                         "please install it first (xmippSrc or xmippBin*).';echo;"
                         " fi" % plugin.getHome('lib'), 'xmippLibToken')
    env.addPackage('deepLearningToolkit', version='0.1', urlSuffix='external',
                   commands=[xmippInstallCheck, cudnnInstallCmd,
                             ("rm %s_* 2>/dev/null ; %s && touch %s"
                              % (modelsPrefix, modelsDownloadCmd, modelsTarget), 
                              modelsTarget),
                             ("echo ; echo ' > DeepLearning-Toolkit installed: %s' ; "
                              "echo ; touch %s" % (', '.join(deepLearningToolsStr),
                                                   target),
                              target)],
                   deps=deepLearningTools, tar='deepLearningToolkit.tgz')

<|MERGE_RESOLUTION|>--- conflicted
+++ resolved
@@ -59,15 +59,10 @@
         environ.update({
             'PATH': getXmippPath('bin'),
             'LD_LIBRARY_PATH': getXmippPath('lib'),
-<<<<<<< HEAD
-            'PYTHONPATH': getXmippPath('pylib')
-        }, position=pos)
-        environ['XMIPP_HOME'] = getXmippPath()
-=======
             'PYTHONPATH': getXmippPath('pylib')+":" +  # FIXME: Only pylib should be enough
                           getXmippPath(os.path.join('pylib', 'xmippPyModules'))
                              }, position=pos)
->>>>>>> 979671eb
+        environ['XMIPP_HOME'] = getXmippPath()
 
         # Add path to python lib folder
         environ.addLibrary(Config.getPythonLibFolder())
