# **************************************************************************
# *
# * Authors:     J.M. De la Rosa Trevin (delarosatrevin@scilifelab.se) [1]
# *              David Maluenda Niubo (dmaluenda@cnb.csic.es) [2]
# *
# * [1] SciLifeLab, Stockholm University
# * [2] Unidad de  Bioinformatica of Centro Nacional de Biotecnologia , CSIC
# *
# * This program is free software; you can redistribute it and/or modify
# * it under the terms of the GNU General Public License as published by
# * the Free Software Foundation; either version 2 of the License, or
# * (at your option) any later version.
# *
# * This program is distributed in the hope that it will be useful,
# * but WITHOUT ANY WARRANTY; without even the implied warranty of
# * MERCHANTABILITY or FITNESS FOR A PARTICULAR PURPOSE.  See the
# * GNU General Public License for more details.
# *
# * You should have received a copy of the GNU General Public License
# * along with this program; if not, write to the Free Software
# * Foundation, Inc., 59 Temple Place, Suite 330, Boston, MA
# * 02111-1307  USA
# *
# *  All comments concerning this program package may be sent to the
# *  e-mail address 'scipion@cnb.csic.es'
# *
# **************************************************************************

import subprocess

import pyworkflow.em
import pyworkflow.utils as pwutils

from .base import *
from .constants import XMIPP_HOME


_logo = "xmipp_logo.png"
_references = ['delaRosaTrevin2013', 'Sorzano2013']
_currentVersion = '3.19.02'

class Plugin(pyworkflow.em.Plugin):
    _homeVar = XMIPP_HOME
    _pathVars = [XMIPP_HOME]
    _supportedVersions = []

    @classmethod
    def _defineVariables(cls):
        cls._defineEmVar(XMIPP_HOME, 'xmipp-%s' % _currentVersion)
        cls._defineEmVar(NMA_HOME, 'nma')

    @classmethod
    def getEnviron(cls, xmippFirst=True):
        """ Create the needed environment for Xmipp programs. """
        environ = pwutils.Environ(os.environ)
        pos = pwutils.Environ.BEGIN if xmippFirst else pwutils.Environ.END
        environ.update({
            'PATH': getXmippPath('bin'),
            'LD_LIBRARY_PATH': getXmippPath('lib'),
        }, position=pos)

        if os.environ['CUDA'] != 'False':  # environ variables are strings not booleans
            environ.update({
                'LD_LIBRARY_PATH': os.environ['NVCC_LIBDIR']
            }, position=pos)

        return environ

    #TODO: Standardize to just: runProgram
    @classmethod
    def runXmippProgram(cls, program, args=""):
        """ Internal shortcut function to launch a Xmipp program. """
        pwutils.runJob(None, program, args, env=cls.getEnviron())

    @classmethod
    def getMatlabEnviron(cls, *toolPaths):
        """ Return an Environment prepared for launching Matlab
        scripts using the Xmipp binding.
        """
        env = pwutils.getEnviron()
        env.set('PATH', os.environ['MATLAB_BINDIR'], pwutils.Environ.BEGIN)
        env.set('LD_LIBRARY_PATH', os.environ['MATLAB_LIBDIR'],
                pwutils.Environ.BEGIN)
        for toolpath in toolPaths:
            env.set('MATLABPATH', toolpath, pwutils.Environ.BEGIN)
        env.set('MATLABPATH', os.path.join(os.environ[XMIPP_HOME],
                                           'libraries', 'bindings', 'matlab'),
                pwutils.Environ.BEGIN)

        return env

    @classmethod
    def getModel(self, *modelPath):
        """ Returns the path to the models folder followed by
            the given relative path.
        Ex: .../xmippModels/myModel/myFile.h5 <= getModel('myModel', myFile.h5')
        """
        return getXmippPath('models', *modelPath)

    @classmethod
    def defineBinaries(cls, env):
        """ Define the Xmipp binaries/source available tgz.
            In addition, define extra software needed by some Xmipp methods
            such as deepLearning-toolKit.
            Scipion defined software can be used as a dependency by means of
            the name as string. See 'scipy' dependency for scikit_learn below.
        """

        ## XMIPP SOFTWARE ##

        installCmd = ("src/xmipp/xmipp config ; src/xmipp/xmipp check_config ;"
                      "src/xmipp/xmipp compile %d ; src/xmipp/xmipp install %s"
                       % (env.getProcessors(), cls.getHome()))

        target = "%s/bin/xmipp_reconstruct_significant" % cls.getHome()

        env.addPackage('xmippSrc', version=_currentVersion,
                       tar='xmippSrc-%s.tgz' % _currentVersion,
                       commands=[(installCmd, target)])

        env.addPackage('xmippBin', version=_currentVersion,
                       tar='xmippBin-%s.tgz' % _currentVersion,
                       commands=[("cp -r ../xmippBin-%s ../xmipp-%s"
                                  % (_currentVersion, _currentVersion),
                                  target)],
                       default=True)

        # Old dependencies now are taken into account inside xmipp script:
        #   scons, fftw3, scikit, nma, tiff, sqlite, opencv, sh_alignment, hdf5



        ## EXTRA PACKAGES ##
        def tryAddPipModule(moduleName, *args, **kwargs):
<<<<<<< HEAD
            try:
                return env.addPipModule(moduleName, *args, **kwargs)
            except Exception: #If already added
                return moduleName
=======
            """ To try to add certain pipModule.
                If it fails due to it is already add by other plugin or Scipion,
                  just returns its name to use it as a dependency.
                Raise the exception if unknown error is gotten.
            """
            try:
                return env.addPipModule(moduleName, *args, **kwargs)._name
            except Exception as e:
                if "Duplicated target '%s'" % moduleName == str(e):
                    return moduleName
                else:
                    raise Exception(e)
>>>>>>> 08cc690e

        joblib = tryAddPipModule('joblib', '0.11', target='joblib*')

        ## --- DEEP LEARNING TOOLKIT --- ##
        scipy = tryAddPipModule('scipy', '0.14.0', default=False,
                                deps=['lapack', 'matplotlib'])
        cython = tryAddPipModule('cython', '0.22', target='Cython-0.22*',
                                 default=False)
        scikit_learn = tryAddPipModule('scikit-learn', '0.19.1',
                                       target='scikit_learn*',
                                       default=False, deps=[scipy, cython])
        unittest2 = tryAddPipModule('unittest2', '0.5.1', target='unittest2*',
                                    default=False)
        h5py = tryAddPipModule('h5py', '2.8.0rc1', target='h5py*',
                               default=False, deps=[unittest2])
        cv2 = tryAddPipModule('opencv-python', "3.4.2.17",
                              target="cv2", default=False)
        # TensorFlow
        tensorFlowTarget = "1.10.0" #cuda 9
        nvccProgram = subprocess.Popen(["which", "nvcc"],
                                       stdout=subprocess.PIPE).stdout.read()
        pipCmdScipion = '%s %s/pip install' % (env.getBin('python'),
                                               env.getPythonPackagesFolder())
        if nvccProgram != "":
            nvccVersion = subprocess.Popen(["nvcc", '--version'],
                                           stdout=subprocess.PIPE).stdout.read()
<<<<<<< HEAD
            #TODO: check if cuda 9 or 10  or 7.5 ..., Try to autoInstall cudnn. Probar pip install cudnnenv
=======
>>>>>>> 08cc690e
            if "release 8.0" in nvccVersion: #cuda 8
                tensorFlowTarget = "1.4.1"

            tensor = env.addPipModule('tensorflow-gpu', target='tensorflow*',
                                      default=False,
                                      pipCmd="%s https://storage.googleapis.com/"
                                             "tensorflow/linux/gpu/"
                                             "tensorflow_gpu-%s-cp27-none-"
                                             "linux_x86_64.whl"
                                             % (pipCmdScipion, tensorFlowTarget))
            keras=env.addPipModule('keras', '2.1.5', target='keras*', default=False,
                                   deps=[cv2, h5py])
<<<<<<< HEAD

        else:

=======
        else:
>>>>>>> 08cc690e
            tensor = env.addPipModule('tensorflow', target='tensorflow*',
                                      default=False,
                                      pipCmd="%s https://storage.googleapis.com/"
                                             "tensorflow/linux/cpu/"
                                             "tensorflow-%s-cp27-none-"
                                             "linux_x86_64.whl"
                                             % (pipCmdScipion, tensorFlowTarget))
<<<<<<< HEAD

            keras = env.addPipModule('keras', '2.2.2', target='keras',
                                     default=False, deps=[cv2, h5py])

        deppLearnigTools = [scikit_learn, keras, tensor]

        env.addPackage('deepLearnigToolkit', urlSuffix='external',
                       commands=[("echo;echo ' > Installed deepLearnig-Toolkit: %s';"
                                  "echo ; touch done"
                                  % str([tool._name for tool in deppLearnigTools]),
                                  'done')],
=======
            keras = env.addPipModule('keras', '2.2.2', target='keras',
                                     default=False, deps=[cv2, h5py])

        deppLearnigTools = [scikit_learn, keras._name, tensor._name]
        target = "installed_%s" % '_'.join([tool for tool in deppLearnigTools])
        env.addPackage('deepLearnigToolkit', urlSuffix='external',
                       commands=[("echo;echo ' > DeepLearnig-Toolkit installed: %s';"
                                  "echo ; touch %s"
                                  % (str([tool for tool in deppLearnigTools]),
                                     target),
                                  target)],
>>>>>>> 08cc690e
                       deps=deppLearnigTools)

        ## --- END OF DEEP LEARNING TOOLKIT --- ##

        # NMA
        env.addPackage('nma',
                       tar='nma.tgz',
                       commands=[('cd ElNemo; make; mv nma_* ..', 'nma_elnemo_pdbmat'),
                                 ('cd NMA_cart; LDFLAGS=-L%s make; mv nma_* ..' %
                                  env.getLibFolder(), 'nma_diag_arpack')],
                       deps=['arpack'],
                       default=False)

        # sh_alignment
        env.addLibrary(
            'sh_alignment',
            tar='sh_alignment.tgz',
            commands=[('cd software/tmp/sh_alignment; make install',
                       'software/lib/python2.7/site-packages/sh_alignment/frm.py')],
            default=True)

pyworkflow.em.Domain.registerPlugin(__name__)<|MERGE_RESOLUTION|>--- conflicted
+++ resolved
@@ -132,12 +132,6 @@
 
         ## EXTRA PACKAGES ##
         def tryAddPipModule(moduleName, *args, **kwargs):
-<<<<<<< HEAD
-            try:
-                return env.addPipModule(moduleName, *args, **kwargs)
-            except Exception: #If already added
-                return moduleName
-=======
             """ To try to add certain pipModule.
                 If it fails due to it is already add by other plugin or Scipion,
                   just returns its name to use it as a dependency.
@@ -150,7 +144,6 @@
                     return moduleName
                 else:
                     raise Exception(e)
->>>>>>> 08cc690e
 
         joblib = tryAddPipModule('joblib', '0.11', target='joblib*')
 
@@ -177,10 +170,7 @@
         if nvccProgram != "":
             nvccVersion = subprocess.Popen(["nvcc", '--version'],
                                            stdout=subprocess.PIPE).stdout.read()
-<<<<<<< HEAD
             #TODO: check if cuda 9 or 10  or 7.5 ..., Try to autoInstall cudnn. Probar pip install cudnnenv
-=======
->>>>>>> 08cc690e
             if "release 8.0" in nvccVersion: #cuda 8
                 tensorFlowTarget = "1.4.1"
 
@@ -193,13 +183,7 @@
                                              % (pipCmdScipion, tensorFlowTarget))
             keras=env.addPipModule('keras', '2.1.5', target='keras*', default=False,
                                    deps=[cv2, h5py])
-<<<<<<< HEAD
-
         else:
-
-=======
-        else:
->>>>>>> 08cc690e
             tensor = env.addPipModule('tensorflow', target='tensorflow*',
                                       default=False,
                                       pipCmd="%s https://storage.googleapis.com/"
@@ -207,19 +191,6 @@
                                              "tensorflow-%s-cp27-none-"
                                              "linux_x86_64.whl"
                                              % (pipCmdScipion, tensorFlowTarget))
-<<<<<<< HEAD
-
-            keras = env.addPipModule('keras', '2.2.2', target='keras',
-                                     default=False, deps=[cv2, h5py])
-
-        deppLearnigTools = [scikit_learn, keras, tensor]
-
-        env.addPackage('deepLearnigToolkit', urlSuffix='external',
-                       commands=[("echo;echo ' > Installed deepLearnig-Toolkit: %s';"
-                                  "echo ; touch done"
-                                  % str([tool._name for tool in deppLearnigTools]),
-                                  'done')],
-=======
             keras = env.addPipModule('keras', '2.2.2', target='keras',
                                      default=False, deps=[cv2, h5py])
 
@@ -231,7 +202,6 @@
                                   % (str([tool for tool in deppLearnigTools]),
                                      target),
                                   target)],
->>>>>>> 08cc690e
                        deps=deppLearnigTools)
 
         ## --- END OF DEEP LEARNING TOOLKIT --- ##
