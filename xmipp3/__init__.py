# **************************************************************************
# *
# * Authors:     J.M. De la Rosa Trevin (delarosatrevin@scilifelab.se) [1]
# *              David Maluenda Niubo (dmaluenda@cnb.csic.es) [2]
# *
# * [1] SciLifeLab, Stockholm University
# * [2] Unidad de  Bioinformatica of Centro Nacional de Biotecnologia , CSIC
# *
# * This program is free software; you can redistribute it and/or modify
# * it under the terms of the GNU General Public License as published by
# * the Free Software Foundation; either version 2 of the License, or
# * (at your option) any later version.
# *
# * This program is distributed in the hope that it will be useful,
# * but WITHOUT ANY WARRANTY; without even the implied warranty of
# * MERCHANTABILITY or FITNESS FOR A PARTICULAR PURPOSE.  See the
# * GNU General Public License for more details.
# *
# * You should have received a copy of the GNU General Public License
# * along with this program; if not, write to the Free Software
# * Foundation, Inc., 59 Temple Place, Suite 330, Boston, MA
# * 02111-1307  USA
# *
# *  All comments concerning this program package may be sent to the
# *  e-mail address 'scipion@cnb.csic.es'
# *
# **************************************************************************

import json
import subprocess
from datetime import datetime

from pyworkflow import Config
import pwem
import pyworkflow.utils as pwutils

from .base import *
from .constants import XMIPP_HOME, XMIPP_URL, XMIPP_DLTK_NAME

_logo = "xmipp_logo.png"
_references = ['delaRosaTrevin2013', 'Sorzano2013']
_currentBinVersion = '3.23.03.0'
# This will allow scipion to detect the plugin version and print it in the log.
<<<<<<< HEAD
__version__ = _currentBinVersion[2:] + ".3"  # Set this to ".0" on each xmipp binary release, otherwise increase it --> ".1", ".2", ...
=======
__version__ = _currentBinVersion[2:] + ".2"  # Set this to ".0" on each xmipp binary release, otherwise increase it --> ".1", ".2", ...
>>>>>>> 397718c3


class Plugin(pwem.Plugin):
    _homeVar = XMIPP_HOME
    _pathVars = [XMIPP_HOME]
    _supportedVersions = []
    _url = XMIPP_URL
    _condaRootPath = None

    @classmethod
    def _defineVariables(cls):
        cls._addVar(XMIPP_HOME, pwem.Config.XMIPP_HOME)

    @classmethod
    def getEnviron(cls, xmippFirst=True):
        """ Create the needed environment for Xmipp programs. """
        environ = pwutils.Environ(os.environ)
        pos = pwutils.Environ.BEGIN if xmippFirst else pwutils.Environ.END

        environ.update({
            'PATH': pwem.Config.CUDA_BIN,
            'LD_LIBRARY_PATH': pwem.Config.CUDA_LIB
        }, position=pwutils.Environ.END)

        if os.path.isfile(getXmippPath('xmippEnv.json')):
            with open(getXmippPath('xmippEnv.json'), 'r') as f:
                compilationEnv = json.load(f)
            environ.update(compilationEnv, position=pos)

        environ.update({
            'PATH': getXmippPath('bin'),
            'LD_LIBRARY_PATH': getXmippPath('lib'),
            'PYTHONPATH': getXmippPath('pylib')
                             }, position=pos)
        environ['XMIPP_HOME'] = getXmippPath()

        # Add path to python lib folder
        environ.addLibrary(Config.getPythonLibFolder())

        return environ

    #TODO: Standardize to just: runProgram
    @classmethod
    def runXmippProgram(cls, program, args=""):
        """ Internal shortcut function to launch a Xmipp program. """
        pwutils.runJob(None, program, args, env=cls.getEnviron())

    @classmethod
    def getMatlabEnviron(cls, *toolPaths):
        """ Return an Environment prepared for launching Matlab
        scripts using the Xmipp binding.
        """
        env = pwutils.Environ(os.environ)
        env.set('PATH', os.environ.get('MATLAB_BINDIR', ''), pwutils.Environ.BEGIN)
        env.set('LD_LIBRARY_PATH', os.environ.get('MATLAB_LIBDIR', ''),
                pwutils.Environ.BEGIN)
        for toolpath in toolPaths:
            env.set('MATLABPATH', toolpath, pwutils.Environ.BEGIN)
        env.set('MATLABPATH', os.path.join(os.environ[XMIPP_HOME],
                                           'libraries', 'bindings', 'matlab'),
                pwutils.Environ.BEGIN)

        return env

    @classmethod
    def defineBinaries(cls, env):
        """ Define the Xmipp binaries/source available tgz.
            In addition, define extra software needed by some Xmipp methods
            such as deepLearningToolkit.
            Scipion-defined software can be used as dependencies
            by using its name as string.
        """

        ## XMIPP SOFTWARE ##
        xmippDeps = []  # Deps should be at requirements.txt (old: scons, joblib, scikit_learn)

        # Installation vars for commands formating
        verToken = getXmippPath('v%s' % _currentBinVersion)
        confToken = getXmippPath("xmipp.conf")
        installVars = {'installedToken': "installation_finished",
                       'bindingsToken': "bindings_linked",
                       'verToken': verToken,
                       'nProcessors': env.getProcessors(),
                       'xmippHome': getXmippPath(),
                       'bindingsSrc': getXmippPath('bindings', 'python'),
                       'bindingsDst': Config.getBindingsFolder(),
                       'xmippLib': getXmippPath('lib', 'libXmipp.so'),
                       'coreLib': getXmippPath('lib', 'libXmippCore.so'),
                       'libsDst': Config.getLibFolder(),
                       'confToken': confToken,
                       'strPlaceHolder': '%s',  # to be replaced in the future
                       'currVersion': _currentBinVersion
                       }

        ## Installation commands (removing bindingsToken)
        installCmd = ("cd {cwd} && {configCmd} && {compileCmd} N={nProcessors:d} && "
                      "ln -srfn build {xmippHome} && cd - && "
                      "touch {installedToken} && rm {bindingsToken} 2> /dev/null")
        installTgt = [getXmippPath('bin', 'xmipp_reconstruct_significant'),
                      getXmippPath("lib/libXmippJNI.so"),
                      installVars['installedToken']]

        ## Linking bindings (removing installationToken)
        bindingsAndLibsCmd = ("find {bindingsSrc} -maxdepth 1 -mindepth 1 "
                              r"! -name __pycache__ -exec ln -srfn {{}} {bindingsDst} \; && "
                              "ln -srfn {coreLib} {libsDst} && "
                              "touch {bindingsToken} && "
                              "rm {installedToken} 2> /dev/null")
        bindingsAndLibsTgt = [os.path.join(Config.getBindingsFolder(), 'xmipp_base.py'),
                              os.path.join(Config.getBindingsFolder(), 'xmippLib.so'),
                              os.path.join(Config.getLibFolder(), 'libXmipp.so'),
                              installVars['bindingsToken']]

        sourceTgt = [getXmippPath('xmipp.bashrc')]  # Target for xmippSrc and xmippDev
        ## Allowing xmippDev if devel mode detected
        # plugin  = scipion-em-xmipp  <--  xmipp3    <--     __init__.py
        pluginDir = os.path.dirname(os.path.dirname(os.path.abspath(__file__)))
        # bundle  = xmipp-bundle  <-  src   <-  scipion-em-xmipp
        bundleDir = os.path.dirname(os.path.dirname(pluginDir))

        isPypiDev = os.path.isfile(os.path.join(pluginDir, 'setup.py'))
        isXmippBu = (os.path.isdir(os.path.join(bundleDir, 'src')) and
                     os.path.isfile(os.path.join(bundleDir, 'xmipp')))
        develMode = isPypiDev and isXmippBu
        if develMode:
            env.addPackage('xmippDev', tar='void.tgz',
                           commands=[(installCmd.format(**installVars,
                                                        cwd=bundleDir,
                                                        configCmd='pwd',
                                                        compileCmd='./xmipp all'),
                                      installTgt+sourceTgt),
                                     (bindingsAndLibsCmd.format(**installVars),
                                      bindingsAndLibsTgt)],
                           deps=xmippDeps, default=False)

        avoidConfig = os.environ.get('XMIPP_NOCONFIG', 'False') == 'True'
        alreadyCompiled = os.path.isfile(getXmippPath('v' + _currentBinVersion))  # compilation token (see the xmipp script)
        configSrc = ('./xmipp check_config' if avoidConfig
                     else './xmipp config noAsk && ./xmipp check_config')
        env.addPackage('xmippSrc', version=_currentBinVersion,
                       # adding 'v' before version to fix a package target (post-link)
                       tar='xmippSrc-v' + _currentBinVersion + '.tgz',
                       commands=[(installCmd.format(**installVars, cwd='.',
                                                    configCmd=configSrc,
                                                    compileCmd='./xmipp compileAndInstall'),
                                  installTgt + sourceTgt),
                                 (bindingsAndLibsCmd.format(**installVars),
                                  bindingsAndLibsTgt)],
                       deps=xmippDeps, default=not (develMode or alreadyCompiled))

        ## EXTRA PACKAGES ##
        installDeepLearningToolkit(cls, env)


def installDeepLearningToolkit(plugin, env):

    preMsgs = []
    cudaMsgs = []
    nvidiaDriverVer = None
    if os.environ.get('CUDA', 'True') == 'True':
        try:
            nvidiaDriverVer = subprocess.Popen(["nvidia-smi",
                                                "--query-gpu=driver_version",
                                                "--format=csv,noheader"],
                                               env=plugin.getEnviron(),
                                               stdout=subprocess.PIPE
                                               ).stdout.read().decode('utf-8').split(".")[0]
            if int(nvidiaDriverVer) < 390:
                preMsgs.append("Incompatible driver %s" % nvidiaDriverVer)
                cudaMsgs.append("Your NVIDIA drivers are too old (<390). "
                                "Tensorflow was installed without GPU support. "
                                "Just CPU computations enabled (slow computations)."
                                "To enable CUDA (drivers>390 needed), "
                                "set CUDA=True in 'scipion.conf' file")
                nvidiaDriverVer = None
        except (ValueError, TypeError):
            nvidiaDriverVer = None
            preMsgs.append("Not nvidia driver found. Type: "
                           " nvidia-smi --query-gpu=driver_version --format=csv,noheader")
            preMsgs.append(
                "CUDA will NOT be USED. (not found or incompatible)")
            msg = ("Tensorflow installed without GPU. Just CPU computations "
                   "enabled (slow computations).")
            cudaMsgs.append(msg)
            useGpu = False

    if nvidiaDriverVer is not None:
        preMsgs.append("CUDA support found. Driver version: %s" % nvidiaDriverVer)
        msg = "Tensorflow will be installed with CUDA SUPPORT."
        cudaMsgs.append(msg)
        useGpu = True


    # commands  = [(command, target), (cmd, tgt), ...]
    cmdsInstall = list(CondaEnvManager.yieldInstallAllCmds(useGpu=useGpu))

    now = datetime.now()
    installDLvars = {'modelsUrl': "http://scipion.cnb.csic.es/downloads/scipion/software/em",
                     'syncBin': plugin.getHome('bin/xmipp_sync_data'),
                     'modelsDir': plugin.getHome('models'),
                     'modelsPrefix': "models_UPDATED_on",
                     'xmippLibToken': 'xmippLibToken',
                     'libXmipp': plugin.getHome('lib/libXmipp.so'),
                     'preMsgsStr': ' ; '.join(preMsgs),
                     'afterMsgs': ", > ".join(cudaMsgs)}

    installDLvars.update({'modelsTarget': "%s_%s_%s_%s"
                                          % (installDLvars['modelsPrefix'],
                                             now.day, now.month, now.year)})

    modelsDownloadCmd = ("rm %(modelsPrefix)s_* %(xmippLibToken)s 2>/dev/null ; "
                         "echo 'Downloading pre-trained models...' ; "
                         "%(syncBin)s update %(modelsDir)s %(modelsUrl)s DLmodels && "
                         "touch %(modelsTarget)s && echo ' > %(afterMsgs)s'"
                         % installDLvars,                # End of command
                         installDLvars['modelsTarget'])  # Target

    xmippInstallCheck = ("if ls %(libXmipp)s > /dev/null ; "
                         "then touch %(xmippLibToken)s; echo ' > %(preMsgsStr)s' ; "
                         "else echo ; echo ' > Xmipp installation not found, "
                         "please install it first (xmippSrc or xmippBin*).';echo;"
                         " fi" % installDLvars,           # End of command
                         installDLvars['xmippLibToken'])  # Target

    env.addPackage(XMIPP_DLTK_NAME, version='0.2', urlSuffix='external',
                   commands=[xmippInstallCheck]+cmdsInstall+[modelsDownloadCmd],
                   deps=[], tar=XMIPP_DLTK_NAME+'.tgz')<|MERGE_RESOLUTION|>--- conflicted
+++ resolved
@@ -41,11 +41,8 @@
 _references = ['delaRosaTrevin2013', 'Sorzano2013']
 _currentBinVersion = '3.23.03.0'
 # This will allow scipion to detect the plugin version and print it in the log.
-<<<<<<< HEAD
 __version__ = _currentBinVersion[2:] + ".3"  # Set this to ".0" on each xmipp binary release, otherwise increase it --> ".1", ".2", ...
-=======
-__version__ = _currentBinVersion[2:] + ".2"  # Set this to ".0" on each xmipp binary release, otherwise increase it --> ".1", ".2", ...
->>>>>>> 397718c3
+
 
 
 class Plugin(pwem.Plugin):
