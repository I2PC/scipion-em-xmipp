--- conflicted
+++ resolved
@@ -12,16 +12,8 @@
 		{"tag": "protocol", "value": "XmippProtPreprocessMicrographs", "text": "default"},
 		{"tag": "protocol_group", "text": "CTF estimation", "openItem": "False", "children": [
             {"tag": "protocol", "value": "XmippProtCTFMicrographs", "text": "default"},
-<<<<<<< HEAD
-            {"tag": "protocol", "value": "XmippProtCTFConsensus", "text": "default"},
-            {"tag": "protocol", "value": "XmippProtLocalCTF", "text": "default"},
-            {"tag": "protocol", "value": "XmippProtAnalyzeLocalCTF", "text": "default"},
-            {"tag": "protocol", "value": "XmippProtCompareLocalCTF", "text": "default"}
-		]}
-=======
             {"tag": "protocol", "value": "XmippProtCTFConsensus", "text": "default"}
         ]}
->>>>>>> 94390adf
 	]},
 	{"tag": "section", "text": "Particles", "children": [
 		{"tag": "protocol_group", "text": "Picking", "openItem": "False", "children": [
@@ -193,9 +185,6 @@
 	]},
 	{"tag": "section", "text": "6. Dimension reduction, clusters, and trajectories", "children": [
 	{"tag": "protocol", "value": "XmippProtDimredNMA", "text": "3D reconstructions from image clusters, animated trajectories"}
-<<<<<<< HEAD
-	]}]
-=======
 	]}]
 
 Tomography = [
@@ -218,7 +207,7 @@
         {"tag": "protocol", "value": "XmippProtApplyTransformSubtomo", "text": "default"},
         {"tag": "protocol", "value": "XmippProtUndoAlignSubtomo", "text": "default"},
         {"tag": "protocol", "value": "XmippProtSubtomoMapBack", "text": "default"},
+        {"tag": "protocol", "value": "XmippProtConnectedComponents", "text": "default"},
         {"tag": "protocol_group", "text": "Denoise", "openItem": "False", "children": []},
 	    {"tag": "protocol_group", "text": "Segmentation", "openItem": "False", "children": []}
     ]}]
->>>>>>> 94390adf
