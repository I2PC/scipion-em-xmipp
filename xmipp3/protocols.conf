[PROTOCOLS]
Protocols SPA = [
	{"tag": "section", "text": "Movies", "openItem": "False", "children": [
		{"tag": "protocol", "value": "XmippProtMovieCorr", "text": "default"},
		{"tag": "protocol", "value": "XmippProtOFAlignment", "text": "default"},
		{"tag": "protocol", "value": "XmippProtMovieMaxShift", "text": "default"},
		{"tag": "protocol", "value": "XmippProtMovieAverage", "text": "default"},
		{"tag": "protocol", "value": "XmippProtSplitFrames", "text": "default"}	,
		{"tag": "protocol", "value": "XmippProtMovieGain", "text": "default"}
	]},
	{"tag": "section", "text": "Micrographs", "children": [
		{"tag": "protocol", "value": "XmippProtPreprocessMicrographs", "text": "default"},
		{"tag": "protocol_group", "text": "CTF estimation", "openItem": "False", "children": [
            {"tag": "protocol", "value": "XmippProtCTFMicrographs", "text": "default"},
            {"tag": "protocol", "value": "XmippProtCTFConsensus", "text": "default"}
        ]}
	]},
	{"tag": "section", "text": "Particles", "children": [
		{"tag": "protocol_group", "text": "Picking", "openItem": "False", "children": [
		{"tag": "protocol", "value": "XmippProtParticleBoxsize",   "text": "default"},
		{"tag": "protocol", "value": "XmippProtParticlePicking",   "text": "default"},
		{"tag": "protocol", "value": "XmippParticlePickingAutomatic",   "text": "default"},
		{"tag": "protocol", "value": "XmippProtScreenDeepConsensus",   "text": "default"},
		{"tag": "protocol", "value": "XmippProtDeepMicrographScreen",   "text": "default"},
		{"tag": "protocol", "value": "XmippProtAssignmentTiltPair",   "text": "default"},		
		{"tag": "protocol", "value": "XmippProtConsensusPicking",   "text": "default"},
		{"tag": "protocol", "value": "XmippProtPickNoise",   "text": "default"}
		]},
		{"tag": "protocol_group", "text": "Extract", "openItem": "False", "children": [
			{"tag": "protocol", "value": "XmippProtExtractParticles",   "text": "default"},
			{"tag": "section", "text": "more", "openItem": "False", "children": [
				{"tag": "protocol", "value": "XmippProtExtractMovieParticles", "text": "default"},
				{"tag": "protocol", "value": "XmippProtExtractParticlesPairs", "text": "default"},
		    {"tag": "protocol", "value": "XmippProtScreenDeepLearning",   "text": "default"},						
				{"tag": "protocol", "value": "XmippProtScreenParticles", "text": "default"},
				{"tag": "protocol", "value": "XmippProtCenterParticles", "text": "default"}
			]}
		]},
		{"tag": "protocol_group", "text": "Preprocess", "openItem": "False", "children": [
			{"tag": "protocol", "value": "XmippProtCropResizeParticles",   "text": "default"},
			{"tag": "protocol", "value": "XmippProtCTFCorrectWiener2D",    "text": "default"},
			{"tag": "protocol", "value": "XmippProtPreprocessParticles",   "text": "default"}
		]},
		{"tag": "protocol_group", "text": "Filter", "openItem": "False", "children": [
			{"tag": "protocol", "value": "XmippProtFilterParticles",   "text": "default"},
			{"tag": "protocol", "value": "XmippProtDenoiseParticles",  "text": "default"}
		]},
		{"tag": "protocol_group", "text": "Mask", "openItem": "False", "children": [
			{"tag": "protocol", "value": "XmippProtCreateMask2D",   "text": "default"},
			{"tag": "protocol", "value": "XmippProtMaskParticles",  "text": "default"}
		]}
	]},
	{"tag": "section", "text": "2D", "children": [
		{"tag": "protocol_group", "text": "Align", "openItem": "False", "children": [
			{"tag": "protocol", "value": "XmippProtCL2DAlign",   "text": "default"},		
			{"tag": "section", "text": "more", "openItem": "False", "children": [
				{"tag": "protocol", "value": "ProtAlignmentAssign", "text": "default"}
			]}
		]},
		{"tag": "protocol_group", "text": "Classify", "openItem": "False", "children": [
			{"tag": "protocol", "value": "XmippProtCL2D",   "text": "default"},			
			{"tag": "section", "text": "more", "openItem": "False", "children": [
				{"tag": "protocol", "value": "XmippProtML2D", "text": "default"},
				{"tag": "protocol", "value": "XmippProtKerdensom", "text": "default"},
				{"tag": "protocol", "value": "XmippProtRotSpectra", "text": "default"}				
			]}
		]}
	]},
	{"tag": "section", "text": "3D", "children": [
	{"tag": "protocol_group", "text": "Initial volume", "openItem": "False", "children": [
	{"tag": "protocol", "value": "XmippProtRansac",  "text": "default"},
	{"tag": "protocol", "value": "XmippProtReconstructSignificant",  "text": "default"},
	{"tag": "protocol", "value": "XmippProtReconstructSwarm",  "text": "default"},
	{"tag": "protocol", "value": "XmippProtConvertPdb",  "text": "default"},
	{"tag": "section", "text": "more", "openItem": "False", "children": [
	{"tag": "protocol", "value": "XmippProtRCT", "text": "default"}
	]}
	]},
	{"tag": "protocol_group", "text": "Preprocess", "openItem": "False", "children": [
	{"tag": "protocol", "value": "XmippProtCropResizeVolumes",   "text": "default"},
	{"tag": "protocol", "value": "XmippProtPreprocessVolumes",   "text": "default"},
	{"tag": "protocol", "value": "XmippProtFilterVolumes",  "text": "default"},
	{"tag": "protocol", "value": "XmippProtCreateMask3D",   "text": "default"},
	{"tag": "protocol", "value": "XmippProtMaskVolumes",    "text": "default"},
	{"tag": "protocol", "value": "XmippProtAlignVolume", "text": "default"},
	{"tag": "section", "text": "more", "openItem": "False", "children": [
	{"tag": "protocol", "value": "XmippProtHelicalParameters", "text": "default"},
	{"tag": "protocol", "value": "XmippProtRotationalSymmetry", "text": "default"},
	{"tag": "protocol", "value": "XmippProtAngBreakSymmetry", "text": "default"}
	]}
	]},
	{"tag": "protocol_group", "text": "Classify", "openItem": "False", "children": []},
	{"tag": "protocol_group", "text": "Refine", "openItem": "False", "children": [	
		{"tag": "protocol", "value": "XmippProtReconstructHighRes", "text": "default"},
		{"tag": "protocol", "value": "XmippProtProjMatch",  "text": "default"},
		{"tag": "protocol", "value": "XmippProtLocalCTF",  "text": "default"},
		{"tag": "section", "text": "more", "openItem": "False", "children": []}
	]},
    {"tag": "protocol_group", "text": "Postprocess", "openItem": "False", "children": [
		{"tag": "protocol", "value": "XmippProtLocSharp",  "text": "default"}
	]},
	{"tag": "protocol_group", "text": "Analysis", "openItem": "False", "children": [
		{"tag": "section", "text": "Heterogeneity", "openItem": "False", "children": [
			{"tag": "protocol", "value": "XmippProtSolidAngles", "text": "default"},
			{"tag": "protocol", "value": "XmippProtSplitvolume", "text": "default"},
			{"tag": "protocol", "value": "XmippProtStructureMapping", "text": "default"},
			{"tag": "protocol", "value": "XmippProtVolumeHomogenizer", "text": "default"},
			{"tag": "protocol", "value": "XmippProtVolumeStrain", "text": "default"},
			{"tag": "protocol", "value": "XmippProtNormalizeStrain", "text": "default"},
			{"tag": "protocol", "value": "XmippProtAlignmentNMA", "text": "default"},
			{"tag": "protocol", "value": "XmippProtDimredNMA", "text": "default"},
			{"tag": "protocol", "value": "XmippProtCLTomo", "text": "default"}
	]},
	{"tag": "section", "text": "Validation", "openItem": "False", "children": [
		{"tag": "protocol", "value": "XmippProtCompareReprojections", "text": "default"},
		{"tag": "protocol", "value": "XmippProtCreateGallery", "text": "default"},
		{"tag": "protocol", "value": "XmippProtProjectZ", "text": "default"},
		{"tag": "protocol", "value": "XmippProtValidateNonTilt",    "text": "default"},
		{"tag": "protocol", "value": "XmippProtMultiRefAlignability", "text": "default"},
		{"tag": "protocol", "value": "XmippProtValidateOverfitting",    "text": "default"}
	]},
	{"tag": "section", "text": "Resolution", "openItem": "False", "children": [
		{"tag": "protocol", "value": "XmippProtMonoRes",   "text": "default"},
		{"tag": "protocol", "value": "XmippProtDeepRes",   "text": "default"},		
		{"tag": "protocol", "value": "XmippProtResolution3D",  "text": "default"},
		{"tag": "protocol", "value": "XmippProtMultipleFSCs",  "text": "default"},
		{"tag": "protocol", "value": "XmippProtMonoTomo",  "text": "default"},
		{"tag": "protocol", "value": "XmippProtMonoDir",  "text": "default"}

	]},
	{"tag": "section", "text": "more", "openItem": "False", "children": [
	{"tag": "protocol", "value": "XmippProtSubtractProjection", "text": "default"},
	{"tag": "protocol", "value": "XmippProtConvertToPseudoAtoms", "text": "default"},
	{"tag": "protocol", "value": "AtsasProtConvertPdbToSAXS", "text": "default"},
	{"tag": "protocol", "value": "XmippProtCombinePdb", "text": "default"},
	{"tag": "protocol", "value": "XmippProtAnalyzeLocalCTF", "text": "default"},
    {"tag": "protocol", "value": "XmippProtConsensusLocalCTF", "text": "default"}
	]}
	]},
	{"tag": "protocol_group", "text": "Reconstruct", "openItem": "False", "children": [
		{"tag": "protocol", "value": "XmippProtReconstructFourier",   "text": "default"}
	]}
	]},
	{"tag": "section", "text": "Tools", "openItem": "False", "children": [
		{"tag": "protocol_group", "text": "Sets", "openItem": "False", "children": []},
		{"tag": "protocol_group", "text": "Calculators", "openItem": "False", "children": [
			{"tag": "protocol", "value": "XmippProtImageOperateParticles", "text": "default"},
			{"tag": "protocol", "value": "XmippProtImageOperateVolumes", "text": "default"}
		]}
	]}]

Model building = [
	{"tag": "section", "text": "Preprocess map", "icon": "bookmark.png", "children": [
	{"tag": "protocol", "value": "XmippProtCreateMask3D",   "text": "default"},
	{"tag": "protocol", "value": "XmippProtMonoRes",   "text": "default"},
	{"tag": "protocol", "value": "XmippProtLocSharp",  "text": "default"},
	{"tag": "protocol", "value": "XmippProtExtractUnit",   "text": "default"}
	]},
	{"tag": "section", "text": "Others", "icon": "bookmark.png", "children": [
	{"tag": "protocol", "value": "XmippProt3DBionotes",   "text": "default"}
	]}
	]

Random Conical Tilt = [
    {"tag": "protocol", "value": "ProtImportMicrographsTiltPairs", "text": "Import micrograph pairs", "icon": "bookmark.png"},
	{"tag": "protocol", "value": "XmippProtParticlePickingPairs",  "text": "Picking micrograph pairs"},
	{"tag": "protocol", "value": "XmippProtExtractParticlesPairs", "text": "Extract particle pairs"},
	{"tag": "protocol", "value": "XmippProtRCT",                   "text": "Random Conical Tilt"}]

HEMNMA = [
	{"tag": "section", "text": "1. Reference model", "children": [
	{"tag": "protocol", "value": "ProtImportPdb", "text": " a. Import PDB", "icon": "bookmark.png"},
	{"tag": "protocol", "value": "ProtImportVolumes", "text": "b1. Import volume", "icon": "bookmark.png"},
	{"tag": "protocol", "value": "XmippProtConvertToPseudoAtoms", "text": "b2. Convert volume to PDB"}
	]},
	{"tag": "section", "text": "2. Normal mode analysis", "children": [
	{"tag": "protocol", "value": "XmippProtNMA", "text": "Modes analysis & visualization"}
	]},
	{"tag": "section", "text": "3. Stop here or continue", "children": []},
	{"tag": "section", "text": "4. Images", "children": [
	{"tag": "protocol", "value": "ProtImportParticles", "text": "Import particles", "icon": "bookmark.png"},
	{"tag": "protocol", "value": "XmippProtCropResizeParticles", "text": "Resize particles (optional)"}
	]},
	{"tag": "section", "text": "5. Conformational distribution", "children": [
	{"tag": "protocol", "value": "XmippProtAlignmentNMA", "text": "Image analysis with normal modes"}
	]},
	{"tag": "section", "text": "6. Dimension reduction, clusters, and trajectories", "children": [
	{"tag": "protocol", "value": "XmippProtDimredNMA", "text": "3D reconstructions from image clusters, animated trajectories"}
	]}]

Tomography = [
	{"tag": "section", "text": "Imports", "icon": "bookmark.png", "children": []},
	{"tag": "section", "text": "Movies/Micrographs", "children": []},
	{"tag": "section", "text": "Reconstruction", "children": []},
    {"tag": "section", "text": "Particles", "children": [
		{"tag": "protocol_group", "text": "Picking", "openItem": "False", "children": []},
		{"tag": "protocol_group", "text": "Extract", "openItem": "False", "children": []}
    ]},
    {"tag": "section", "text": "Preprocessing", "children": [
        {"tag": "protocol", "value": "XmippProtCropResizeVolumes",   "text": "default"},
        {"tag": "protocol", "value": "XmippProtPreprocessVolumes",   "text": "default"},
        {"tag": "protocol", "value": "XmippProtFilterVolumes",  "text": "default"},
        {"tag": "protocol", "value": "XmippProtCreateMask3D",   "text": "default"},
        {"tag": "protocol", "value": "XmippProtMaskVolumes",    "text": "default"},
        {"tag": "protocol", "value": "XmippProtSubtomoProject", "text": "default"}
        ]},
    {"tag": "section", "text": "Subtomogram averaging", "children": []},
    {"tag": "section", "text": "Postprocessing", "children": [
        {"tag": "protocol", "value": "XmippProtApplyTransformSubtomo", "text": "default"},
        {"tag": "protocol", "value": "XmippProtUndoAlignSubtomo", "text": "default"},
        {"tag": "protocol", "value": "XmippProtSubtomoMapBack", "text": "default"},
        {"tag": "protocol", "value": "XmippProtConnectedComponents", "text": "default"},
        {"tag": "protocol_group", "text": "Denoise", "openItem": "False", "children": []},
<<<<<<< HEAD
	    {"tag": "protocol_group", "text": "Segmentation", "openItem": "False", "children": []}
    ]}]
=======
	    {"tag": "protocol_group", "text": "Segmentation", "openItem": "False", "children": []},
	    {"tag": "protocol", "value": "XmippProtProjectZ", "text": "default"}
    ]}]
>>>>>>> aac7fee4
<|MERGE_RESOLUTION|>--- conflicted
+++ resolved
@@ -211,11 +211,5 @@
         {"tag": "protocol", "value": "XmippProtSubtomoMapBack", "text": "default"},
         {"tag": "protocol", "value": "XmippProtConnectedComponents", "text": "default"},
         {"tag": "protocol_group", "text": "Denoise", "openItem": "False", "children": []},
-<<<<<<< HEAD
 	    {"tag": "protocol_group", "text": "Segmentation", "openItem": "False", "children": []}
     ]}]
-=======
-	    {"tag": "protocol_group", "text": "Segmentation", "openItem": "False", "children": []},
-	    {"tag": "protocol", "value": "XmippProtProjectZ", "text": "default"}
-    ]}]
->>>>>>> aac7fee4
