--- conflicted
+++ resolved
@@ -210,11 +210,6 @@
         {"tag": "protocol", "value": "XmippProtSubtomoMapBack", "text": "default"},
         {"tag": "protocol", "value": "XmippProtConnectedComponents", "text": "default"},
         {"tag": "protocol_group", "text": "Denoise", "openItem": "False", "children": []},
-<<<<<<< HEAD
-	    {"tag": "protocol_group", "text": "Segmentation", "openItem": "False", "children": []}
-    ]}]
-=======
 	    {"tag": "protocol_group", "text": "Segmentation", "openItem": "False", "children": []},
 	    {"tag": "protocol", "value": "XmippProtProjectZ", "text": "default"}
     ]}]
->>>>>>> d8c6cf52
