[PROTOCOLS]
Protocols SPA = [
	{"tag": "section", "text": "Movies", "openItem": "False", "children": [
		{"tag": "protocol", "value": "XmippProtFlexAlign", "text": "default"},
		{"tag": "protocol", "value": "XmippProtOFAlignment", "text": "default"},
		{"tag": "protocol", "value": "XmippProtConsensusMovieAlignment", "text": "default"},
		{"tag": "protocol", "value": "XmippProtMovieMaxShift", "text": "default"},
		{"tag": "protocol", "value": "XmippProtSplitFrames", "text": "default"},
		{"tag": "protocol", "value": "XmippProtMovieGain", "text": "default"},
		{"tag": "protocol", "value": "XmippProtMovieDoseAnalysis", "text": "default"},
		{"tag": "protocol", "value": "XmippProtMovieResize", "text": "default"}
	]},

	{"tag": "section", "text": "Micrographs", "openItem": "False", "children": [
		{"tag": "protocol_group", "text": "Preprocess", "openItem": "False", "children": [
		    {"tag": "protocol", "value": "XmippProtPreprocessMicrographs", "text": "default"},
		    {"tag": "protocol", "value": "XmippProtTiltAnalysis", "text": "default"}
		]},
		{"tag": "protocol_group", "text": "CTF estimation", "openItem": "False", "children": [
<<<<<<< HEAD
            {"tag": "protocol", "value": "XmippProtCTFMicrographs", "text": "default"},
            {"tag": "protocol", "value": "XmippProtCTFConsensus", "text": "default"},
            {"tag": "protocol", "value": "XmippProtMicDefocusSampler", "text": "default"}
        ]}

=======
            		{"tag": "protocol", "value": "XmippProtCTFMicrographs", "text": "default"},
            		{"tag": "protocol", "value": "XmippProtCTFConsensus", "text": "default"},
            		{"tag": "protocol", "value": "XmippProtLocalCTF", "text": "default"}

		]}
>>>>>>> 4b9807be
	]},

	{"tag": "section", "text": "Particles", "children": [
		{"tag": "protocol_group", "text": "Picking", "openItem": "False", "children": [
			{"tag": "protocol", "value": "XmippProtParticlePicking",   "text": "default"},
			{"tag": "protocol", "value": "XmippParticlePickingAutomatic",   "text": "default"},
			{"tag": "protocol", "value": "XmippProtScreenDeepConsensus",   "text": "default"},
			{"tag": "protocol", "value": "XmippProtDeepMicrographScreen",   "text": "default"},
			{"tag": "protocol", "value": "XmippProtAssignmentTiltPair",   "text": "default"},		
			{"tag": "protocol", "value": "XmippProtConsensusPicking",   "text": "default"},
			{"tag": "protocol", "value": "XmippProtPickNoise",   "text": "default"},
			{"tag": "protocol", "value": "XmippProtPickingRemoveDuplicates",   "text": "default"}
		]},
		{"tag": "protocol_group", "text": "Extract", "openItem": "False", "children": [
			{"tag": "protocol", "value": "XmippProtExtractParticles",   "text": "default"},
			{"tag": "section", "text": "more", "openItem": "False", "children": [
				{"tag": "protocol", "value": "XmippProtExtractMovieParticles", "text": "default"},
				{"tag": "protocol", "value": "XmippProtExtractParticlesPairs", "text": "default"},
		    	{"tag": "protocol", "value": "XmippProtScreenDeepLearning",   "text": "default"},
				{"tag": "protocol", "value": "XmippProtScreenParticles", "text": "default"},
				{"tag": "protocol", "value": "XmippProtCenterParticles", "text": "default"},
				{"tag": "protocol", "value": "XmippProtEliminateEmptyParticles", "text": "default"},
				{"tag": "protocol", "value": "XmippProtEliminateEmptyClasses", "text": "default"}
			]}
		]},
		{"tag": "protocol_group", "text": "Preprocess", "openItem": "False", "children": [
			{"tag": "protocol", "value": "XmippProtCropResizeParticles",   "text": "default"},
			{"tag": "protocol", "value": "XmippProtCTFCorrectWiener2D",    "text": "default"},
			{"tag": "protocol", "value": "XmippProtPreprocessParticles",   "text": "default"},
			{"tag": "protocol", "value": "XmippProtApplyTransformationMatrix",   "text": "default"}

		]},
		{"tag": "protocol_group", "text": "Filter", "openItem": "False", "children": [
			{"tag": "protocol", "value": "XmippProtFilterParticles",   "text": "default"},
			{"tag": "protocol", "value": "XmippProtDenoiseParticles",  "text": "default"},
			{"tag": "protocol", "value": "XmippProtSimulateCTF",   "text": "default"}
		]},
		{"tag": "protocol_group", "text": "Mask", "openItem": "False", "children": [
			{"tag": "protocol", "value": "XmippProtCreateMask2D",   "text": "default"},
			{"tag": "protocol", "value": "XmippProtMaskParticles",  "text": "default"}
		]}
	]},

	{"tag": "section", "text": "2D", "children": [
		{"tag": "protocol_group", "text": "Align", "openItem": "False", "children": [
			{"tag": "protocol", "value": "XmippProtCL2DAlign",   "text": "default"},			
			{"tag": "protocol", "value": "XmippProtDeepCenter",   "text": "default"},
			{"tag": "protocol", "value": "XmippProtApplyAlignment",   "text": "default"},
			{"tag": "section", "text": "more", "openItem": "False", "children": [
				{"tag": "protocol", "value": "ProtAlignmentAssign", "text": "default"}
			]}
		]},
		{"tag": "protocol_group", "text": "Classify", "openItem": "False", "children": [
			{"tag": "protocol", "value": "XmippProtCL2D",   "text": "default"},
			{"tag": "protocol", "value": "XmippProtCL2DMap",   "text": "default"},
			{"tag": "protocol", "value": "XmippProtClassifyPca",   "text": "default"},		
			{"tag": "protocol", "value": "XmippProtCoreAnalysis",   "text": "default"},
			{"tag": "section", "text": "more", "openItem": "False", "children": [
				{"tag": "protocol", "value": "XmippProtML2D", "text": "default"},
				{"tag": "protocol", "value": "XmippProtKerdensom", "text": "default"}
			]}
		]}
	]},

    {"tag": "section", "text": "3D", "children": [
        {"tag": "protocol_group", "text": "Initial volume", "openItem": "False", "children": [
            {"tag": "protocol", "value": "XmippProtRansac",  "text": "default"},
            {"tag": "protocol", "value": "XmippProtReconstructSignificant",  "text": "default"},
            {"tag": "protocol", "value": "XmippProtReconstructSwarm",  "text": "default"},
            {"tag": "protocol", "value": "XmippProtConvertPdb",  "text": "default"},
            {"tag": "section", "text": "more", "openItem": "False", "children": [
                {"tag": "protocol", "value": "XmippProtRCT", "text": "default"},
                {"tag": "protocol", "value": "XmippProtPhantom", "text": "default"},
                {"tag": "protocol", "value": "XmippProtShiftParticles", "text": "default"}
            ]}
        ]},
		{"tag": "protocol_group", "text": "Preprocess", "openItem": "False", "children": [
			{"tag": "protocol", "value": "XmippProtCropResizeVolumes",   "text": "default"},
			{"tag": "protocol", "value": "XmippProtPreprocessVolumes",   "text": "default"},
			{"tag": "protocol", "value": "XmippProtFilterVolumes",  "text": "default"},
			{"tag": "protocol", "value": "XmippProtCreateMask3D",   "text": "default"},
			{"tag": "protocol", "value": "XmippProtMaskVolumes",    "text": "default"},
			{"tag": "protocol", "value": "XmippProtAlignVolume", "text": "default"},
			{"tag": "protocol", "value": "XmippProtExtractUnit", "text": "default"},
			{"tag": "protocol", "value": "XmippProtAlignVolumeParticles", "text": "default"},
			{"tag": "protocol", "value": "XmippProtRotateVolume", "text": "default"},
			{"tag": "section", "text": "more", "openItem": "False", "children": [
				{"tag": "protocol", "value": "XmippProtHelicalParameters", "text": "default"},
				{"tag": "protocol", "value": "XmippProtRotationalSymmetry", "text": "default"},
				{"tag": "protocol", "value": "XmippProtAngBreakSymmetry", "text": "default"}
			]}
		]},
		{"tag": "protocol_group", "text": "Classify", "openItem": "False", "children": [
			{"tag": "protocol", "value": "XmippProtConsensusClasses", "text": "default"},
			{"tag": "protocol", "value": "XmippProtStructureMap", "text": "default"},
			{"tag": "protocol", "value": "XmippProtEnrich", "text": "default"},

		]},
		{"tag": "protocol_group", "text": "Refine", "openItem": "False", "children": [	
			{"tag": "protocol", "value": "XmippProtReconstructHighRes", "text": "default"},
			{"tag": "protocol", "value": "XmippProtProjMatch",  "text": "default"},
			{"tag": "protocol", "value": "XmippProtLocalCTF",  "text": "default"},
			{"tag": "section", "text": "more", "openItem": "False", "children": []}
		]},
	    {"tag": "protocol_group", "text": "Postprocess", "openItem": "False", "children": [
			{"tag": "protocol", "value": "XmippProtLocSharp",  "text": "default"},
			{"tag": "protocol", "value": "XmippProtDeepVolPostProc",  "text": "default"},
			{"tag": "protocol", "value": "XmippProtBoostParticles",  "text": "default"}
		]},
		{"tag": "protocol_group", "text": "Analysis", "openItem": "False", "children": [
			{"tag": "section", "text": "Heterogeneity", "openItem": "False", "children": [
				{"tag": "protocol", "value": "XmippProtSolidAngles", "text": "default"},
				{"tag": "protocol", "value": "XmippProtSplitvolume", "text": "default"},
				{"tag": "protocol", "value": "XmippProtVolumeHomogenizer", "text": "default"},
				{"tag": "protocol", "value": "XmippProtVolumeStrain", "text": "default"},
				{"tag": "protocol", "value": "XmippProtNormalizeStrain", "text": "default"}

			]},
			{"tag": "section", "text": "Validation", "openItem": "False", "children": [
				{"tag": "protocol", "value": "XmippProtCompareReprojections", "text": "default"},
				{"tag": "protocol", "value": "XmippProtCompareAngles", "text": "default"},
				{"tag": "protocol", "value": "XmippProtCreateGallery", "text": "default"},
				{"tag": "protocol", "value": "XmippProtProjectZ", "text": "default"},
				{"tag": "protocol", "value": "XmippProtValidateNonTilt",    "text": "default"},
				{"tag": "protocol", "value": "XmippProtMultiRefAlignability", "text": "default"},
				{"tag": "protocol", "value": "XmippProtAngularGraphConsistency", "text": "default"},
				{"tag": "protocol", "value": "XmippProtValidateOverfitting",    "text": "default"},
				{"tag": "protocol", "value": "XmippProtDeepHand",    "text": "default"},
				{"tag": "protocol", "value": "XmippProtGenerateReprojections",    "text": "default"}
			]},
	        {"tag": "section", "text": "Resolution", "openItem": "False", "children": [
                {"tag": "protocol", "value": "XmippProtMonoRes",   "text": "default"},
                {"tag": "protocol", "value": "XmippProtDeepRes",   "text": "default"},
                {"tag": "protocol", "value": "XmippProtResolution3D",  "text": "default"},
                {"tag": "protocol", "value": "XmippProtFSO",  "text": "default"},
                {"tag": "protocol", "value": "XmippProtMultipleFSCs",  "text": "default"},
                {"tag": "protocol", "value": "XmippProtMonoDir",  "text": "default"},
                {"tag": "protocol", "value": "XmippProtMonoTomo", "text": "default"},
                {"tag": "protocol", "value": "XmippProtbfactorResolution", "text": "default"},
                {"tag": "protocol", "value": "XmippProtMonoDir", "text": "default"},
                {"tag": "protocol", "value": "XmippProtMonoRes", "text": "default"}


            ]},
            {"tag": "section", "text": "more", "openItem": "False", "children": [
                {"tag": "protocol", "value": "XmippProtCombinePdb", "text": "default"},
                {"tag": "protocol", "value": "XmippProtAnalyzeLocalCTF", "text": "default"},
                {"tag": "protocol", "value": "XmippProtConsensusLocalCTF", "text": "default"}
            ]}
	    ]},
	    {"tag": "protocol_group", "text": "Reconstruct", "openItem": "False", "children": [
		    {"tag": "protocol", "value": "XmippProtReconstructFourier",   "text": "default"}
	    ]}
	]},

	{"tag": "section", "text": "Tools", "openItem": "False", "children": [
		{"tag": "protocol_group", "text": "Sets", "openItem": "False", "children": [
		    {"tag": "protocol", "value" : "XmippProtTriggerData","text": "default"},
		    {"tag": "protocol", "value" : "XmippProtCTFDefocusGroup","text": "default"}
		]},
		{"tag": "protocol_group", "text": "Calculators", "openItem": "False", "children": [
			{"tag": "protocol", "value": "XmippProtImageOperateParticles", "text": "default"},
			{"tag": "protocol", "value": "XmippProtImageOperateVolumes", "text": "default"},
		    {"tag": "protocol", "value": "XmippProtVolSubtraction", "text": "default"},
		    {"tag": "protocol", "value": "XmippProtVolAdjust", "text": "default"},
            {"tag": "protocol", "value": "XmippProtVolConsensus", "text": "default"},
            {"tag": "protocol", "value": "XmippProtLocalVolAdj", "text": "default"},
            {"tag": "protocol", "value": "XmippProtShiftVolume", "text": "default"},
            {"tag": "protocol", "value": "XmippProtSubtractProjection", "text": "default"}
		]}
	]}
]

Model building = [
	{"tag": "section", "text": "Preprocess map", "icon": "bookmark.png", "children": [
        {"tag": "protocol", "value": "XmippProtCreateMask3D",   "text": "default"},
        {"tag": "protocol", "value": "XmippProtMonoRes",   "text": "default"},
        {"tag": "protocol", "value": "XmippProtLocSharp",  "text": "default"},
        {"tag": "protocol", "value": "XmippProtDeepVolPostProc",  "text": "default"},
        {"tag": "protocol", "value": "XmippProtExtractUnit",   "text": "default"}
	]},
	{"tag": "section", "text": "Initial model", "icon": "bookmark.png", "children": [   ]},
	{"tag": "section", "text": "Rigid fitting", "icon": "bookmark.png", "children": [   ]},
	{"tag": "section", "text": "Flexible fitting", "icon": "bookmark.png", "children": [    ]},
	{"tag": "section", "text": "Validation", "icon": "bookmark.png", "children": [
	{"tag": "protocol", "value": "XmippProtValFit",   "text": "default"}    ]},
	{"tag": "section", "text": "Tools-Calculators", "icon": "bookmark.png", "children": [
	    {"tag": "protocol", "value": "XmippProtConvertPdb",   "text": "xmipp3 - map from atomic structure"}
	]}
]

Random Conical Tilt = [
    {"tag": "protocol", "value": "ProtImportMicrographsTiltPairs", "text": "Import micrograph pairs", "icon": "bookmark.png"},
	{"tag": "protocol", "value": "XmippProtParticlePickingPairs",  "text": "Picking micrograph pairs"},
	{"tag": "protocol", "value": "XmippProtExtractParticlesPairs", "text": "Extract particle pairs"},
	{"tag": "protocol", "value": "XmippProtRCT",                   "text": "Random Conical Tilt"}
]

Tomography = [
    {"tag": "section", "text": "TiltSeries", "children": [
        {"tag": "protocol", "value": "XmippProtApplyTiltToCtf",  "text": "default"}
    ]},
    {"tag": "section", "text": "Particles", "children": [
		{"tag": "protocol_group", "text": "Preprocess", "openItem": "False", "children": [
            {"tag": "protocol", "value": "XmippProtCreateMask3D",   "text": "default"},
            {"tag": "protocol", "value": "XmippProtMaskVolumes",    "text": "default"}
        ]}
    ]},
    {"tag": "section", "text": "Subtomogram averaging", "children": [
        {"tag": "section", "text": "PostProcessing", "children": [
            {"tag": "protocol", "value": "XmippProtVolConsensus", "text": "default"},
            {"tag": "protocol", "value": "XmippProtSubtomoProject", "text": "default"}
        ]}
    ]}
]
<|MERGE_RESOLUTION|>--- conflicted
+++ resolved
@@ -17,19 +17,10 @@
 		    {"tag": "protocol", "value": "XmippProtTiltAnalysis", "text": "default"}
 		]},
 		{"tag": "protocol_group", "text": "CTF estimation", "openItem": "False", "children": [
-<<<<<<< HEAD
-            {"tag": "protocol", "value": "XmippProtCTFMicrographs", "text": "default"},
-            {"tag": "protocol", "value": "XmippProtCTFConsensus", "text": "default"},
-            {"tag": "protocol", "value": "XmippProtMicDefocusSampler", "text": "default"}
-        ]}
-
-=======
             		{"tag": "protocol", "value": "XmippProtCTFMicrographs", "text": "default"},
             		{"tag": "protocol", "value": "XmippProtCTFConsensus", "text": "default"},
             		{"tag": "protocol", "value": "XmippProtLocalCTF", "text": "default"}
-
-		]}
->>>>>>> 4b9807be
+		]}
 	]},
 
 	{"tag": "section", "text": "Particles", "children": [
