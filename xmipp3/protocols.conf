[PROTOCOLS]
Protocols SPA = [
	{"tag": "section", "text": "Movies", "openItem": "False", "children": [
		{"tag": "protocol", "value": "XmippProtOFAlignment", "text": "default"},
		{"tag": "protocol", "value": "XmippProtMovieCorr", "text": "default"},
		{"tag": "protocol", "value": "XmippProtMovieAverage", "text": "default"},	
		{"tag": "protocol", "value": "XmippProtMovieGain", "text": "default"}
	]},
	{"tag": "section", "text": "Micrographs", "children": [
		{"tag": "protocol", "value": "XmippProtPreprocessMicrographs", "text": "default"},	
		{"tag": "protocol", "value": "XmippProtCTFMicrographs",   "text": "default"},
		{"tag": "section", "text": "more", "openItem": "False", "children": [	
			{"tag": "protocol", "value": "XmippProtCTFDiscrepancy", "text": "default"},
			{"tag": "protocol", "value": "ProtRelionExportCtf", "text": "default"}
		]}
	]},
	{"tag": "section", "text": "Particles", "children": [
		{"tag": "protocol_group", "text": "Picking", "openItem": "False", "children": [	
		{"tag": "protocol", "value": "XmippProtParticlePicking",   "text": "default"},
		{"tag": "protocol", "value": "XmippParticlePickingAutomatic",   "text": "default"},
		{"tag": "protocol", "value": "XmippProtScreenDeepConsensus",   "text": "default"},		
		{"tag": "protocol", "value": "XmippProtAssignmentTiltPair",   "text": "default"},		
		{"tag": "protocol", "value": "XmippProtConsensusPicking",   "text": "default"}
		]},
		{"tag": "protocol_group", "text": "Extract", "openItem": "False", "children": [
			{"tag": "protocol", "value": "XmippProtExtractParticles",   "text": "default"},
			{"tag": "section", "text": "more", "openItem": "False", "children": [
				{"tag": "protocol", "value": "XmippProtExtractMovieParticles", "text": "default"},
				{"tag": "protocol", "value": "XmippProtExtractParticlesPairs", "text": "default"},
		    {"tag": "protocol", "value": "XmippProtScreenDeepLearning",   "text": "default"},						
<<<<<<< HEAD
				{"tag": "protocol", "value": "XmippProtScreenParticles", "text": "default"}
=======
				{"tag": "protocol", "value": "XmippProtScreenParticles", "text": "default"},
				{"tag": "protocol", "value": "XmippProtCenterParticles", "text": "default"}
>>>>>>> 2ed2b776
			]}
		]},
		{"tag": "protocol_group", "text": "Preprocess", "openItem": "False", "children": [
			{"tag": "protocol", "value": "XmippProtCropResizeParticles",   "text": "default"},
			{"tag": "protocol", "value": "XmippProtCTFCorrectWiener2D",    "text": "default"},
			{"tag": "protocol", "value": "XmippProtPreprocessParticles",   "text": "default"}
		]},
		{"tag": "protocol_group", "text": "Filter", "openItem": "False", "children": [
			{"tag": "protocol", "value": "XmippProtFilterParticles",   "text": "default"},
			{"tag": "protocol", "value": "XmippProtDenoiseParticles",  "text": "default"}
		]},
		{"tag": "protocol_group", "text": "Mask", "openItem": "False", "children": [
			{"tag": "protocol", "value": "XmippProtCreateMask2D",   "text": "default"},
			{"tag": "protocol", "value": "XmippProtMaskParticles",  "text": "default"}
		]}
	]},
	{"tag": "section", "text": "2D", "children": [
		{"tag": "protocol_group", "text": "Align", "openItem": "False", "children": [
			{"tag": "protocol", "value": "XmippProtCL2DAlign",   "text": "default"},		
			{"tag": "section", "text": "more", "openItem": "False", "children": [
				{"tag": "protocol", "value": "ProtAlignmentAssign", "text": "default"}
			]}
		]},
		{"tag": "protocol_group", "text": "Classify", "openItem": "False", "children": [
			{"tag": "protocol", "value": "XmippProtCL2D",   "text": "default"},			
			{"tag": "section", "text": "more", "openItem": "False", "children": [
				{"tag": "protocol", "value": "XmippProtML2D", "text": "default"},
				{"tag": "protocol", "value": "XmippProtKerdensom", "text": "default"},
				{"tag": "protocol", "value": "XmippProtRotSpectra", "text": "default"}				
			]}
		]}
	]},
	{"tag": "section", "text": "3D", "children": [
	{"tag": "protocol_group", "text": "Initial volume", "openItem": "False", "children": [
	{"tag": "protocol", "value": "XmippProtRansac",  "text": "default"},
	{"tag": "protocol", "value": "XmippProtReconstructSignificant",  "text": "default"},
	{"tag": "protocol", "value": "XmippProtConvertPdb",  "text": "default"},
	{"tag": "section", "text": "more", "openItem": "False", "children": [
	{"tag": "protocol", "value": "XmippProtRCT", "text": "default"}
	]}
	]},
	{"tag": "protocol_group", "text": "Preprocess", "openItem": "False", "children": [
	{"tag": "protocol", "value": "XmippProtCropResizeVolumes",   "text": "default"},
	{"tag": "protocol", "value": "XmippProtPreprocessVolumes",   "text": "default"},
	{"tag": "protocol", "value": "XmippProtFilterVolumes",  "text": "default"},
	{"tag": "protocol", "value": "XmippProtCreateMask3D",   "text": "default"},
	{"tag": "protocol", "value": "XmippProtMaskVolumes",    "text": "default"},
	{"tag": "protocol", "value": "XmippProtAlignVolume", "text": "default"},
	{"tag": "section", "text": "more", "openItem": "False", "children": [
	{"tag": "protocol", "value": "XmippProtHelicalParameters", "text": "default"},
	{"tag": "protocol", "value": "XmippProtRotationalSymmetry", "text": "default"},
	{"tag": "protocol", "value": "XmippProtAngBreakSymmetry", "text": "default"}
	]}
	]},
	{"tag": "protocol_group", "text": "Classify", "openItem": "False", "children": []},
	{"tag": "protocol_group", "text": "Refine", "openItem": "False", "children": [	
		{"tag": "protocol", "value": "XmippProtReconstructHighRes", "text": "default"},
		{"tag": "protocol", "value": "XmippProtProjMatch",  "text": "default"},	
		{"tag": "section", "text": "more", "openItem": "False", "children": []}
	]},
	{"tag": "protocol_group", "text": "Analysis", "openItem": "False", "children": [
		{"tag": "section", "text": "Heterogeneity", "openItem": "False", "children": [
			{"tag": "protocol", "value": "XmippProtSolidAngles", "text": "default"},
			{"tag": "protocol", "value": "XmippProtSplitvolume", "text": "default"},
			{"tag": "protocol", "value": "XmippProtStructureMapping", "text": "default"},
			{"tag": "protocol", "value": "XmippProtVolumeHomogenizer", "text": "default"},
			{"tag": "protocol", "value": "XmippProtVolumeStrain", "text": "default"},
			{"tag": "protocol", "value": "XmippProtNormalizeStrain", "text": "default"},
			{"tag": "protocol", "value": "XmippProtAlignmentNMA", "text": "default"},
			{"tag": "protocol", "value": "XmippProtDimredNMA", "text": "default"},
			{"tag": "protocol", "value": "XmippProtCLTomo", "text": "default"}
	]},
	{"tag": "section", "text": "Validation", "openItem": "False", "children": [
		{"tag": "protocol", "value": "XmippProtCompareReprojections", "text": "default"},
		{"tag": "protocol", "value": "XmippProtCreateGallery", "text": "default"},
		{"tag": "protocol", "value": "XmippProtValidateNonTilt",    "text": "default"},
		{"tag": "protocol", "value": "XmippProtMultiRefAlignability", "text": "default"},
		{"tag": "protocol", "value": "XmippProtValidateOverfitting",    "text": "default"}
	]},
	{"tag": "section", "text": "Resolution", "openItem": "False", "children": [
		{"tag": "protocol", "value": "XmippProtMonoRes",   "text": "default"},
		{"tag": "protocol", "value": "XmippProtResolution3D",  "text": "default"},
		{"tag": "protocol", "value": "XmippProtMultipleFSCs",  "text": "default"}
	]},
	{"tag": "section", "text": "more", "openItem": "False", "children": [
	{"tag": "protocol", "value": "XmippProtSubtractProjection", "text": "default"},
	{"tag": "protocol", "value": "XmippProtConvertToPseudoAtoms", "text": "default"},
	{"tag": "protocol", "value": "AtsasProtConvertPdbToSAXS", "text": "default"},
	{"tag": "protocol", "value": "XmippProtCombinePdb", "text": "default"}
	]}
	]},
	{"tag": "protocol_group", "text": "Reconstruct", "openItem": "False", "children": [
		{"tag": "protocol", "value": "XmippProtReconstructFourier",   "text": "default"}
	]}
	]},
	{"tag": "section", "text": "Tools", "openItem": "False", "children": [
		{"tag": "protocol_group", "text": "Sets", "openItem": "False", "children": []},
		{"tag": "protocol_group", "text": "Calculators", "openItem": "False", "children": [
			{"tag": "protocol", "value": "XmippProtImageOperateParticles", "text": "default"},
			{"tag": "protocol", "value": "XmippProtImageOperateVolumes", "text": "default"}
		]}
	]}]<|MERGE_RESOLUTION|>--- conflicted
+++ resolved
@@ -28,12 +28,8 @@
 				{"tag": "protocol", "value": "XmippProtExtractMovieParticles", "text": "default"},
 				{"tag": "protocol", "value": "XmippProtExtractParticlesPairs", "text": "default"},
 		    {"tag": "protocol", "value": "XmippProtScreenDeepLearning",   "text": "default"},						
-<<<<<<< HEAD
-				{"tag": "protocol", "value": "XmippProtScreenParticles", "text": "default"}
-=======
 				{"tag": "protocol", "value": "XmippProtScreenParticles", "text": "default"},
 				{"tag": "protocol", "value": "XmippProtCenterParticles", "text": "default"}
->>>>>>> 2ed2b776
 			]}
 		]},
 		{"tag": "protocol_group", "text": "Preprocess", "openItem": "False", "children": [
