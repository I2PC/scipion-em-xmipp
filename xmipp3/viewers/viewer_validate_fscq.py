--- conflicted
+++ resolved
@@ -120,15 +120,7 @@
     
     def _create_legend(self, scale):
          
-<<<<<<< HEAD
-
-        fnRoot = os.path.abspath(self.protocol._getExtraPath())
-        
-        _inputVol = self.protocol.inputVolume.get()
-        fnCmd = self.protocol._getTmpPath("chimera_VOLoutput.cxc")
-=======
         fnCmd = self.protocol._getTmpPath("chimera_output.py")
->>>>>>> 8de9adc7
         
         f = open(fnCmd, 'w')
         f.write("from chimerax.core.commands import run\n")
