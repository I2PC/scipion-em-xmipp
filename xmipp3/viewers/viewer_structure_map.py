--- conflicted
+++ resolved
@@ -139,18 +139,6 @@
         distMatrix = np.loadtxt(self.protocol._getExtraPath("CorrMatrix.txt"))
         condensed_dist = squareform(0.5 * (distMatrix + distMatrix.transpose()))
         Z = linkage(condensed_dist, method='complete')
-<<<<<<< HEAD
-=======
-	    
-        fig, ax = plt.subplots()
-        dendrogram(Z, ax=ax)
-        ax.set_title("Hierarchical Clustering (Complete Linkage)")
-        ax.set_xlabel("Sample Index")
-        ax.set_ylabel("Distance")
-        fig.tight_layout()
-        return [fig]
->>>>>>> ae6a47c3
-
         fig, ax = plt.subplots()
         dendrogram(Z, ax=ax)
         ax.set_title("Hierarchical Clustering (Complete Linkage)")
