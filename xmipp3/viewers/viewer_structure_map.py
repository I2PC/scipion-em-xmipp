--- conflicted
+++ resolved
@@ -80,25 +80,19 @@
                                'two sets of volumes independently.')
         form.addParam('doShowPlot', params.LabelParam,
                       label="Display the StructMap")
-<<<<<<< HEAD
+
+        form.addParam('doShowDendogram', params.LabelParam,
+	                  label="Display hierarchical clustering")
+
         if flexutils_available:
             form.addParam('doShowAnnotate', params.LabelParam,
                           label='Display structure mapping using the annotation tool from Flexutils Plugin')
-    
+
     def _getVisualizeDict(self):
-        vis_dict = {'doShowPlot': self._visualize}
+        vis_dict = {'doShowPlot': self._visualize, 'doShowDendogram': self._visualizeDendogram}
         if flexutils_available:
             vis_dict["doShowAnnotate"] = self._visualizeAnnotate
         return vis_dict
-=======
-
-        form.addParam('doShowDendogram', params.LabelParam,
-	                  label="Display hierarchical clustering")
-
-    def _getVisualizeDict(self):
-	    return {'doShowPlot': self._visualize,
-	            'doShowDendogram': self._visualizeDendogram}
->>>>>>> 68cde1f9
 
     def getOutputFile(self):
         fnOutput = ['']
@@ -141,7 +135,19 @@
         plot.initializePlot()
         return plot
 
-<<<<<<< HEAD
+    def _visualizeDendogram(self, e=None):
+        distMatrix = np.loadtxt(self.protocol._getExtraPath("CorrMatrix.txt"))
+        condensed_dist = squareform(0.5 * (distMatrix + distMatrix.transpose()))
+        Z = linkage(condensed_dist, method='complete')
+
+        fig, ax = plt.subplots()
+        dendrogram(Z, ax=ax)
+        ax.set_title("Hierarchical Clustering (Complete Linkage)")
+        ax.set_xlabel("Sample Index")
+        ax.set_ylabel("Distance")
+        fig.tight_layout()
+        return [fig]
+
     def _visualizeAnnotate(self, e=None):
         fnOutput = self.getOutputFile()
         for file in fnOutput:
@@ -269,21 +275,7 @@
 
             self.protocol._defineOutputs(**args)
             self.protocol._defineSourceRelation(inputVolumes, flexClasses)
-=======
-    def _visualizeDendogram(self, e=None):
-        distMatrix = np.loadtxt(self.protocol._getExtraPath("CorrMatrix.txt"))
-        condensed_dist = squareform(0.5*(distMatrix+distMatrix.transpose()))
-        Z = linkage(condensed_dist, method='complete')
-	    
-	fig, ax = plt.subplots()
-	dendrogram(Z, ax=ax)
-	ax.set_title("Hierarchical Clustering (Complete Linkage)")
-	ax.set_xlabel("Sample Index")
-	ax.set_ylabel("Distance")
-	fig.tight_layout()
-	return [fig]
->>>>>>> 68cde1f9
-
+        
     def _validate(self):
         errors = []
         return errors
