--- conflicted
+++ resolved
@@ -28,17 +28,9 @@
 
 import matplotlib.pyplot as plt
 from matplotlib import cm
-<<<<<<< HEAD
-import matplotlib.colors as mcolors
-from pwem.viewers.viewer_chimera import mapVolsWithColorkey
-from pyworkflow.utils import getExt, removeExt, replaceExt
-from os.path import abspath
-import numpy as np
-=======
 from pwem.wizards import ColorScaleWizardBase
 from pyworkflow.utils import replaceExt
 from os.path import exists
->>>>>>> 19e859a8
 
 from pyworkflow.protocol.params import (LabelParam, EnumParam,
                                         IntParam, LEVEL_ADVANCED)
@@ -88,22 +80,7 @@
                       label="Show resolution histogram")
         
         group = form.addGroup('Colored resolution Slices and Volumes')
-<<<<<<< HEAD
-        group.addParam('colorMap', EnumParam, choices=COLOR_CHOICES.values(),
-                      default=COLOR_JET,
-                      label='Color map',
-                      help='Select the color map to apply to the resolution map. '
-                            'http://matplotlib.org/1.3.0/examples/color/colormaps_reference.html.')
-        
-        group.addParam('otherColorMap', StringParam, default='jet',
-                      condition = binaryCondition,
-                      label='Customized Color map',
-                      help='Name of a color map to apply to the resolution map.'
-                      ' Valid names can be found at '
-                      'http://matplotlib.org/1.3.0/examples/color/colormaps_reference.html')
-=======
-
->>>>>>> 19e859a8
+
         group.addParam('sliceAxis', EnumParam, default=AX_Z,
                        choices=['x', 'y', 'z'],
                        display=EnumParam.DISPLAY_HLIST,
@@ -226,85 +203,6 @@
         return self.getEnumText('sliceAxis')
 
     def _showChimera(self, param=None):
-<<<<<<< HEAD
-        cmdFile = self.protocol._getPath('Chimera_resolution.py')
-        self.createChimeraScript(cmdFile)
-        view = ChimeraView(cmdFile)
-        return [view]
-
-    def _getStepColors(self, minRes, maxRes, numberOfColors=13):
-        inter = (maxRes - minRes) / (numberOfColors - 1)
-        rangeList = []
-        for step in range(0, numberOfColors):
-            rangeList.append(round(minRes + step * inter, 2))
-        return rangeList
-
-    def createChimeraScript(self, cmdFile):
-        #  chimera python script
-        imageFile = self.protocol._getFileName(OUTPUT_RESOLUTION_FILE_CHIMERA)
-        if not os.path.exists(imageFile):
-            imageFile = replaceExt(imageFile, 'vol')
-        
-        img = ImageHandler().read(imageFile)
-        imgData = img.getData()
-        min_Res = round(np.amin(imgData)*100)/100
-        max_Res = round(np.amax(imgData)*100)/100
-
-        numberOfColors = 21
-        voldim = (img.getDimensions())[:-1]
-
-        stepColors = self._getStepColors(min_Res, max_Res, numberOfColors)
-        colorList = plotter.getHexColorList(stepColors, self.getColorMap())
-
-        if self.protocol.halfVolumes.get():
-            fnbase = removeExt(self.protocol.inputVolume.get().getFileName())
-            inputVolume = self.protocol.inputVolume.get()
-        else:
-            fnbase = removeExt(self.protocol.inputVolumes.get().getFileName())
-            inputVolume = self.protocol.inputVolumes.get()
-
-        ext = getExt(inputVolume.getFileName())
-        fninput = abspath(fnbase + ext[0:4])
-
-        imageFile = self.protocol._getFileName(OUTPUT_RESOLUTION_FILE_CHIMERA)
-
-        if not os.path.exists(imageFile):
-            if self.protocol.halfVolumes.get():
-                smprt = self.protocol.inputVolume.get().getSamplingRate()
-            else:
-                smprt = self.protocol.inputVolumes.get().getSamplingRate()
-
-            imageFile = replaceExt(imageFile, 'vol')
-            mapVolsWithColorkey(fninput,
-                os.path.abspath(imageFile),
-                stepColors,
-                colorList,
-                voldim,
-                volOrigin=None,
-                step=-1,
-                sampling=smprt,
-                scriptFileName=cmdFile,
-                bgColorImage='black',
-                showAxis=True)
-        else:
-            imageFileVolume = self.protocol._getFileName(OUTPUT_RESOLUTION_FILE_CHIMERA)
-            header = Ccp4Header(imageFileVolume, readHeader=True)
-            x, y, z = header.getSampling()
-            smprt = x
-            mapVolsWithColorkey(fninput,
-                os.path.abspath(
-                    self.protocol._getExtraPath(CHIMERA_RESOLUTION_VOL)),
-                stepColors,
-                colorList,
-                voldim,
-                volOrigin=None,
-                step=1,
-                sampling=smprt,
-                scriptFileName=cmdFile,
-                bgColorImage='black',
-                showAxis=True)
-    
-=======
 
         if (exists(self.protocol._getExtraPath("MG_Chimera_resolution.mrc"))):
             fnResVol = self.protocol._getExtraPath("MG_Chimera_resolution.mrc")
@@ -327,7 +225,6 @@
         view = ChimeraView(cmdFile)
         return [view]
 
->>>>>>> 19e859a8
     def getColorMap(self):
         cmap = cm.get_cmap(self.colorMap.get())
         if cmap is None:
