--- conflicted
+++ resolved
@@ -36,13 +36,7 @@
 from pyworkflow.viewer import DESKTOP_TKINTER, WEB_DJANGO
 from pwem.viewers import Chimera, ChimeraView, EmProtocolViewer
 from xmipp3.protocols.protocol_extract_unit_cell import XmippProtExtractUnit
-<<<<<<< HEAD
-from xmipp3.constants import (XMIPP_SYM_NAME, XMIPP_TO_SCIPION, XMIPP_CYCLIC,
-                              XMIPP_DIHEDRAL_X, XMIPP_TETRAHEDRAL, XMIPP_OCTAHEDRAL,
-                              XMIPP_I222, XMIPP_I222r, XMIPP_In25, XMIPP_In25r)
-=======
 from xmipp3.constants import (XMIPP_TO_SCIPION, XMIPP_I222)
->>>>>>> 56a11fc8
 
 VOLUME_SLICES = 1
 VOLUME_CHIMERA = 0
