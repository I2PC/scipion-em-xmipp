--- conflicted
+++ resolved
@@ -64,10 +64,6 @@
                 XmippProtExtractParticles,
                 XmippProtExtractParticlesPairs,
                 XmippProtKerdensom,
-<<<<<<< HEAD
-                ProtParticlePicking,
-=======
->>>>>>> 663ce768
                 XmippProtParticlePickingPairs,
                 XmippProtRotSpectra,
                 XmippProtScreenParticles,
@@ -113,110 +109,7 @@
                                           viewParams={OBJCMDS: objCommands},
                                           **kwargs))
 
-<<<<<<< HEAD
-        elif issubclass(cls, SetOfPDBs):
-            fn = obj.getFileName()
-            labels = 'id _filename '
-            self._views.append(ObjectView(self._project, obj.strId(), fn,
-                                          viewParams={ORDER: labels,
-                                                      VISIBLE: labels,
-                                                      MODE: MODE_MD, RENDER: "no"}))
-
-        elif issubclass(cls, SetOfMovies):
-            fn = obj.getFileName()
-            # Enabled for the future has to be available
-            labels = 'id _filename _samplingRate  '
-            moviesView = ObjectView(self._project, obj.strId(), fn,
-                                          viewParams={ORDER: labels,
-                                                      VISIBLE: labels,
-                                                  MODE: MODE_MD, RENDER: "no"})
-            # For movies increase the JVM memory by 1 GB, just in case
-            moviesView.setMemory(showj.getJvmMaxMemory() + 1)
-            self._views.append(moviesView)
-
-        elif issubclass(cls, SetOfMicrographs):
-            self._views.append(MicrographsView(self._project, obj, **kwargs))
-
-        elif issubclass(cls, MicrographsTiltPair):
-            labels = 'id enabled _untilted._filename _tilted._filename'
-            self._views.append(ObjectView(self._project, obj.strId(), obj.getFileName(),
-                                          viewParams={ORDER: labels,
-                                                      VISIBLE: labels,
-                                                      MODE: MODE_MD,
-                                                      RENDER: '_untilted._filename _tilted._filename'}))
-
-        elif issubclass(cls, ParticlesTiltPair):
-            labels = 'id enabled _untilted._filename _tilted._filename'
-            self._views.append(ObjectView(self._project, obj.strId(), obj.getFileName(),
-                                          viewParams={ORDER: labels,
-                                                      VISIBLE: labels,
-                                                      RENDER:'_untilted._filename _tilted._filename',
-                                                      MODE: MODE_MD}))
-
-        elif issubclass(cls, SetOfCoordinates):
-            micSet = obj.getMicrographs()  # accessing mics to provide metadata file
-            if micSet is None:
-                raise Exception('visualize: SetOfCoordinates has no micrographs set.')
-
-            mdFn = getattr(micSet, '_xmippMd', None)
-            if mdFn:
-                fn = mdFn.get()
-            else:  # happens if protocol is not an xmipp one
-                fn = self._getTmpPath(micSet.getName() + '_micrographs.xmd')
-                writeSetOfMicrographs(micSet, fn)
-            tmpDir = self._getTmpPath(obj.getName())
-            cleanPath(tmpDir)
-            makePath(tmpDir)
-            # FIXME: (JMRT) We are always writing the SetOfCoordinates and removing
-            # the tmpDir, we need to take into account if the user have pick
-            # some particles in the tmpDir and have not save them, that now
-            # will loose all picked particles.
-            # A possible solution could be to alert that changes have not been
-            # written during modification of tmpDir or create a new Xmipp picking
-            # protocol to continue picking later without loosing the coordinates.
-            writeSetOfCoordinates(tmpDir, obj)
-            self._views.append(CoordinatesObjectView(self._project, fn, tmpDir,
-                                                     self.protocol,
-                                                     inTmpFolder=True))
-
-        elif issubclass(cls, SetOfParticles):
-            fn = obj.getFileName()
-            labels = 'id enabled _index _filename _xmipp_zScore _xmipp_cumulativeSSNR ' \
-                     '_sampling _xmipp_scoreByVariance _xmipp_scoreEmptiness ' \
-                     '_ctfModel._defocusU _ctfModel._defocusV _ctfModel._defocusAngle ' \
-                     '_transform._matrix'
-            self._views.append(ObjectView(self._project, obj.strId(), fn,
-                                          viewParams={ORDER: labels,
-                                                      VISIBLE: labels,
-                                                      'sortby': '_xmipp_zScore asc',
-                                                      RENDER: '_filename'}))
-
-        elif issubclass(cls, SetOfVolumes):
-            fn = obj.getFileName()
-            labels = 'id enabled comment _filename '
-            self._views.append(ObjectView(self._project, obj.strId(), fn,
-                                          viewParams={MODE: MODE_MD,
-                                                      ORDER: labels,
-                                                      VISIBLE: labels,
-                                                      RENDER: '_filename'}))
-
-        elif issubclass(cls, SetOfClasses2D):
-            fn = obj.getFileName()
-            self._views.append(ClassesView(self._project, obj.strId(), fn, **kwargs))
-
-        elif issubclass(cls, SetOfClasses3D):
-            fn = obj.getFileName()
-            self._views.append(Classes3DView(self._project, obj.strId(), fn))
-
-        elif issubclass(cls, SetOfImages):
-            fn = obj.getFileName()
-            self._views.append(
-                ObjectView(self._project, obj.strId(), fn, **kwargs))
-
-        if issubclass(cls, XmippProtCTFMicrographs):
-=======
         elif issubclass(cls, XmippProtCTFMicrographs):
->>>>>>> 663ce768
             if obj.hasAttribute('outputCTF'):
                 ctfSet = obj.outputCTF
             else:
@@ -337,6 +230,14 @@
             if obj.getOutputsSize() >= 1:
                 coordsSet = obj.getCoords()
                 self._visualize(coordsSet)
+                
+        elif issubclass(cls, ProtImportMovies):
+            movs = obj.outputMovies
+            self._visualize(movs)
+            gainFn = movs.getGain()
+            if os.path.exists(gainFn):
+                self._views.append(DataView(gainFn))
+
 
         elif issubclass(cls, XmippProtValidateNonTilt):
             outputVols = obj.outputVolumes
