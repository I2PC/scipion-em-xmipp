# -*- coding: utf-8 -*-
# **************************************************************************
# *
# * Authors:     J.L. Vilas (jlvilas@cnb.csic.es)
# *
# * Unidad de  Bioinformatica of Centro Nacional de Biotecnologia , CSIC
# *
# * This program is free software; you can redistribute it and/or modify
# * it under the terms of the GNU General Public License as published by
# * the Free Software Foundation; either version 2 of the License, or
# * (at your option) any later version.
# *
# * This program is distributed in the hope that it will be useful,
# * but WITHOUT ANY WARRANTY; without even the implied warranty of
# * MERCHANTABILITY or FITNESS FOR A PARTICULAR PURPOSE.  See the
# * GNU General Public License for more details.
# *
# * You should have received a copy of the GNU General Public License
# * along with this program; if not, write to the Free Software
# * Foundation, Inc., 59 Temple Place, Suite 330, Boston, MA
# * 02111-1307  USA
# *
# *  All comments concerning this program package may be sent to the
# *  e-mail address 'scipion@cnb.csic.es'
# *
# **************************************************************************

import numpy as np
import matplotlib.pyplot as plt
from matplotlib import cm
import matplotlib.colors as mcolors
from pyworkflow.utils import getExt, removeExt
from os.path import abspath

from pyworkflow.gui.plotter import Plotter
from pyworkflow.protocol.params import (LabelParam, StringParam, EnumParam,
                                        IntParam, LEVEL_ADVANCED)
from pyworkflow.viewer import ProtocolViewer, DESKTOP_TKINTER
from pwem.viewers import ChimeraView, DataView
from pwem.metadata import MetaData, MDL_X, MDL_COUNT
from pwem.convert import ImageHandler
from pwem.viewers import LocalResolutionViewer
from pwem.constants import COLOR_JET, COLOR_OTHER, COLOR_CHOICES, AX_Z

<<<<<<< HEAD
from .plotter import XmippPlotter
from xmipp3.protocols.protocol_resolution_monotomo import (XmippProtMonoTomo,
                                                           OUTPUT_RESOLUTION_FILE,
                                                           FN_METADATA_HISTOGRAM,
                                                           FN_FILTERED_MAP)

=======
from xmipp3.viewers.plotter import XmippPlotter
from xmipp3.protocols.protocol_resolution_monotomo import \
    XmippProtMonoTomo, OUTPUT_RESOLUTION_FILE, FN_METADATA_HISTOGRAM, FN_FILTERED_MAP
>>>>>>> 179a2012

binaryCondition = ('(colorMap == %d) ' % (COLOR_OTHER))


class XmippMonoTomoViewer(LocalResolutionViewer):
    """
    Visualization tools for MonoRes results.

    MonoRes is a Xmipp packagefor computing the local resolution of 3D
    density maps studied in structural biology, primarily by cryo-electron
    microscopy (cryo-EM).
    """
    _label = 'viewer MonoTomo'
    _targets = [XmippProtMonoTomo]
    _environments = [DESKTOP_TKINTER]

    @staticmethod
    def getColorMapChoices():
        return plt.colormaps()

    def __init__(self, *args, **kwargs):
        ProtocolViewer.__init__(self, *args, **kwargs)

    def _defineParams(self, form):
        form.addSection(label='Visualization')

        form.addParam('doShowVolumeSlices', LabelParam,
                      label="Show resolution slices")

        form.addParam('doShowOriginalVolumeSlices', LabelParam,
                      label="Show original volume slices")

        form.addParam('doShowResHistogram', LabelParam,
                      label="Show resolution histogram")

        group = form.addGroup('Colored resolution Slices and Volumes')
        group.addParam('colorMap', EnumParam, choices=COLOR_CHOICES,
                       default=COLOR_JET,
                       label='Color map',
                       help='Select the color map to apply to the resolution map. '
                            'http://matplotlib.org/1.3.0/examples/color/colormaps_reference.html.')

        group.addParam('otherColorMap', StringParam, default='jet',
                       condition=binaryCondition,
                       label='Customized Color map',
                       help='Name of a color map to apply to the resolution map.'
                            ' Valid names can be found at '
                            'http://matplotlib.org/1.3.0/examples/color/colormaps_reference.html')
        group.addParam('sliceAxis', EnumParam, default=AX_Z,
                       choices=['x', 'y', 'z'],
                       display=EnumParam.DISPLAY_HLIST,
                       label='Slice axis')

        group.addParam('doShowVolumeColorSlices', LabelParam,
                       label="Show colored resolution slices")

        group.addParam('doShowOneColorslice', LabelParam,
                       expertLevel=LEVEL_ADVANCED,
                       label='Show selected slice')
        group.addParam('sliceNumber', IntParam, default=-1,
                       expertLevel=LEVEL_ADVANCED,
                       label='Show slice number')

        group.addParam('doShowChimera', LabelParam,
                       label="Show Resolution map in Chimera")

    def _getVisualizeDict(self):
        self.protocol._createFilenameTemplates()
        return {'doShowOriginalVolumeSlices': self._showOriginalVolumeSlices,
                'doShowVolumeSlices': self._showVolumeSlices,
                'doShowVolumeColorSlices': self._showVolumeColorSlicesResolution,
                # 'doShowVolumeColorFiltered': self._showVolumeColorSlicesResolutionFiltered,
                'doShowOneColorslice': self._showOneColorslice,
                'doShowResHistogram': self._plotHistogram,
                'doShowChimera': self._showChimera,
                }

    def _showVolumeSlices(self, param=None):
        cm = DataView(self.protocol.resolution_Volume.getFileName())

        return [cm]

    def _showOriginalVolumeSlices(self, param=None):

        # if self.protocol.halfVolumes.get() is True:
        # Where is halfVolumes?
        try:
            cm = DataView(self.protocol.inputVolume.get().getFileName())
            cm2 = DataView(self.protocol.inputVolume2.get().getFileName())
            return [cm, cm2]
        except:
            cm = DataView(self.protocol.inputVolumes.get().getFileName())
            return [cm]

    def _showVolumeColorSlicesResolution(self, param=None):
        self._showVolumeColorSlices(OUTPUT_RESOLUTION_FILE)

    def _showVolumeColorSlicesResolutionFiltered(self, param=None):
        self._showVolumeColorSlicesTwoMaps(OUTPUT_RESOLUTION_FILE, FN_FILTERED_MAP)

    def _showVolumeColorSlices(self, mapFile):
        imageFile = self.protocol._getFileName(mapFile)
        imgData, min_Res, max_Res = self.getImgData(imageFile)

        xplotter = XmippPlotter(x=2, y=2, mainTitle="Local Resolution Slices "
                                                    "along %s-axis."
                                                    % self._getAxis())

        # The slices to be shown are close to the center. Volume size is divided in
        # 9 segments, the fouth central ones are selected i.e. 3,4,5,6
<<<<<<< HEAD
        for i in range(3, 7):
=======
        for i in xrange(3, 7):
>>>>>>> 179a2012
            sliceNumber = self.getSlice(i, imgData)
            a = xplotter.createSubPlot("Slice %s" % (sliceNumber + 1), '', '')
            matrix = self.getSliceImage(imgData, sliceNumber, self._getAxis())
            plot = xplotter.plotMatrix(a, matrix, min_Res, max_Res,
                                       cmap=self.getColorMap(),
                                       interpolation="nearest")
        xplotter.getColorBar(plot)

        return [plt.show(xplotter)]

    def _showVolumeColorSlicesTwoMaps(self, mapFile1, mapFile2):
        imageFile = self.protocol._getFileName(mapFile1)
        imgData, min_Res, max_Res = self.getImgData(imageFile)
        imageFile = self.protocol._getFileName(mapFile2)
        imgData, min__, max__ = self.getImgData(imageFile)

        xplotter = XmippPlotter(x=2, y=2, mainTitle="Local Resolution Slices "
                                                    "along %s-axis."
                                                    % self._getAxis())

        # The slices to be shown are close to the center. Volume size is divided in
        # 9 segments, the fouth central ones are selected i.e. 3,4,5,6
<<<<<<< HEAD
        for i in range(3, 7):
=======
        for i in xrange(3, 7):
>>>>>>> 179a2012
            sliceNumber = self.getSlice(i, imgData)
            a = xplotter.createSubPlot("Slice %s" % (sliceNumber + 1), '', '')
            matrix = self.getSliceImage(imgData, sliceNumber, self._getAxis())
            plot = xplotter.plotMatrix(a, matrix, min_Res, max_Res,
                                       cmap=self.getColorMap(),
                                       interpolation="nearest")
        xplotter.getColorBar(plot)

        return [plt.show(xplotter)]

    def _showOneColorslice(self, param=None):
        imageFile = self.protocol._getFileName(OUTPUT_RESOLUTION_FILE)
        imgData, min_Res, max_Res = self.getImgData(imageFile)

        xplotter = XmippPlotter(x=1, y=1, mainTitle="Local Resolution Slices "
                                                    "along %s-axis."
                                                    % self._getAxis())
        sliceNumber = self.sliceNumber.get()
        if sliceNumber < 0:
            x, _, _, _ = ImageHandler().getDimensions(imageFile)
            sliceNumber = x / 2
        else:
            sliceNumber -= 1
        # sliceNumber has no sense to start in zero
        a = xplotter.createSubPlot("Slice %s" % (sliceNumber + 1), '', '')
        matrix = self.getSliceImage(imgData, sliceNumber, self._getAxis())
        plot = xplotter.plotMatrix(a, matrix, min_Res, max_Res,
                                   cmap=self.getColorMap(),
                                   interpolation="nearest")
        xplotter.getColorBar(plot)

        return [plt.show(xplotter)]

    def _plotHistogram(self, param=None):
        md = MetaData()
        md.read(self.protocol._getFileName(FN_METADATA_HISTOGRAM))
        x_axis = []
        y_axis = []

        i = 0
        for idx in md:
            x_axis_ = md.getValue(MDL_X, idx)
            if i == 0:
                x0 = x_axis_
            elif i == 1:
                x1 = x_axis_
            y_axis_ = md.getValue(MDL_COUNT, idx)

            i += 1
            x_axis.append(x_axis_)
            y_axis.append(y_axis_)
        delta = x1 - x0
        fig = plt.figure()
        plt.bar(x_axis, y_axis, width=delta)
        plt.title("Resolutions Histogram")
        plt.xlabel("Resolution (A)")
        plt.ylabel("Counts")

        return [Plotter(figure2=fig)]

    def _getAxis(self):
        return self.getEnumText('sliceAxis')

    def _showChimera(self, param=None):
        self.createChimeraScript()
        cmdFile = self.protocol._getPath('Chimera_resolution.cmd')
        view = ChimeraView(cmdFile)
        return [view]

    def numberOfColors(self, min_Res, max_Res, numberOfColors):
        inter = (max_Res - min_Res) / (numberOfColors - 1)
        colors_labels = ()
        for step in range(0, numberOfColors):
            colors_labels += round(min_Res + step * inter, 2),
        return colors_labels

    def createChimeraScript(self):
        fnRoot = "extra/"
        scriptFile = self.protocol._getPath('Chimera_resolution.cmd')
        fhCmd = open(scriptFile, 'w')
        imageFile = self.protocol._getFileName(OUTPUT_RESOLUTION_FILE)
        img = ImageHandler().read(imageFile)
        imgData = img.getData()
        min_Res = round(np.amin(imgData) * 100) / 100
        max_Res = round(np.amax(imgData) * 100) / 100

        numberOfColors = 21
        colors_labels = self.numberOfColors(min_Res, max_Res, numberOfColors)
        colorList = self.colorMapToColorList(colors_labels, self.getColorMap())

        # fhCmd.write("open %s\n" % (fnRoot+FN_MEAN_VOL)) #Perhaps to check
        # the use of mean volume is useful
        fnbase = removeExt(self.protocol.inputVolume.get().getFileName())
        ext = getExt(self.protocol.inputVolume.get().getFileName())
        fninput = abspath(fnbase + ext[0:4])
        fhCmd.write("open %s\n" % fninput)

        fhCmd.write("open %s\n" % (abspath(self.protocol._getFileName(OUTPUT_RESOLUTION_FILE))))
        smprt = self.protocol.inputVolume.get().getSamplingRate()
        fhCmd.write("volume #0 voxelSize %s\n" % (str(smprt)))
        fhCmd.write("volume #1 voxelSize %s\n" % (str(smprt)))
        fhCmd.write("vol #1 hide\n")

        scolorStr = '%s,%s:' * numberOfColors
        scolorStr = scolorStr[:-1]

        line = ("scolor #0 volume #1 perPixel false cmap "
                + scolorStr + "\n") % colorList
        fhCmd.write(line)

        scolorStr = '%s %s ' * numberOfColors
        str_colors = ()
        for idx, elem in enumerate(colorList):
            if (idx % 2 == 0):
                if ((idx % 8) == 0):
                    str_colors += str(elem),
                else:
                    str_colors += '" "',
            else:
                str_colors += elem,

        line = ("colorkey 0.01,0.05 0.02,0.95 " + scolorStr + "\n") % str_colors
        fhCmd.write(line)

        fhCmd.close()

    @staticmethod
    def colorMapToColorList(steps, colorMap):
        """ Returns a list of pairs resolution, hexColor to be used in chimera
        scripts for coloring the volume and the colorKey """

        # Get the map used by monoRes
        colors = ()
        ratio = 255.0 / (len(steps) - 1)
        for index, step in enumerate(steps):
            colorPosition = int(round(index * ratio))
            rgb = colorMap(colorPosition)[:3]
            colors += step,
            rgbColor = mcolors.rgb2hex(rgb)
            colors += rgbColor,

        return colors

    def getColorMap(self):
<<<<<<< HEAD
        if (COLOR_CHOICES[self.colorMap.get()] == 'other'):
=======
        if (COLOR_CHOICES[self.colorMap.get()] is 'other'):
>>>>>>> 179a2012
            cmap = cm.get_cmap(self.otherColorMap.get())
        else:
            cmap = cm.get_cmap(COLOR_CHOICES[self.colorMap.get()])
        if cmap is None:
            cmap = cm.jet
        return cmap<|MERGE_RESOLUTION|>--- conflicted
+++ resolved
@@ -42,18 +42,11 @@
 from pwem.viewers import LocalResolutionViewer
 from pwem.constants import COLOR_JET, COLOR_OTHER, COLOR_CHOICES, AX_Z
 
-<<<<<<< HEAD
-from .plotter import XmippPlotter
+from xmipp3.viewers.plotter import XmippPlotter
 from xmipp3.protocols.protocol_resolution_monotomo import (XmippProtMonoTomo,
                                                            OUTPUT_RESOLUTION_FILE,
                                                            FN_METADATA_HISTOGRAM,
                                                            FN_FILTERED_MAP)
-
-=======
-from xmipp3.viewers.plotter import XmippPlotter
-from xmipp3.protocols.protocol_resolution_monotomo import \
-    XmippProtMonoTomo, OUTPUT_RESOLUTION_FILE, FN_METADATA_HISTOGRAM, FN_FILTERED_MAP
->>>>>>> 179a2012
 
 binaryCondition = ('(colorMap == %d) ' % (COLOR_OTHER))
 
@@ -164,11 +157,7 @@
 
         # The slices to be shown are close to the center. Volume size is divided in
         # 9 segments, the fouth central ones are selected i.e. 3,4,5,6
-<<<<<<< HEAD
         for i in range(3, 7):
-=======
-        for i in xrange(3, 7):
->>>>>>> 179a2012
             sliceNumber = self.getSlice(i, imgData)
             a = xplotter.createSubPlot("Slice %s" % (sliceNumber + 1), '', '')
             matrix = self.getSliceImage(imgData, sliceNumber, self._getAxis())
@@ -191,11 +180,7 @@
 
         # The slices to be shown are close to the center. Volume size is divided in
         # 9 segments, the fouth central ones are selected i.e. 3,4,5,6
-<<<<<<< HEAD
         for i in range(3, 7):
-=======
-        for i in xrange(3, 7):
->>>>>>> 179a2012
             sliceNumber = self.getSlice(i, imgData)
             a = xplotter.createSubPlot("Slice %s" % (sliceNumber + 1), '', '')
             matrix = self.getSliceImage(imgData, sliceNumber, self._getAxis())
@@ -340,11 +325,7 @@
         return colors
 
     def getColorMap(self):
-<<<<<<< HEAD
         if (COLOR_CHOICES[self.colorMap.get()] == 'other'):
-=======
-        if (COLOR_CHOICES[self.colorMap.get()] is 'other'):
->>>>>>> 179a2012
             cmap = cm.get_cmap(self.otherColorMap.get())
         else:
             cmap = cm.get_cmap(COLOR_CHOICES[self.colorMap.get()])
