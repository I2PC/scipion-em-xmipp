--- conflicted
+++ resolved
@@ -28,7 +28,6 @@
 type_of_version = 'devel' #'release' 'devel'
 _logo = "xmipp_logo" + ("" if type_of_version == 'release' else '_devel') + '.png'
 
-<<<<<<< HEAD
 _binVersion = 'v3' # Increase it if major release is generated in xmipp
 # Increase according to SemVer rules:
 # Rules with initial package version of vX.Y.Z
@@ -41,16 +40,9 @@
 # - If several of the above are true, only change the biggest one applicable (
 #   for example, if a fix is made and a new protocol are included in the same
 #   pull request, increase the one related to the new protocol).
-__version__ = 'v24.13.0'
+__version__ = 'v25.07.0'
 
 _binTagVersion = _binVersion + '-Poseidon' #'devel' or _binVersion + '-Poseidon'
 _pluginTagVersion = __version__ + '-Poseidon'  #'devel' or _pluginVersion + '-Poseidon'
-=======
-_binVersion = 'v3.25.06.0' # Increase it if hotfix in binaries (xmipp, xmippCore and/or XmippViz)
-_pluginVersion = 'v3.25.06.0' # Increase it if hotfix in binaries (xmipp, xmippCore and/or XmippViz) or in scipion-em-xmipp
-
-_binTagVersion = _binVersion + '-Rhea' #'devel' or _binVersion + '-Poseidon'
-_pluginTagVersion = _pluginVersion + '-Rhea'  #'devel' or _pluginVersion + '-Poseidon'
->>>>>>> c50360e0
 
 _currentDepVersion = '1.0'