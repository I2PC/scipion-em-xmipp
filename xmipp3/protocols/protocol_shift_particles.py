# -*- coding: utf-8 -*-
# **************************************************************************
# *
# * Authors:     Estrella Fernandez Gimenez (me.fernandez@cnb.csic.es)
# *
# *  BCU, Centro Nacional de Biotecnologia, CSIC
# *
# *
# * This program is free software; you can redistribute it and/or modify
# * it under the terms of the GNU General Public License as published by
# * the Free Software Foundation; either version 2 of the License, or
# * (at your option) any later version.
# *
# * This program is distributed in the hope that it will be useful,
# * but WITHOUT ANY WARRANTY; without even the implied warranty of
# * MERCHANTABILITY or FITNESS FOR A PARTICULAR PURPOSE.  See the
# * GNU General Public License for more details.
# *
# * You should have received a copy of the GNU General Public License
# * along with this program; if not, write to the Free Software
# * Foundation, Inc., 59 Temple Place, Suite 330, Boston, MA
# * 02111-1307  USA
# *
# *  All comments concerning this program package may be sent to the
# *  e-mail address 'scipion@cnb.csic.es'
# *
# **************************************************************************

from pwem.emlib.image import ImageHandler as ih
from pwem.objects import Volume
from pyworkflow.protocol.params import PointerParam, BooleanParam, IntParam, EnumParam, FloatParam
from pyworkflow.protocol.constants import LEVEL_ADVANCED
import pyworkflow.object as pwobj
from pwem import ALIGN_3D, ALIGN_2D
import pwem.emlib.metadata as md
from pwem.protocols import EMProtocol
from xmipp3.convert import xmippToLocation, writeSetOfParticles, readSetOfParticles


class XmippProtShiftParticles(EMProtocol):
    """ This protocol shifts particles to center them into a point selected in a volume. To do so, it generates new
    shifted images and modify the transformation matrix according to the shift performed."""

    _label = 'shift particles'

    # --------------------------- DEFINE param functions --------------------------------------------
    def _defineParams(self, form):
        form.addSection(label='Input')
        form.addParam('inputParticles', PointerParam, pointerClass='SetOfParticles', label="Particles",
                      help='Select the SetOfParticles with transformation matrix to be shifted.')
        form.addParam('option', BooleanParam, label='Select position in volume?', default='True',
                      help='Select the position where the particles will be shifted in a volume displayed in a wizard.')
        form.addParam('inputVol', PointerParam, pointerClass='Volume', label="Volume", allowsNull=True,
                      condition='option', help='Volume to select the point (by clicking in the wizard for selecting the'
                                               ' new center) that will be the new center of the particles.')
        form.addParam('xin', FloatParam, label="x", condition='option',
                      help='Use the wizard to select the new center for the shifted particles by shift+click on the '
                           'blue point a drag it to the desired location while pressing shift.')
        form.addParam('yin', FloatParam, label="y", condition='option')
        form.addParam('zin', FloatParam, label="z", condition='option')
        form.addParam('inputMask', PointerParam, pointerClass='VolumeMask', label="Volume mask", allowsNull=True,
                      condition='not option', help='3D mask to compute the center of mass, the particles will be '
                                                   'shifted to the computed center of mass')
        form.addParam('boxSizeBool', BooleanParam, label='Use original box size for the shifted particles?',
                      default='True', help='Use input particles box size for the shifted particles.')
        form.addParam('boxSize', IntParam, label='Final box size', condition='not boxSizeBool',
                      help='Box size for the shifted particles.')
        form.addParam('inv', BooleanParam, label='Inverse', expertLevel=LEVEL_ADVANCED, default='True',
                      help='Use inverse transformation matrix')
        form.addParam('interp', EnumParam, default=0, choices=['Linear', 'Spline'], expertLevel=LEVEL_ADVANCED,
                      display=EnumParam.DISPLAY_HLIST, label='Interpolation',
                      help='Linear: Use bilinear/trilinear interpolation\nSpline: Use spline interpolation')

    # --------------------------- INSERT steps functions --------------------------------------------
    def _insertAllSteps(self):
        self._insertFunctionStep('convertStep')
        self._insertFunctionStep('shiftStep')
        self._insertFunctionStep('createOutputStep')

    # --------------------------- STEPS functions --------------------------------------------
    def convertStep(self):
        """convert input particles into .xmd file """
        writeSetOfParticles(self.inputParticles.get(), self._getExtraPath("input_particles.xmd"),
                            alignType=ALIGN_3D)

    def shiftStep(self):
        """call xmipp program to shift the particles"""
        centermd = self._getExtraPath("center_particles.xmd")
        args = '-i "%s" -o "%s" ' % (self._getExtraPath("input_particles.xmd"), centermd)
        if self.option:
            self.x = self.xin.get()
            self.y = self.yin.get()
            self.z = self.zin.get()
        else:
            fnvol = self.inputMask.get().getFileName()
            if fnvol.endswith('.mrc'):
                fnvol += ':mrc'
            vol = Volume()
            vol.setFileName(fnvol)
            vol = ih().read(vol.getFileName())
            masscenter = vol.centerOfMass()
            self.x = masscenter[0]
            self.y = masscenter[1]
            self.z = masscenter[2]

        args += '--shift_to %f %f %f ' % (self.x, self.y, self.z)
        program = "xmipp_transform_geometry"
        if not self.interp.get():
            interp = 'linear'
        else:
            interp = 'spline'
        args += ' --apply_transform --dont_wrap --interp %s' % interp
        if self.inv.get():
            args += ' --inverse'
        self.runJob(program, args)

        if not self.boxSizeBool.get():
            box = self.boxSize.get()
            self.runJob('xmipp_transform_window', '-i "%s" -o "%s" --size %d %d %d --save_metadata_stack' %
                        (centermd, self._getExtraPath("crop_particles.stk"), box, box, 1))

    def createOutputStep(self):
        """create output with the new particles"""
        self.ix = 0
        inputParticles = self.inputParticles.get()
        outputSet = self._createSetOfParticles()
        outputSet.copyInfo(inputParticles)
        if self.boxSizeBool.get():
            outputmd = self._getExtraPath("center_particles.xmd")
        else:
            outputmd = self._getExtraPath("crop_particles.xmd")
<<<<<<< HEAD
        # outputSet.copyItems(inputParticles, updateItemCallback=self._updateItem,
        #                     itemDataIterator=md.iterRows(outputmd))
=======
>>>>>>> 84888b74
        readSetOfParticles(outputmd, outputSet)
        self._defineOutputs(outputParticles=outputSet)
        self._defineOutputs(shiftX=pwobj.Float(self.x),
                            shiftY=pwobj.Float(self.y),
                            shiftZ=pwobj.Float(self.z))
        self._defineSourceRelation(inputParticles, outputSet)

    # --------------------------- INFO functions --------------------------------------------
    def _summary(self):
        summary = []
        if not hasattr(self, 'outputParticles'):
            summary.append("Output particles not ready yet.")
        else:
            if self.option:
                option = "User defined shift"
            else:
                option = "Shift to center of mass"
            if not self.interp.get():
                interp = 'linear'
            else:
                interp = 'spline'
            summary.append("%s\ninterpolation: %s" % (option, interp))
            if self.inv.get():
                summary.append("inverse matrix applied")
        return summary

<<<<<<< HEAD
    def _methods(self):
        return []

=======
>>>>>>> 84888b74
    def _validate(self):
        for part in self.inputParticles.get().iterItems():
            if not part.hasTransform():
                validatemsg = ['Please provide particles which have transformation matrix.']
<<<<<<< HEAD
                return validatemsg

    # --------------------------- UTLIS functions --------------------------------------------
    # def _updateItem(self, item, row):
    #     newFn = row.getValue(md.MDL_IMAGE)
    #     newLoc = xmippToLocation(newFn)
    #     item.setLocation(newLoc)
=======
                return validatemsg
>>>>>>> 84888b74
<|MERGE_RESOLUTION|>--- conflicted
+++ resolved
@@ -129,11 +129,6 @@
             outputmd = self._getExtraPath("center_particles.xmd")
         else:
             outputmd = self._getExtraPath("crop_particles.xmd")
-<<<<<<< HEAD
-        # outputSet.copyItems(inputParticles, updateItemCallback=self._updateItem,
-        #                     itemDataIterator=md.iterRows(outputmd))
-=======
->>>>>>> 84888b74
         readSetOfParticles(outputmd, outputSet)
         self._defineOutputs(outputParticles=outputSet)
         self._defineOutputs(shiftX=pwobj.Float(self.x),
@@ -160,24 +155,8 @@
                 summary.append("inverse matrix applied")
         return summary
 
-<<<<<<< HEAD
-    def _methods(self):
-        return []
-
-=======
->>>>>>> 84888b74
     def _validate(self):
         for part in self.inputParticles.get().iterItems():
             if not part.hasTransform():
                 validatemsg = ['Please provide particles which have transformation matrix.']
-<<<<<<< HEAD
-                return validatemsg
-
-    # --------------------------- UTLIS functions --------------------------------------------
-    # def _updateItem(self, item, row):
-    #     newFn = row.getValue(md.MDL_IMAGE)
-    #     newLoc = xmippToLocation(newFn)
-    #     item.setLocation(newLoc)
-=======
-                return validatemsg
->>>>>>> 84888b74
+                return validatemsg