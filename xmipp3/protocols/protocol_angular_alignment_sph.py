
# **************************************************************************
# *
# * Authors:     Amaya Jimenez Moreno (ajimenez@cnb.csic.es)
# *
# * Unidad de  Bioinformatica of Centro Nacional de Biotecnologia , CSIC
# *
# * This program is free software; you can redistribute it and/or modify
# * it under the terms of the GNU General Public License as published by
# * the Free Software Foundation; either version 2 of the License, or
# * (at your option) any later version.
# *
# * This program is distributed in the hope that it will be useful,
# * but WITHOUT ANY WARRANTY; without even the implied warranty of
# * MERCHANTABILITY or FITNESS FOR A PARTICULAR PURPOSE.  See the
# * GNU General Public License for more details.
# *
# * You should have received a copy of the GNU General Public License
# * along with this program; if not, write to the Free Software
# * Foundation, Inc., 59 Temple Place, Suite 330, Boston, MA
# * 02111-1307  USA
# *
# *  All comments concerning this program package may be sent to the
# *  e-mail address 'scipion@cnb.csic.es'
# *
# **************************************************************************


from pyworkflow.em.protocol import ProtAnalysis3D
import pyworkflow.protocol.params as params
import pyworkflow.em as em
import pyworkflow.em.metadata as md
from pyworkflow.em.metadata.utils import iterRows
from pyworkflow.em.convert import ImageHandler
from xmipp3.convert import (writeSetOfParticles, createItemMatrix,
                            setXmippAttributes)
from xmipp3.utils import writeInfoField, readInfoField
from pyworkflow.utils.path import moveFile
import numpy as np
from sklearn.manifold import TSNE

from pyworkflow import VERSION_1_2


class XmippProtAngularAlignmentSPH(ProtAnalysis3D):
    """ Protocol for flexible angular alignment based on spherical harmonics. """
    _label = 'sph angular align'
    _lastUpdateVersion = VERSION_1_2

    # --------------------------- DEFINE param functions --------------------------------------------
    def _defineParams(self, form):
        form.addSection(label='Input')
        form.addParam('inputParticles', params.PointerParam, label="Input particles", pointerClass='SetOfParticles')
        form.addParam('inputVolume', params.PointerParam, label="Input volume", pointerClass='Volume')
        form.addParam('targetResolution', params.FloatParam, label="Target resolution (A)", default=8.0,
                      help="In Angstroms, the images and the volume are rescaled so that this resolution is at "
                           "2/3 of the Fourier spectrum.")
        form.addParam('depth', params.IntParam, default=3,
                      label='Harmonical depth', expertLevel=params.LEVEL_ADVANCED,
                      help='Harmonical depth of the deformation=1,2,3,...')
<<<<<<< HEAD
        form.addParam('maxShift', params.FloatParam, default=0.1,
                      label='Max. Shift', expertLevel=params.LEVEL_ADVANCED,
                      help='Fraction of the image size')
        form.addParam('maxRot', params.FloatParam, default=10,
                      label='Max. Rotation', expertLevel=params.LEVEL_ADVANCED,
                      help='In degrees')
=======
        form.addParam('maxShift', params.FloatParam, default=-1,
                      label='Maximum shift (px)', expertLevel=params.LEVEL_ADVANCED,
                      help='Maximum shift allowed in pixels')
        form.addParam('maxAngular', params.FloatParam, default=5,
                      label='Maximum angular change (degrees)', expertLevel=params.LEVEL_ADVANCED,
                      help='Maximum angular change allowed (in degrees)')
        form.addParam('maxResolution', params.FloatParam, default=4.0,
                      label='Maximum resolution (A)', expertLevel=params.LEVEL_ADVANCED,
                      help='Maximum resolution (A)')
>>>>>>> 583a24bb
        form.addParallelSection(threads=1, mpi=8)

    def _createFilenameTemplates(self):
        """ Centralize how files are called """
        myDict = {
            'imgsFn': self._getExtraPath('input_particles.xmd'),
            'fnVol': self._getExtraPath('input_volume.vol'),
            'fnOut': self._getExtraPath('output_particles.xmd'),
            'fnOutDir': self._getExtraPath()
                 }
        self._updateFilenamesDict(myDict)

    # --------------------------- INSERT steps functions --------------------------------------------
    def _insertAllSteps(self):
        self._createFilenameTemplates()
        self._insertFunctionStep("convertStep")
        self._insertFunctionStep("alignmentStep")
        self._insertFunctionStep("createOutputStep")

    # --------------------------- STEPS functions ---------------------------------------------------
    def convertStep(self):
        imgsFn = self._getFileName('imgsFn')
        fnVol = self._getFileName('fnVol')

        inputParticles = self.inputParticles.get()
        writeSetOfParticles(inputParticles, imgsFn)
        Xdim = inputParticles.getXDim()
        Ts = inputParticles.getSamplingRate()
        newTs = self.targetResolution.get() * 1.0 /3.0
        newTs = max(Ts, newTs)
        self.newXdim = long(Xdim * Ts / newTs)
        writeInfoField(self._getExtraPath(), "sampling", md.MDL_SAMPLINGRATE, newTs)
        writeInfoField(self._getExtraPath(), "size", md.MDL_XSIZE, self.newXdim)
        if self.newXdim != Xdim:
            self.runJob("xmipp_image_resize",
                        "-i %s -o %s --save_metadata_stack %s --fourier %d" %
                        (imgsFn,
                         self._getExtraPath('scaled_particles.stk'),
                         self._getExtraPath('scaled_particles.xmd'),
                         self.newXdim), numberOfMpi=1)
            moveFile(self._getExtraPath('scaled_particles.xmd'), imgsFn)

        ih = ImageHandler()
        ih.convert(self.inputVolume.get(), fnVol)
        Xdim = self.inputVolume.get().getDim()[0]
        if Xdim != self.newXdim:
            self.runJob("xmipp_image_resize"
                        ,"-i %s --dim %d " %(fnVol, self.newXdim), numberOfMpi=1)


    def alignmentStep(self):
        imgsFn = self._getFileName('imgsFn')
        fnVol = self._getFileName('fnVol')
        fnOut =  self._getFileName('fnOut')
<<<<<<< HEAD
        newTs = readInfoField(self._getExtraPath(), "sampling", md.MDL_SAMPLINGRATE)
        params = ' -i %s --ref %s -o %s --optimizeAlignment --optimizeDeformation --depth %d --max_shift %f --max_angular_change %f --max_resolution %f --sampling %f' %\
                 (imgsFn, fnVol, fnOut, self.depth.get(),float(self.maxShift.get())*self.inputParticles.get().getXDim(),
                    self.maxRot.get(),self.targetResolution.get(),newTs)
=======
        fnOutDir = self._getFileName('fnOutDir')
        Ts = readInfoField(self._getExtraPath(), "sampling", md.MDL_SAMPLINGRATE)
        params = ' -i %s --ref %s -o %s --optimizeAlignment --optimizeDeformation ' \
                 '--depth %d --max_shift %f --max_angular_change %f --sampling %f ' \
                 ' --max_resolution %f --odir %s --resume' %\
                 (imgsFn, fnVol, fnOut, self.depth, self.maxShift, self.maxAngular,
                  Ts, self.maxResolution, fnOutDir)
        if self.inputParticles.get().isPhaseFlipped(): #preguntar
            params += ' --phaseFlipped'
>>>>>>> 583a24bb
        self.runJob("xmipp_angular_sph_alignment", params, numberOfMpi=self.numberOfMpi.get())


    def createOutputStep(self):
        fnOut = self._getFileName('fnOut')
        mdOut = md.MetaData(fnOut)
        i = 0
        for row in iterRows(mdOut):
            coeffs = mdOut.getValue(md.MDL_SPH_COEFFICIENTS, row.getObjId())
            if i==0:
                coeffMatrix = coeffs
            else:
                coeffMatrix = np.vstack((coeffMatrix, coeffs))
            i+=1
        X_tsne_1d = TSNE(n_components=1).fit_transform(coeffMatrix)
        X_tsne_2d = TSNE(n_components=2).fit_transform(coeffMatrix)

        newMdOut = md.MetaData()
        i=0
        for row in iterRows(mdOut):
            newRow = row
            newRow.setValue(md.MDL_SPH_TSNE_COEFF1D, float(X_tsne_1d[i,0]))
            newRow.setValue(md.MDL_SPH_TSNE_COEFF2D, [float(X_tsne_2d[i, 0]),  float(X_tsne_2d[i, 1])])
            newRow.addToMd(newMdOut)
            i+=1
            newMdOut.write(fnOut)

        inputSet = self.inputParticles.get()
        partSet = self._createSetOfParticles()

        partSet.copyInfo(inputSet)
        partSet.setAlignmentProj()
        partSet.copyItems(inputSet,
                          updateItemCallback=self._updateParticle,
                          itemDataIterator=md.iterRows(fnOut, sortByLabel=md.MDL_ITEM_ID))

        self._defineOutputs(outputParticles=partSet)
        self._defineTransformRelation(self.inputParticles, partSet)


# --------------------------- UTILS functions --------------------------------------------
    def _updateParticle(self, item, row):
        setXmippAttributes(item, row, md.MDL_ANGLE_ROT, md.MDL_ANGLE_TILT,
                           md.MDL_ANGLE_PSI, md.MDL_SHIFT_X, md.MDL_SHIFT_Y,
                           md.MDL_FLIP, md.MDL_SPH_DEFORMATION,
                           md.MDL_SPH_COEFFICIENTS, md.MDL_SPH_TSNE_COEFF1D,
                           md.MDL_SPH_TSNE_COEFF2D)
        createItemMatrix(item, row, align=em.ALIGN_PROJ)

    def getInputParticles(self):
        return self.inputParticles.get()




<|MERGE_RESOLUTION|>--- conflicted
+++ resolved
@@ -58,14 +58,6 @@
         form.addParam('depth', params.IntParam, default=3,
                       label='Harmonical depth', expertLevel=params.LEVEL_ADVANCED,
                       help='Harmonical depth of the deformation=1,2,3,...')
-<<<<<<< HEAD
-        form.addParam('maxShift', params.FloatParam, default=0.1,
-                      label='Max. Shift', expertLevel=params.LEVEL_ADVANCED,
-                      help='Fraction of the image size')
-        form.addParam('maxRot', params.FloatParam, default=10,
-                      label='Max. Rotation', expertLevel=params.LEVEL_ADVANCED,
-                      help='In degrees')
-=======
         form.addParam('maxShift', params.FloatParam, default=-1,
                       label='Maximum shift (px)', expertLevel=params.LEVEL_ADVANCED,
                       help='Maximum shift allowed in pixels')
@@ -75,7 +67,6 @@
         form.addParam('maxResolution', params.FloatParam, default=4.0,
                       label='Maximum resolution (A)', expertLevel=params.LEVEL_ADVANCED,
                       help='Maximum resolution (A)')
->>>>>>> 583a24bb
         form.addParallelSection(threads=1, mpi=8)
 
     def _createFilenameTemplates(self):
@@ -130,12 +121,6 @@
         imgsFn = self._getFileName('imgsFn')
         fnVol = self._getFileName('fnVol')
         fnOut =  self._getFileName('fnOut')
-<<<<<<< HEAD
-        newTs = readInfoField(self._getExtraPath(), "sampling", md.MDL_SAMPLINGRATE)
-        params = ' -i %s --ref %s -o %s --optimizeAlignment --optimizeDeformation --depth %d --max_shift %f --max_angular_change %f --max_resolution %f --sampling %f' %\
-                 (imgsFn, fnVol, fnOut, self.depth.get(),float(self.maxShift.get())*self.inputParticles.get().getXDim(),
-                    self.maxRot.get(),self.targetResolution.get(),newTs)
-=======
         fnOutDir = self._getFileName('fnOutDir')
         Ts = readInfoField(self._getExtraPath(), "sampling", md.MDL_SAMPLINGRATE)
         params = ' -i %s --ref %s -o %s --optimizeAlignment --optimizeDeformation ' \
@@ -145,7 +130,6 @@
                   Ts, self.maxResolution, fnOutDir)
         if self.inputParticles.get().isPhaseFlipped(): #preguntar
             params += ' --phaseFlipped'
->>>>>>> 583a24bb
         self.runJob("xmipp_angular_sph_alignment", params, numberOfMpi=self.numberOfMpi.get())
 
 
