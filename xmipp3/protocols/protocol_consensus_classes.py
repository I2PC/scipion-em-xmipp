--- conflicted
+++ resolved
@@ -153,7 +153,6 @@
         self._writeElbows(elbows)
 
     # --------------------------- INFO functions -------------------------------
-<<<<<<< HEAD
     def _validate(self):
         errors = []
 
@@ -169,8 +168,6 @@
         """
 
         return errors
-=======
->>>>>>> 2ffa7522
     
     # --------------------------- UTILS functions ------------------------------
     def _getInputClassificationCount(self) -> int:
