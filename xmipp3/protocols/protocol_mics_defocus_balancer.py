# **************************************************************************
# *
# * Authors: Daniel Marchan (da.marchan@cnb.csic.es)
# *
# * Unidad de  Bioinformatica of Centro Nacional de Biotecnologia , CSIC
# *
# * This program is free software; you can redistribute it and/or modify
# * it under the terms of the GNU General Public License as published by
# * the Free Software Foundation; either version 2 of the License, or
# * (at your option) any later version.
# *
# * This program is distributed in the hope that it will be useful,
# * but WITHOUT ANY WARRANTY; without even the implied warranty of
# * MERCHANTABILITY or FITNESS FOR A PARTICULAR PURPOSE.  See the
# * GNU General Public License for more details.
# *
# * You should have received a copy of the GNU General Public License
# * along with this program; if not, write to the Free Software
# * Foundation, Inc., 59 Temple Place, Suite 330, Boston, MA
# * 02111-1307  USA
# *
# *  All comments concerning this program package may be sent to the
# *  e-mail address 'scipion@cnb.csic.es'
# *
# **************************************************************************

import os
from datetime import datetime
import numpy as np
import random
from collections import defaultdict

from pyworkflow import VERSION_3_0
from pwem.objects import SetOfCTF, SetOfMicrographs
from pyworkflow.object import Pointer
import pyworkflow.protocol.params as params
import pyworkflow.utils as pwutils

from pwem.protocols import ProtCTFMicrographs
from pyworkflow.protocol.constants import (STATUS_NEW)
from pyworkflow import UPDATED, NEW


OUTPUT_CTF =  "outputCTF"
OUTPUT_MICS = "outputMicrographs"

class XmippProtMicDefocusSampler(ProtCTFMicrographs):
    """
    Protocol to make a balanced subsample of meaningful CTFs in basis of the defocus values.
    Both CTFs and micrographs will be output. CTFs with different defocus values look differently,
    while low defocus images will have bigger fringes, higher defocus values will have more compact rings.
    Micrographs with a greater defocus will have more contrast.
    """
    _label = 'micrographs defocus sampler'
    _devStatus = NEW
    _lastUpdateVersion = VERSION_3_0
    _possibleOutputs = {OUTPUT_MICS: SetOfMicrographs,
                        OUTPUT_CTF: SetOfCTF}


    def __init__(self, **args):
        ProtCTFMicrographs.__init__(self, **args)


    def _defineParams(self, form):
        form.addSection(label='Input')
        form.addParam('inputCTF', params.PointerParam, pointerClass='SetOfCTF',
                      label="Input CTF", important=True,
                      help='Select the estimated CTF to evaluate.')
        form.addSection(label='Sampling')
<<<<<<< HEAD
=======
        form.addParam('minImages', params.IntParam,
                      default=100, label='Minimum number of images',
                            help='Minimum number of images for balanced defocus sampling.')
>>>>>>> 956c9201
        form.addParam('numImages', params.IntParam,
                      default=25, label='Sample size',
                      help='Number of images after the defocus balanced sampling.')
        form.addParam('minImages', params.IntParam,
                      default=100, label='Minimum number of images to make sampling',
                      help='Minimum number of images to make the defocus balanced sampling.')

# --------------------------- INSERT steps functions -------------------------
    def _insertAllSteps(self):
        self.initializeParams()
        self._insertFunctionStep(self.createOutputStep,
                                 prerequisites=[], wait=True, needsGPU=False)

    def createOutputStep(self):
        self._closeOutputSet()

    def initializeParams(self):
        self.finished = False
        # Important to have both:
        self.insertedIds = []   # Contains images that have been inserted in a Step (checkNewInput).
        self.sampled_images = [] # Ids to be sample
        # Contains images that have been processed in a Step (checkNewOutput).
        self.ctfFn = self.inputCTF.get().getFileName()

    def _getFirstJoinStepName(self):
        ''' This function will be used for streaming, to check which is
        the first function that need to wait for all ctfs
        to have completed, this can be overriden in subclasses
        (e.g., in Xmipp 'sortPSDStep')
        '''
        return 'createOutputStep'

    def _getFirstJoinStep(self):
        for s in self._steps:
            if s.funcName == self._getFirstJoinStepName():
                return s
        return None

    def _insertNewCtfsSteps(self, newIds):
        deps = []
        stepId = self._insertFunctionStep(self.extractBalancedDefocus, newIds,  needsGPU=False, prerequisites=[])
        deps.append(stepId)
        self.insertedIds.extend(newIds)

        return deps

    def _stepsCheck(self):
        self._checkNewInput()
        self._checkNewOutput()

    def _checkNewInput(self):
        # Check if there are new ctf to process from the input set
        self.lastCheck = getattr(self, 'lastCheck', datetime.now())
        mTime = datetime.fromtimestamp(os.path.getmtime(self.ctfFn))
        self.debug('Last check: %s, modification: %s'
                    % (pwutils.prettyTime(self.lastCheck),
                        pwutils.prettyTime(mTime)))
        # If the input movies.sqlite have not changed since our last check,
        # it does not make sense to check for new input data
        if self.lastCheck > mTime and self.insertedIds:  # If this is empty it is dut to a static "continue" action or it is the first round
            return None

        ctfsSet = self._loadInputCtfSet(self.ctfFn)
        ctfSetIds = ctfsSet.getIdSet()
        newIds = [idCTF for idCTF in ctfSetIds if idCTF not in self.insertedIds]

        self.lastCheck = datetime.now()
        isStreamClosed = ctfsSet.isStreamClosed()

        ctfsSet.close()

        outputStep = self._getFirstJoinStep()

        if self.isContinued() and not self.insertedIds:  # For "Continue" action and the first round
            doneIds, _ = self._getAllDoneIds()
            if doneIds:
                self.finished = True
                self.info('The sampling images are already created.')
                return

        if (newIds and len(newIds) >= self.minImages.get()) or isStreamClosed:
            fDeps = self._insertNewCtfsSteps(newIds)

            if outputStep is not None:
                outputStep.addPrerequisites(*fDeps)
            self.updateSteps()

    def _loadInputCtfSet(self, ctfFn):
        self.debug("Loading input db: %s" % ctfFn)
        ctfSet = SetOfCTF(filename=ctfFn)
        ctfSet.loadAllProperties()
        return ctfSet

    def extractBalancedDefocus(self, ctfIds):
        inputCtfSet = self._loadInputCtfSet(self.ctfFn)
        ctfDefocus = {}

        for ctfId in ctfIds:
            ctf = inputCtfSet.getItem("id", ctfId).clone()
            defocusU = ctf.getDefocusU()
            ctfDefocus[ctfId] = defocusU

        self.sampled_images = balanced_sampling(image_dict=ctfDefocus, N=self.numImages.get(), bins=10)
        self.info('The number of CTFs selected for defocus balanced sampling is the following: %d'
                  %len(self.sampled_images))

        stats = compute_statistics(list(ctfDefocus.values()))
        message = ("The defocus statistics are the following: range %d min %d max %d mean %d std %.1f"
                   %(stats["range"], stats["min"], stats["max"],stats["mean"], stats["std"]))
        self.summaryVar.set(message)

    def _checkNewOutput(self):
        """ Check for already selected CTF and update the output set. """
        # Check for results: we have finished when there is results in sample_images list
        if not self.finished:
            if self.sampled_images:
                ctfSet, micSet = self.createOutputs(self.sampled_images)
                self.updateRelations(ctfSet, micSet)
                self.finished = True
                self._store()  # Update the summary dictionary
        else:  # Unlock createOutputStep if finished all jobs
            outputStep = self._getFirstJoinStep()
            if outputStep and outputStep.isWaiting():
                outputStep.setStatus(STATUS_NEW)

    def createOutputs(self, newDone):
        cSet = self._loadOutputSet(SetOfCTF, 'ctfs.sqlite')
        mSet = self._loadOutputSet(SetOfMicrographs,
                                   'micrographs.sqlite')
        self.fillOutput(cSet, mSet, newDone)

        return cSet, mSet

    def _loadOutputSet(self, SetClass, baseName):
        """
        Create the output set.
        """
        setFile = self._getPath(baseName)
        outputSet = SetClass(filename=setFile)

        micSet = self.inputCTF.get().getMicrographs()

        if isinstance(outputSet, SetOfMicrographs):
            outputSet.copyInfo(micSet)
        elif isinstance(outputSet, SetOfCTF):
            outputSet.setMicrographs(micSet)

        return outputSet

    def fillOutput(self, ctfSet, micSet, newDone):
        inputCtfSet = self._loadInputCtfSet(self.ctfFn)

        for ctfId in newDone:
            ctf = inputCtfSet[ctfId].clone()
            mic = ctf.getMicrograph().clone()
            ctfSet.append(ctf)
            micSet.append(mic)

        inputCtfSet.close()

    def updateRelations(self, cSet, mSet):
        micsAttrName = OUTPUT_MICS
        self._updateOutputSet(micsAttrName, mSet)
        # Set micrograph as pointer to protocol to prevent pointer end up as another attribute (String, Booelan,...)
        # that happens somewhere while scheduling.
        cSet.setMicrographs(Pointer(self, extended=micsAttrName))
        self._updateOutputSet(OUTPUT_CTF, cSet)
        self._defineTransformRelation(self.inputCTF.get().getMicrographs(), mSet)
        self._defineTransformRelation(self.inputCTF, cSet)
        self._defineCtfRelation(mSet, cSet)

    def _getAllDoneIds(self):
        doneIds = []
        sizeOutput = 0

        if hasattr(self, OUTPUT_CTF):
            sizeOutput = self.outputCTF.getSize()
            doneIds.extend(list(self.outputCTF.getIdSet()))

        return doneIds, sizeOutput

    def _summary(self):
        summary = []
        if not hasattr(self, OUTPUT_MICS):
            summary.append("Output set not ready yet.")
        else:
            populationSize = self.minImages.get()
            outputSize = self.outputMicrographs.getSize()
            summary.append("From %d micrographs extract a balanced defocus sample of: %d micrographs"
                           % (populationSize, outputSize))
            summary.append(self.summaryVar.get())

        return summary


def balanced_sampling(image_dict, N, bins=10):
    """
    Perform balanced sampling of N images based on defocus values.

    Parameters:
    - image_dict (dict): Dictionary where keys are image IDs and values are defocus values.
    - N (int): Total number of images to sample.
    - bins (int): Number of bins to divide defocus values into (default is 10).

    Returns:
    - sampled_images (list): List of sampled image IDs.
    """
	   
    
    # Step 1: Get all defocus values and determine the bin edges
    defocus_values = list(image_dict.values())
    bin_edges = np.linspace(min(defocus_values), max(defocus_values), bins + 1)

    # Step 2: Organize image IDs by bins
    binned_images = defaultdict(list)
    for image_id, defocus in image_dict.items():
        # Find the bin index for the current defocus value
        bin_index = np.digitize(defocus, bin_edges) - 1
        # Avoid indexing beyond the available bins
        bin_index = min(bin_index, bins - 1)
        binned_images[bin_index].append(image_id)

    # Step 3: Calculate how many images to sample per bin
    images_per_bin = max(1, N // bins)
    sampled_images = []

    for bin_index in range(bins):
        images_in_bin = binned_images[bin_index]

        if len(images_in_bin) > images_per_bin:
            # Randomly sample from the bin if there are more images than needed
            sampled_images.extend(random.sample(images_in_bin, images_per_bin))
        else:
            # If fewer images than needed, take all images in this bin
            sampled_images.extend(images_in_bin)

    # If we have fewer than N images, randomly sample additional images to reach N
    if len(sampled_images) < N:
        remaining_images = list(set(image_dict.keys()) - set(sampled_images))
        sampled_images.extend(random.sample(remaining_images, N - len(sampled_images)))

    # Limit to N images in case there are extra
    return sampled_images[:N]


def compute_statistics(values):
    """
    Compute basic statistics for a list of numerical values.

    Parameters:
    - values (list or array-like): A list of numerical values (e.g., defocus values).

    Returns:
    - dict: A dictionary containing the statistics: min, max, mean, median, std, variance, and range.
    """

    # Convert to a NumPy array for efficient computation
    values = np.array(values)

    # Compute statistics
    stats = {
        "min": np.min(values),
        "max": np.max(values),
        "mean": np.mean(values),
        "median": np.median(values),
        "std": np.std(values, ddof=1),  # Sample standard deviation
        "variance": np.var(values, ddof=1),  # Sample variance
        "range": np.max(values) - np.min(values),
    }

    return stats<|MERGE_RESOLUTION|>--- conflicted
+++ resolved
@@ -68,12 +68,6 @@
                       label="Input CTF", important=True,
                       help='Select the estimated CTF to evaluate.')
         form.addSection(label='Sampling')
-<<<<<<< HEAD
-=======
-        form.addParam('minImages', params.IntParam,
-                      default=100, label='Minimum number of images',
-                            help='Minimum number of images for balanced defocus sampling.')
->>>>>>> 956c9201
         form.addParam('numImages', params.IntParam,
                       default=25, label='Sample size',
                       help='Number of images after the defocus balanced sampling.')
@@ -281,8 +275,8 @@
     Returns:
     - sampled_images (list): List of sampled image IDs.
     """
-	   
-    
+
+
     # Step 1: Get all defocus values and determine the bin edges
     defocus_values = list(image_dict.values())
     bin_edges = np.linspace(min(defocus_values), max(defocus_values), bins + 1)
