--- conflicted
+++ resolved
@@ -1,8 +1,6 @@
 # **************************************************************************
-# *sudo forticlientsslvpn/64bit/forticlientsslvpn_cli --server https://vpnssl.cnb.csic.es:443 --vpnuser 78954376E --keepalive
+# *
 # * Authors:     David Maluenda (dmaluenda@cnb.csic.es)
-# *              Daniel del Hoyo Gomez (daniel.delhoyo.gomez@alumnos.upm.es)
-# *              Jorge Garcia Condado (jgcondado@cnb.csic.es)
 # *
 # * Unidad de  Bioinformatica of Centro Nacional de Biotecnologia , CSIC
 # *
@@ -26,23 +24,19 @@
 # *
 # **************************************************************************
 
+from pyworkflow import VERSION_2_0
 from pwem.protocols import EMProtocol
-from pyworkflow.protocol.params import MultiPointerParam, EnumParam, IntParam
-from pyworkflow.object import List, Integer, String
+from pyworkflow.protocol.params import MultiPointerParam
 from pwem.objects import Class3D
-from scipy.cluster import hierarchy
-
-import math
-import numpy as np
-import matplotlib.pyplot as plt
-import pickle
+
 
 class XmippProtConsensusClasses3D(EMProtocol):
     """ Compare several SetOfClasses3D.
-        Return the consensus clustering based on a objective function that uses the similarity between clusters
-        intersections and the entropy of the clustering formed.
+        Return the intersection of the input classes.
     """
-    _label = 'consensus clustering 3D'
+    _label = 'consensus classes 3D'
+    _lastUpdateVersion = VERSION_2_0
+    intersectsList = []
 
     def _defineParams(self, form):
         form.addSection(label='Input')
@@ -51,30 +45,20 @@
                       label="Input Classes", pointerClass='SetOfClasses3D',
                       help='Select several sets of classes where '
                            'to evaluate the intersections.')
-        form.addParam('doConsensus', EnumParam,
-                      choices=['Yes', 'No'], default=0,
-                      label='Get Consensus Clustering', display=EnumParam.DISPLAY_HLIST,
-                      help='Use coss ensemble method for obtaing a consensus clustering')
-        form.addParam('numClust', IntParam, default=-1,
-                      label='Set Number of Clusters',
-                      help='Set the final number of clusters. If -1, deduced by the shape of the objective function')
-
 
     # --------------------------- INSERT steps functions -----------------------
     def _insertAllSteps(self):
         """ Inserting one step for each intersections analisis
         """
 
-        self._insertFunctionStep('compareFirstStep',
+        self._insertFunctionStep('compareFirstStep', 
                                  self.inputMultiClasses[0].get().getObjId(),
                                  self.inputMultiClasses[1].get().getObjId())
 
-        if len(self.inputMultiClasses) > 2:
-            for i in range(2, len(self.inputMultiClasses)):
+        if len(self.inputMultiClasses)>2:
+            for i in range(2,len(self.inputMultiClasses)):
                 self._insertFunctionStep('compareOthersStep', i,
-                                         self.inputMultiClasses[i].get().getObjId())
-        if self.doConsensus.get() == 0:
-            self._insertFunctionStep('cossEnsembleStep')
+                                     self.inputMultiClasses[i].get().getObjId())
 
         self._insertFunctionStep('createOutputStep')
 
@@ -87,7 +71,7 @@
         set2 = self.inputMultiClasses[set2Id].get()
 
         print('Computing intersections between classes form set %s and set %s:'
-              % (set1.getNameId(), set2.getNameId()))
+               % (set1.getNameId(), set2.getNameId()))
 
         newList = []
         for cls1 in set1:
@@ -100,9 +84,8 @@
 
                 interTuple = self.intersectClasses(set1Id, cls1Id, ids1,
                                                    set2Id, cls2Id, ids2)
-                # Do not append classes that have no elements
-                if interTuple[0] != 0:
-                    newList.append(interTuple)
+
+                newList.append(interTuple)
 
         self.intersectsList = newList
 
@@ -129,111 +112,59 @@
                 interTuple = self.intersectClasses(set1Id, cls1Id, ids1,
                                                    set2Id, cls2Id, ids2, clSize)
 
-                # Do not append classes that have no elements
-                if interTuple[0] != 0:
-                    newList.append(interTuple)
-
+                newList.append(interTuple)
+                
         self.intersectsList = newList
 
-    def cossEnsembleStep(self):
-        """ Ensemble clusterig with coss method
-        """
-        cs = self.get_cs(self.inputMultiClasses)
-        all_coss_us, ob_values = self.coss_ensemble(cs, min_nclust=1)
-
-        # Plot dendogram
-        self.plot_dendogram(ob_values, self._getExtraPath())
-
-        # Get number of clusters at each step
-        nclusters = n_clusters(all_coss_us)
-
-        # Reverse objective calues so they go from largest to smallest
-        ob_values = list(reversed(ob_values))
-
-        # Get profile log likelihood for log of objective values
-        # Remove last obvalue as it is zero and log(0) is undefined
-        pll = full_profile_log_likelihood(np.log(ob_values[:-1]))
-
-        # Normalize clusters and obvalues
-        normc, normo = normalize(nclusters, ob_values)
-
-        # Find different kinds of elbows
-        elbow_idx_origin = find_closest_point_to_origin(normc, normo)
-        elbow_idx_angle, _ = find_elbow_angle(normc, normo)
-        elbow_idx_pll = np.argmax(pll)
-
-<<<<<<< HEAD
-        # Save number of classes for summary
-        n1 = len(self.all_iLists[elbow_idx_origin])
-        n2 = len(self.all_iLists[elbow_idx_angle])
-        n3 = len(self.all_iLists[elbow_idx_pll])
-        self.n1 = Integer(n1)
-        self.n2 = Integer(n2)
-        self.n3 = Integer(n3)
-        self._store()
-=======
+    def createOutputStep(self):
+
+        # self.intersectsList.sort(key=lambda e: e[0], reverse=True)
+
+        # print("   ---   S O R T E D:   ---")
+        # numberOfPart = 0
+        # for classItem in self.intersectsList:
+        #     printTuple = (classItem[0], classItem[2])
+        #     print(printTuple)
+        #     numberOfPart += classItem[0]
+
+        # print('Number of intersections: %d' % len(self.intersectsList))
+        # print('Total of particles: %d' % numberOfPart)
+
+        inputParticles = self.inputMultiClasses[0].get().getImages()
+        outputClasses = self._createSetOfClasses3D(inputParticles)
+
+        for classItem in self.intersectsList:
+            numOfPart = classItem[0]
+            partIds = classItem[1]
+            setRepId = classItem[2]
+            clsRepId = classItem[3]
+
+            setRep = self.inputMultiClasses[setRepId].get()
+            clRep = setRep[clsRepId]
+
             newClass = Class3D()
             # newClass.copyInfo(clRep)
             newClass.setAcquisition(clRep.getAcquisition())
             newClass.setRepresentative(clRep.getRepresentative())
             newClass.setSamplingRate(clRep.getSamplingRate())
->>>>>>> f5063548
-
-        # Parse all elbow info to pass to other functions
-        self.elbows = [[elbow_idx_origin, 'origin'], [elbow_idx_angle, 'angle'],
-                  [elbow_idx_pll, 'pll']]
-
-        # Plot all indexes ontop of objective function
-        plot_function_and_elbows(nclusters, ob_values, self.elbows, self._getExtraPath()+'/objective_function_plot.png')
-
-        # Store values of objective function
-        self._objectiveFData = [nclusters,ob_values]
-        self.nclusters = nclusters
-
-        # Save relevant data for analysis
-        self.save_outputs()
-
-    def createOutputStep(self):
-        """ Save the output classes """
-
-        # Check user selected number of clusters or elbows
-        nclust = self.numClust.get()
-
-        # If consensus not done save just merge if not specified number of clusters
-        # or elbow determined clusters
-        if self.doConsensus.get() != 0:
-            outputClasses = self.createOutput3Dclass(self.intersectsList, 'all')
-            self._defineOutputs(outputClasses=outputClasses)
-            for item in self.inputMultiClasses:
-                self._defineSourceRelation(item, outputClasses)
-        elif  nclust == -1:
-            outputClasses_origin = self.createOutput3Dclass(self.all_iLists[self.elbows[0][0]], self.elbows[0][1])
-            outputClasses_angle = self.createOutput3Dclass(self.all_iLists[self.elbows[1][0]], self.elbows[1][1])
-            outputClasses_pll = self.createOutput3Dclass(self.all_iLists[self.elbows[2][0]], self.elbows[2][1])
-            self._defineOutputs(outputClassesOrigin=outputClasses_origin,
-                                outputClassesAngle=outputClasses_angle,
-                                outputClassesPll=outputClasses_pll)
-            for item in self.inputMultiClasses:
-                self._defineSourceRelation(item, outputClasses_origin)
-                self._defineSourceRelation(item, outputClasses_angle)
-                self._defineSourceRelation(item, outputClasses_pll)
-        else:
-            outputClasses = self.createOutput3Dclass(self.all_iLists[self.nclusters.index(nclust)], 'nclust')
-            self._defineOutputs(outputClasses=outputClasses)
-            for item in self.inputMultiClasses:
-                self._defineSourceRelation(item, outputClasses)
-
+
+            outputClasses.append(newClass)
+
+            enabledClass = outputClasses[newClass.getObjId()]
+            enabledClass.enableAppend()
+            for itemId in partIds:
+                enabledClass.append(inputParticles[itemId])
+
+            outputClasses.update(enabledClass)
+
+        self._defineOutputs(outputClasses=outputClasses)
+        for item in self.inputMultiClasses:
+            self._defineSourceRelation(item, outputClasses)
 
 
     # --------------------------- INFO functions -------------------------------
     def _summary(self):
         summary = []
-        # If it has n1 should have the rest
-        if hasattr(self, 'n1'):
-            summary.append('Number of Classes')
-            summary.append('origin:  '+str(self.n1))
-            summary.append('angle: '+str(self.n2))
-            summary.append('pll: '+str(self.n3))
         return summary
 
     def _methods(self):
@@ -241,43 +172,14 @@
         return methods
 
     def _validate(self):
-        max_nclusters = np.prod([len(self.inputMultiClasses[i].get()) for i in range(len(self.inputMultiClasses))])
-        errors = []
-        if len(self.inputMultiClasses) == 1:
-            errors = ["More than one Input Classes is needed to compute the consensus."]
-        elif self.numClust.get() > max_nclusters:
-            errors = ["Too many clusters selected for output"]
-        elif self.numClust.get() < -1 or self.numClust.get() == 0:
-            errors = ["Invalid number of clusters selected"]
+        errors = [] if len(self.inputMultiClasses)>1 else \
+                 ["More than one Input Classes is needed to compute the consensus."]
         return errors
 
+
     # --------------------------- UTILS functions ------------------------------
-    def save_outputs(self):
-        self.saveClusteringsList()
-        self.saveObjectiveFData()
-        self.saveElbowIndex()
-
-    def saveClusteringsList(self):
-        '''Saves the list of clusterings with different number of clusters into a pickle file'''
-        savepath = self._getExtraPath('clusterings.pkl')
-        with open(savepath, 'wb') as f:
-            pickle.dump(self.all_iLists, f)
-
-    def saveObjectiveFData(self):
-        '''Save the data of the objective function'''
-        savepath = self._getExtraPath('ObjectiveFData.pkl')
-        with open(savepath, 'wb') as f:
-            pickle.dump(self._objectiveFData, f)
-
-    def saveElbowIndex(self):
-        '''Save the calculated number of clusters where the function has an elbow
-           for each of the different methods.'''
-        savepath = self._getExtraPath('elbowclusters.pkl')
-        with open(savepath, 'wb') as f:
-            pickle.dump(self.elbows, f)
-
     def intersectClasses(self, setId1, clId1, ids1,
-                         setId2, clId2, ids2, clsSize2=None):
+                               setId2, clId2, ids2, clsSize2=None):
         size1 = len(ids1)
         size2 = len(ids2) if clsSize2 is None else clsSize2
 
@@ -292,450 +194,14 @@
             clsId = clId2
             clsSize = size2
 
-        return (len(inter), inter, setId, clsId, clsSize)
-
-    def get_cs(self, scipionMultiClasses):
-        '''Returns the list of lists of sets that stores the clusters of each classification'''
-        cs=[]
-        for i in range(len(scipionMultiClasses)):
-            clasif = scipionMultiClasses[i].get()
-            cs.append([])
-            for cluster in clasif:
-                cs[-1].append(cluster.getIdSet())
-        return cs
-
-    def get_us(self, scipionIntersectList):
-        '''Return the list of sets from the scipion list of intersections'''
-        us=[]
-        for cur_tuple in scipionIntersectList:
-            us.append(cur_tuple[1])
-        return us
-
-    def coss_ensemble(self, cs, min_nclust=2):
-        '''Ensemble clustering by COSS that merges interections of clusters based on entropy minimization
-        '''
-        # Creating intersection clusters (us)
-        iList = self.intersectsList
-        us = self.get_us(iList)
-
-        # Initialize with values before merging
-        all_us = [us]
-        self.all_iLists = [iList]
-        ob_values = [0.0]
-
-        # Iterations of merging clusters
-        while len(us) > min_nclust:
-            # Similarity vectors
-            all_cs = []
-            for c in cs:
-                all_cs += c
-            vs = []
-            for u in us:
-                vs.append(build_simvector(u, all_cs))
-
-            # For each posible pair of us
-            n = len(us)
-            fob = {}
-            for i in range(n - 1):
-                for j in range(i + 1, n):
-                    # Objective function to minimize for each merged pair
-                    fob[(i, j)] = ob_function(us, [i, j], vs)
-
-            values = list(fob.values())
-            keys = list(fob.keys())
-
-            # Index of subsets that minimize the objective function by merging
-            ob_values.append(min(values))
-            pair_min = keys[values.index(min(values))]
-            iList = merge_subsets(iList, pair_min)
-            us = self.get_us(iList)
-            all_us.append(us)
-            self.all_iLists.append(iList)
-        self.all_iLists = list(reversed(self.all_iLists))
-        return all_us, ob_values
-
-    def plot_dendogram(self, obvalues, outimage):
-        ''' Plot the dendogram from the objective functions of the merge
-        between the groups of images
-        '''
-        # Initzialize required values
-        allilists = self.all_iLists.copy()
-        allilists.reverse()
-        linkage_matrix = np.zeros((len(allilists)-1, 4))
-        set_ids = np.arange(len(allilists))
-        original_num_sets = len(allilists)
-
-        # loop over each iteration of clustering
-        for i in range(len(allilists)-1):
-            # find the two sets that were merged
-            sets_merged = []
-            for set_info, set_id in zip(allilists[i], set_ids):
-                if set_info not in allilists[i+1]:
-                    sets_merged.append(set_id)
-
-            # find original number of sets within new set
-            if sets_merged[0] - original_num_sets < 0:
-                n1 = 1
-            else:
-                n1 = linkage_matrix[sets_merged[0]-original_num_sets, 3]
-            if sets_merged[1] - original_num_sets < 0:
-                n2 = 1
-            else:
-                n2 = linkage_matrix[sets_merged[1]-original_num_sets, 3]
-
-            # create linkage matrix
-            linkage_matrix[i, 0] = sets_merged[0] # set id of merged set
-            linkage_matrix[i, 1] = sets_merged[1] # set id of merged set
-            linkage_matrix[i, 2] = obvalues[i+1]  # objective function as distance
-            linkage_matrix[i, 3] = n1+n2 # total number of oiginal sets
-
-            # change set ids to reflect new set of clusters
-            set_ids = np.delete(set_ids, np.argwhere(set_ids == sets_merged[0]))
-            set_ids = np.delete(set_ids, np.argwhere(set_ids == sets_merged[1]))
-            set_ids = np.append(set_ids, len(allilists)+i)
-
-        # Plot resulting dendogram
-        plt.figure()
-        dn = hierarchy.dendrogram(linkage_matrix)
-        plt.title('Dendogram')
-        plt.xlabel('sets ids')
-        plt.ylabel('objective function')
-        plt.tight_layout()
-        plt.savefig(outimage+'/dendogram.png')
-
-        # Plot resulting dendogram with log scale
-        plt.yscale('log')
-        plt.ylim([np.min(linkage_matrix[:, 2]), np.max(linkage_matrix[:,2])])
-        plt.savefig(outimage+'/dendogram_log.png')
-
-    def createOutput3Dclass(self, clustering, name):
-
-        inputParticles = self.inputMultiClasses[0].get().getImages()
-        outputClasses = self._createSetOfClasses3D(inputParticles, suffix=name)
-
-        for classItem in clustering:
-            numOfPart = classItem[0]
-            partIds = classItem[1]
-            setRepId = classItem[2]
-            clsRepId = classItem[3]
-
-            setRep = self.inputMultiClasses[setRepId].get()
-            clRep = setRep[clsRepId]
-
-            newClass = Class3D()
-            # newClass.copyInfo(clRep)
-            newClass.setAcquisition(clRep.getAcquisition())
-            newClass.setRepresentative(clRep.getRepresentative())
-
-            outputClasses.append(newClass)
-
-            enabledClass = outputClasses[newClass.getObjId()]
-            enabledClass.enableAppend()
-            for itemId in partIds:
-                enabledClass.append(inputParticles[itemId])
-
-            outputClasses.update(enabledClass)
-
-        return outputClasses
-
-#################################
-# COSS functions. See notes 8/4/2019
-def nc_similarity(n, c):
-    '''Return the similarity of intersection subset (n) with class subset (c)
-    '''
-    inter = len(n.intersection(c))
-    return inter / len(n)
-
-def entropy(p):
-    '''Return the entropy of the elements in a vector
-    '''
-    H = 0
-    for i in range(len(p)):
-        H += p[i] * math.log(p[i], 2)
-    return -H
-
-def create_nsubset(c1, c2):
-    '''Return the intersection of two sets
-    '''
-    c1 = set(c1)
-    c2 = set(c2)
-    return c1.intersection(c2)
-
-def build_simvector(n, cs):
-    '''Build the similarity vector of n subset with each c subset in cs
-    '''
-    v = []
-    for c in cs:
-        v.append(nc_similarity(n, c))
-    return v
-
-def calc_distribution(ns, indexs=[]):
-    '''Return the vector of distribution (p) from the n subsets in ns
-    If two indexs are given, these two subsets are merged in the distribution
-    '''
-    p = np.array([])
-    if len(indexs) == 2:
-        # Merging two subsets
-        N = len(ns) - 1
-        for i in range(len(ns)):
-            if i not in indexs:
-                p = np.append(p, len(ns[i]))
-        p = np.append(p, len(ns[indexs[0]].union(ns[indexs[1]])))
-    else:
-        N = len(ns)
-        for n in ns:
-            p = np.append(p, len(n))
-    return p / N
-
-def vectors_similarity(v1, v2):
-    '''Return the cosine similarity of two vectors that is used as similarity
-    '''
-    return np.dot(v1, v2) / (np.linalg.norm(v1) * np.linalg.norm(v2))
-
-def merge_subsets(iList, indexs):
-    '''Return a list of subsets where the subsets[index] have been merged
-    '''
-    niList = []
-    for i in range(len(iList)):
-        if i not in indexs:
-            niList.append(iList[i])
-
-    #Clusters with specified index are merged
-    cl0 = iList[indexs[0]][1]
-    cl1 = iList[indexs[1]][1]
-    union = cl0.union(cl1)
-
-    #Representative info is chosen from the previous bigger cluster
-    if len(cl0) > len(cl1):
-        rep = 0
-    else:
-        rep = 1
-    clasId = iList[indexs[rep]][2]
-    clusId = iList[indexs[rep]][3]
-    prevClusLen = iList[indexs[rep]][4]
-
-    niList.append((len(union), union, clasId, clusId, prevClusLen))
-
-    return niList
-
-def ob_function(ns, indexs, vs, eps=0.01):
-    '''Objective function to minimize based on the entropy and the similarity between the clusters to merge
-    '''
-    p = calc_distribution(ns)
-    pi = calc_distribution(ns, indexs)
-    h = entropy(p)
-    hi = entropy(pi)
-
-    sv = vectors_similarity(vs[indexs[0]], vs[indexs[1]])
-    return (h - hi) / (sv + eps)
-
-def clusterings_as_sets(rs, nclust, Y):
-    '''Creating class clusters: list of lists(clusterings) of sets
-    (each set is a cluster with the names of objects)
-    From a list of lists(clusterings) where the position is the object
-    and the value the cluster
-    '''
-    cs = []
-    for _ in range(len(rs)):
-        cs.append([set() for _ in range(nclust)])
-
-    for i in range(len(Y)):
-        for j in range(len(cs)):
-            cs[j][rs[j][i]].add(i)
-    return cs
-
-def intersection_clusters(cs):
-    '''Return the intersections between the clusters of different clusterings
-    '''
-    us = []
-    for c in cs:
-        if len(us) == 0:
-            for setc in c:
-                us.append(setc)
-        else:
-            aux = []
-            for setc in c:
-                for setu in us:
-                    aux.append(setu.intersection(setc))
-            us = aux
-
-    # Removing empty sets from us
-    while set() in us:
-        us.remove(set())
-    return us
-
-def us2labels(us, lenX):
-    '''From merged us it returns the labels of the elements'''
-    # Saving labels
-    coss_labels = [-1 for _ in range(lenX)]
-    for ic, clus in enumerate(us):
-        for idx in clus:
-            coss_labels[idx] = ic
-    return coss_labels
-
-def adjust_index(nsol, pair_min):
-    '''Adjust the index given that same cluster count only as 1
-    '''
-    isol = [0]
-    for i in range(1, len(nsol)):
-        if nsol[i] == nsol[i - 1]:
-            isol.append(isol[-1])
-        else:
-            isol.append(isol[-1] + 1)
-    npair = [isol.index(pair_min[0]), isol.index(pair_min[1])]
-    return npair
-
-def get_vs(us, cs):
-    '''Return the vector of similarities between the subgroups (us) and the clusters (cs)
-    '''
-    list_cs = []
-    for c in cs:
-        list_cs += c
-    vs = []
-    for u in us:
-        vs.append(build_simvector(u, list_cs))
-    return vs
-
-def n_clusters(all_coss_us):
-    """Find number of clusters in each set"""
-    nclusters = []
-    for coss_us in all_coss_us:
-        nclusters.append(len(coss_us))
-
-    # Reverse to have smallest to biggest
-    nclusters = list(reversed(nclusters))
-
-    return nclusters
-
-def normalize(x, y):
-    """Normalize values to range 0 to 1"""
-    normx = (x-np.min(x))/(np.max(x)-np.min(x))
-    normy = (y-np.min(y))/(np.max(y)-np.min(y))
-
-    return normx, normy
-
-def find_closest_point_to_origin(x, y):
-    """ Find the point closest to origin from normalied data
-    """
-    coors = list(zip(x, y))
-    distances = np.linalg.norm(coors, axis=1)
-    elbow_idx = np.argmin(distances)
-    return elbow_idx
-
-def find_elbow_angle(x, y):
-    """Find the angle the slope of the function makes and
-    return the point at which the slope changes from > 45º
-    to <45º"""
-    slopes = np.diff(y)/np.diff(x)
-    angles = np.arctan(-slopes)
-    for i in range(len(angles)):
-        if angles[i] < np.pi/4:
-            elbow_idx = i
-            break
-    return elbow_idx, angles
-
-def mle_estimates(d, q):
-    """ MLE estimates of guassian distributions
-    with common variance parameter
-    """
-    p = len(d)
-    d1 = d[:q]
-    d2 = d[q:]
-    mu1 = np.mean(d1)
-    mu2 = np.mean(d2)
-    var1 = np.var(d1)
-    var2 = np.var(d2)
-    sigma = ((q-1)*var1+(p-q-1)*var2)/(p-2)
-    theta1 = [mu1, sigma]
-    theta2 = [mu2, sigma]
-    return theta1, theta2
-
-def fg(d, theta):
-    """ Gaussian pdf """
-    m = theta[0]
-    s = theta[1]
-    gauss = 1/(np.sqrt(2*np.pi*s))*np.exp(-1/(2*s)*(d-m)**2)
-    return gauss
-
-def profile_log_likelihood(d, q, theta1, theta2):
-    """ Profile log likelihood for given parameters """
-    log_f_q = np.log(fg(d[:q], theta1))
-    log_f_p = np.log(fg(d[q:], theta2))
-    l_q = np.sum(log_f_q) + np.sum(log_f_p)
-    return l_q
-
-def full_profile_log_likelihood(d):
-    """ Calculate profile log likelihood for each partition
-    of the data """
-    pll = []
-    for q in range(1, len(d)):
-        theta1, theta2 = mle_estimates(d, q)
-        pll.append(profile_log_likelihood(d, q, theta1, theta2))
-    return pll
-
-def plot_function_and_elbows(nclusters, ob_values, elbows, outimage):
-    '''Plots the objective function and elbows
-    '''
-
-    plt.figure()
-    plt.plot(nclusters, ob_values)
-    for elbow_idx, name in elbows:
-        plt.scatter([nclusters[elbow_idx]], [ob_values[elbow_idx]], label=name + ': '+str(nclusters[elbow_idx]))
-    plt.legend()
-    plt.xlabel('Number of clusters')
-    plt.ylabel('Objective values')
-    plt.title('Objective values for each number of clusters')
-    plt.tight_layout()
-    plt.savefig(outimage)
-
-# TODO remove as deprecated
-
-def find_function_elbow(values, xs=None, ploti=False):
-    '''Finds the point where the maximum change in the slope of the function draw from
-    some values. Returns only non-convex elbows.
-    '''
-    if xs == None:
-        xs = list(range(len(values)))
-
-    slopes = []
-    for i in range(1, len(values)):
-        slopes.append((values[i] - values[i - 1]) / (xs[i] - xs[i - 1]))
-    # print(slopes)
-    chslopes = []
-    for i in range(1, len(slopes)):
-        chslopes.append((slopes[i] - slopes[i - 1]) / (xs[i] - xs[i - 1]))
-    # print(chslopes)
-    elbow_idx = chslopes.index(max(chslopes)) + 1
-    # print(elbow)
-    if ploti:
-        plt.plot(xs, values)
-        plt.axvline(xs[elbow_idx], color='red')
-        plt.show()
-    return elbow_idx
-
-def plot_all_coss(all_coss_us, ob_values, outimage):
-    '''Plots the objective function (norm-log) and the rand score of all number of clusters
-    of the coss greedy ensemble clustering
-    '''
-    nclusters = []
-    for coss_us in all_coss_us:
-        nclusters.append(len(coss_us))
-
-    nclusters = list(reversed(nclusters))
-    ob_values = list(reversed(ob_values))
-
-    # Plot objective funtion norm.log values
-    #logob_values = np.log(ob_values)
-    #normob_values = ob_values / np.linalg.norm(ob_values)
-    #lognormob_values = np.log(ob_values) / np.linalg.norm(np.log(ob_values))
-
-    plt.plot(nclusters, ob_values)
-    elbow_idx = find_function_elbow(ob_values)
-
-    plt.scatter([nclusters[elbow_idx]], [ob_values[elbow_idx]], color='green')
-    plt.xlabel('Number of clusters')
-    plt.ylabel('Objective values')
-    plt.title('Objective values for each number of clusters')
-    plt.savefig(outimage)
-    #plt.show()
-    return nclusters, ob_values, elbow_idx+        # print(" ")
+        # print(" - Intersection of cl%d of set%d (%d part.) and "
+        #                          "cl%d of set%d (%d part.):"
+        #        % (clId1, setId1, len(ids1), clId2, setId2, len(ids2)))
+        # print("    Size1=%d < Size2=%d = %s" 
+        #        % (size1, size2, size1<size2))
+        # print("      -> from set %d calss %d, with %d part. in the intersection." 
+        #        % (setId, clsId, len(inter)))
+        # print(" -  -  -  -  -  -  -  -  -  -")
+
+        return (len(inter), inter, setId, clsId, clsSize)