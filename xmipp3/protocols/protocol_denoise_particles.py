--- conflicted
+++ resolved
@@ -92,11 +92,11 @@
         if isinstance(self.inputClasses.get(), SetOfVolumes):
             writeSetOfClasses2D(self.inputClasses.get(), classesMd)
         else:
-<<<<<<< HEAD
             writeSetOfParticles(self.inputClasses.get(), classesMd)
-=======
+        if isinstance(self.inputClasses.get(), SetOfVolumes):
+            writeSetOfClasses2D(self.inputClasses.get(), classesMd)
+        else:
             writeSetOfParticles(self.inputParticles.get(), classesMd)
->>>>>>> c1247bd0
 
         fnRoot = self._getExtraPath('pca')
         fnRootDenoised = self._getExtraPath('imagesDenoised')
