--- conflicted
+++ resolved
@@ -551,11 +551,7 @@
                           'vols': self.inputFn,
                           'symmetryGroup': self.sigSymGroup.get(),
                           }
-<<<<<<< HEAD
-                sigArgs = '-i %(imgsFn)s --initvolumes %(vols)s --odir %(dir)s'\
-=======
                 sigArgs = '-i %(imgsFn)s --initvolumes %(vols)s --odir %(dir)s' \
->>>>>>> 69e4907c
                           ' --sym %(symmetryGroup)s --alpha0 0.005 --dontReconstruct' \
                           % params
                 self.runJob("xmipp_reconstruct_significant", sigArgs)
@@ -564,16 +560,6 @@
                 fnGalleryMd = self._getExtraPath('gallery.doc')
                 angleStep = 5
                 args = "-i %s -o %s --sampling_rate %f --sym %s --min_tilt_angle 0 --max_tilt_angle 90 " % \
-<<<<<<< HEAD
-                       (self.inputFn, fnGallery, angleStep, self.sigSymGroup.get())
-                self.runJob("xmipp_angular_project_library", args,
-                            numberOfMpi=min(self.numberOfMpi.get(), 24))
-
-                fnAngles = 'images_iter001_00.xmd'
-                args = '-i %s -r %s -o %s --odir %s --keepBestN 1 ' % (imgsFn,fnGalleryMd,fnAngles,self._getTmpPath())
-                self.runJob('xmipp_cuda_align_significant',args,numberOfMpi=1)
-    
-=======
                        (self.inputFn, fnGallery, angleStep,
                         self.sigSymGroup.get())
                 self.runJob("xmipp_angular_project_library", args,
@@ -585,7 +571,6 @@
                 imgsFn, fnGalleryMd, fnAngles, self._getTmpPath(), GpuList)
                 self.runJob('xmipp_cuda_align_significant', args, numberOfMpi=1)
 
->>>>>>> 69e4907c
     def adjustStep(self, isFirstStep, changeInserts):
         if isFirstStep:
             inputFn = self.inputFn
@@ -845,11 +830,7 @@
         if not self._isSingleInput() and self.doAdjust:
             validateMsgs.append('The doAdjust option is only able to work with '
                                 'a Volume object, not with a SetOfVolumes')
-<<<<<<< HEAD
-                
-=======
-
->>>>>>> 69e4907c
+
         return validateMsgs
 
     def _summary(self):
