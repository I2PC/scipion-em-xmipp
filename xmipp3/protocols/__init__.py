# **************************************************************************
# *
# * Authors:     J.M. De la Rosa Trevin (delarosatrevin@scilifelab.se) [1]
# *              David Maluenda Niubo (dmaluenda@cnb.csic.es) [2]
# *
# * [1] SciLifeLab, Stockholm University
# * [2] Unidad de  Bioinformatica of Centro Nacional de Biotecnologia , CSIC
# *
# * This program is free software; you can redistribute it and/or modify
# * it under the terms of the GNU General Public License as published by
# * the Free Software Foundation; either version 2 of the License, or
# * (at your option) any later version.
# *
# * This program is distributed in the hope that it will be useful,
# * but WITHOUT ANY WARRANTY; without even the implied warranty of
# * MERCHANTABILITY or FITNESS FOR A PARTICULAR PURPOSE.  See the
# * GNU General Public License for more details.
# *
# * You should have received a copy of the GNU General Public License
# * along with this program; if not, write to the Free Software
# * Foundation, Inc., 59 Temple Place, Suite 330, Boston, MA
# * 02111-1307  USA
# *
# *  All comments concerning this program package may be sent to the
# *  e-mail address 'scipion@cnb.csic.es'
# *
# **************************************************************************

from .protocol_preprocess import *

from .protocol_assignment_tilt_pair import XmippProtAssignmentTiltPair
from .protocol_align_volume import XmippProtAlignVolume, XmippProtAlignVolumeForWeb
from .protocol_angular_graph_consistency import XmippProtAngularGraphConsistency
from .protocol_preprocess.protocol_add_noise import (XmippProtAddNoiseVolumes,
                                                     XmippProtAddNoiseParticles)
from .protocol_apply_alignment import XmippProtApplyAlignment
from .protocol_apply_tilt_to_ctf import XmippProtApplyTiltToCtf
from .protocol_apply_transformation_matrix import XmippProtApplyTransformationMatrix
from .protocol_break_symmetry import XmippProtAngBreakSymmetry
from .protocol_cl2d_align import XmippProtCL2DAlign
from .protocol_cl2d import XmippProtCL2D
from .protocol_cl2d_clustering import XmippProtCL2DClustering
from .protocol_classify_pca import XmippProtClassifyPca
from .protocol_classify_pca_streaming import XmippProtClassifyPcaStreaming
#from .protocol_classify_kmeans2d import XmippProtKmeansClassif2D
from .protocol_ctf_defocus_group import XmippProtCTFDefocusGroup
from .protocol_compare_reprojections import XmippProtCompareReprojections
from .protocol_compare_angles import XmippProtCompareAngles
from .protocol_convert_pdb import XmippProtConvertPdb
from .protocol_core_analysis import XmippProtCoreAnalysis
from .protocol_create_gallery import XmippProtCreateGallery
from .protocol_ctf_consensus import XmippProtCTFConsensus
from .protocol_ctf_micrographs import XmippProtCTFMicrographs
from .protocol_ctf_correct_wiener2d import XmippProtCTFCorrectWiener2D
from .protocol_consensus_classes import XmippProtConsensusClasses
from .protocol_denoise_particles import XmippProtDenoiseParticles
<<<<<<< HEAD
from .protocol_deep_defocus import XmippProtDeepDefocusMicrograph
from .protocol_deep_micrograph_screen import  XmippProtDeepMicrographScreen
=======
from .protocol_deep_micrograph_screen import XmippProtDeepMicrographScreen
>>>>>>> d2b0f319
from .protocol_eliminate_empty_images import (XmippProtEliminateEmptyParticles,
                                              XmippProtEliminateEmptyClasses)
from .protocol_enrich import XmippProtEnrich
from .protocol_extract_particles import XmippProtExtractParticles
from .protocol_extract_particles_movies import XmippProtExtractMovieParticles
from .protocol_extract_particles_pairs import XmippProtExtractParticlesPairs
from .protocol_extract_asymmetric_unit import XmippProtExtractUnit
from .protocol_helical_parameters import XmippProtHelicalParameters
from .protocol_kerdensom import XmippProtKerdensom
from .protocol_mics_defocus_balancer import XmippProtMicDefocusSampler
from .protocol_ml2d import XmippProtML2D
from .protocol_movie_gain import XmippProtMovieGain
from .protocol_movie_alignment_consensus import XmippProtConsensusMovieAlignment
from .protocol_flexalign import XmippProtFlexAlign
from .protocol_movie_max_shift import XmippProtMovieMaxShift
from .protocol_movie_dose_analysis import XmippProtMovieDoseAnalysis
from .protocol_movie_split_frames import XmippProtSplitFrames
from .protocol_multiple_fscs import XmippProtMultipleFSCs
from .protocol_multireference_alignability import XmippProtMultiRefAlignability
from .protocol_normalize_strain import XmippProtNormalizeStrain
from .protocol_particle_pick_automatic import XmippParticlePickingAutomatic
from .protocol_particle_pick_consensus import XmippProtConsensusPicking
from .protocol_pick_noise import XmippProtPickNoise
#from .protocol_particle_boxsize import XmippProtParticleBoxsize
from .protocol_particle_pick import XmippProtParticlePicking
from .protocol_particle_pick_pairs import XmippProtParticlePickingPairs
from .protocol_phantom_create import XmippProtPhantom
from .protocol_preprocess_micrographs import XmippProtPreprocessMicrographs
from .protocol_projmatch import XmippProtProjMatch
from .protocol_random_conical_tilt import XmippProtRCT
from .protocol_ransac import XmippProtRansac
from .protocol_center_particles import XmippProtCenterParticles
from .protocol_reconstruct_fourier import XmippProtReconstructFourier
from .protocol_reconstruct_highres import XmippProtReconstructHighRes
from .protocol_reconstruct_significant import XmippProtReconstructSignificant
from .protocol_reconstruct_swarm import XmippProtReconstructSwarm
from .protocol_resolution3d import XmippProtResolution3D
from .protocol_resolution_bfactor import XmippProtbfactorResolution
from .protocol_resolution_directional import XmippProtMonoDir
from .protocol_resolution_fso import XmippProtFSO
from .protocol_resolution_monogenic_signal import XmippProtMonoRes
from .protocol_resolution_deepres import XmippProtDeepRes
from .protocol_postProcessing_deepPostProcessing import XmippProtDeepVolPostProc
from .protocol_rotate_volume import XmippProtRotateVolume
#from .protocol_rotational_spectra import XmippProtRotSpectra
from .protocol_rotational_symmetry import XmippProtRotationalSymmetry
from .protocol_screen_particles import XmippProtScreenParticles
from .protocol_screen_deepConsensus import XmippProtScreenDeepConsensus, XmippProtDeepConsSubSet
from .protocol_screen_deeplearning import XmippProtScreenDeepLearning
from .protocol_shift_particles import XmippProtShiftParticles
from .protocol_shift_volume import XmippProtShiftVolume
from .protocol_simulate_ctf import XmippProtSimulateCTF
from .protocol_subtract_projection import XmippProtSubtractProjection
from .protocol_subtract_projection import XmippProtBoostParticles
from .protocol_tilt_analysis import XmippProtTiltAnalysis
from .protocol_trigger_data import XmippProtTriggerData
from .protocol_validate_nontilt import XmippProtValidateNonTilt
from .protocol_validate_overfitting import XmippProtValidateOverfitting
from .protocol_validate_fscq import XmippProtValFit
from .protocol_volume_local_sharpening import XmippProtLocSharp
from .protocol_volume_strain import XmippProtVolumeStrain
from .protocol_write_testC import XmippProtWriteTestC
from .protocol_write_testP import XmippProtWriteTestP
from .protocol_generate_reprojections import XmippProtGenerateReprojections
from .protocol_volume_deform_zernike3d import XmippProtVolumeDeformZernike3D
from .protocol_structure_map_zernike3d import XmippProtStructureMapZernike3D
from .protocol_align_volume_and_particles import XmippProtAlignVolumeParticles
from .protocol_local_ctf import XmippProtLocalCTF
from .protocol_analyze_local_ctf import XmippProtAnalyzeLocalCTF
from .protocol_consensus_local_ctf import XmippProtConsensusLocalCTF
from .protocol_particle_pick_remove_duplicates import XmippProtPickingRemoveDuplicates
# from .protocol_apply_deformation_zernike3d import XmippProtApplyZernike3D
# from .protocol_kmeans_clustering import XmippProtKmeansSPH
from .protocol_structure_map import XmippProtStructureMap
from .protocol_apply_zernike3d import XmippApplyZernike3D
from .protocol_volume_adjust_sub import XmippProtVolAdjust, XmippProtVolSubtraction
from .protocol_volume_consensus import XmippProtVolConsensus
<<<<<<< HEAD


=======
from .protocol_volume_local_adjust import XmippProtLocalVolAdj
from .protocol_classes_2d_mapping import XmippProtCL2DMap
from .protocol_deep_hand import XmippProtDeepHand
from .protocol_deep_center import XmippProtDeepCenter
from .protocol_deep_center_predict import XmippProtDeepCenterPredict
>>>>>>> d2b0f319
<|MERGE_RESOLUTION|>--- conflicted
+++ resolved
@@ -54,12 +54,8 @@
 from .protocol_ctf_correct_wiener2d import XmippProtCTFCorrectWiener2D
 from .protocol_consensus_classes import XmippProtConsensusClasses
 from .protocol_denoise_particles import XmippProtDenoiseParticles
-<<<<<<< HEAD
 from .protocol_deep_defocus import XmippProtDeepDefocusMicrograph
-from .protocol_deep_micrograph_screen import  XmippProtDeepMicrographScreen
-=======
 from .protocol_deep_micrograph_screen import XmippProtDeepMicrographScreen
->>>>>>> d2b0f319
 from .protocol_eliminate_empty_images import (XmippProtEliminateEmptyParticles,
                                               XmippProtEliminateEmptyClasses)
 from .protocol_enrich import XmippProtEnrich
@@ -137,13 +133,8 @@
 from .protocol_apply_zernike3d import XmippApplyZernike3D
 from .protocol_volume_adjust_sub import XmippProtVolAdjust, XmippProtVolSubtraction
 from .protocol_volume_consensus import XmippProtVolConsensus
-<<<<<<< HEAD
-
-
-=======
 from .protocol_volume_local_adjust import XmippProtLocalVolAdj
 from .protocol_classes_2d_mapping import XmippProtCL2DMap
 from .protocol_deep_hand import XmippProtDeepHand
 from .protocol_deep_center import XmippProtDeepCenter
-from .protocol_deep_center_predict import XmippProtDeepCenterPredict
->>>>>>> d2b0f319
+from .protocol_deep_center_predict import XmippProtDeepCenterPredict