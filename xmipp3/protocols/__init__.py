# **************************************************************************
# *
# * Authors:     J.M. De la Rosa Trevin (delarosatrevin@scilifelab.se) [1]
# *              David Maluenda Niubo (dmaluenda@cnb.csic.es) [2]
# *
# * [1] SciLifeLab, Stockholm University
# * [2] Unidad de  Bioinformatica of Centro Nacional de Biotecnologia , CSIC
# *
# * This program is free software; you can redistribute it and/or modify
# * it under the terms of the GNU General Public License as published by
# * the Free Software Foundation; either version 2 of the License, or
# * (at your option) any later version.
# *
# * This program is distributed in the hope that it will be useful,
# * but WITHOUT ANY WARRANTY; without even the implied warranty of
# * MERCHANTABILITY or FITNESS FOR A PARTICULAR PURPOSE.  See the
# * GNU General Public License for more details.
# *
# * You should have received a copy of the GNU General Public License
# * along with this program; if not, write to the Free Software
# * Foundation, Inc., 59 Temple Place, Suite 330, Boston, MA
# * 02111-1307  USA
# *
# *  All comments concerning this program package may be sent to the
# *  e-mail address 'scipion@cnb.csic.es'
# *
# **************************************************************************

from .nma import *
from .pdb import *
from .protocol_preprocess import *
from .protocol_3dbionotes import XmippProt3DBionotes
from .protocol_assignment_tilt_pair import XmippProtAssignmentTiltPair
from .protocol_align_volume import XmippProtAlignVolume, XmippProtAlignVolumeForWeb
from .protocol_preprocess.protocol_add_noise import (XmippProtAddNoiseVolumes,
                                                     XmippProtAddNoiseParticles)
from .protocol_apply_alignment import XmippProtApplyAlignment
from .protocol_apply_transformation_matrix import XmippProtApplyTransformationMatrix
from .protocol_break_symmetry import XmippProtAngBreakSymmetry
from .protocol_cl2d_align import XmippProtCL2DAlign
from .protocol_cl2d import XmippProtCL2D
from .protocol_classify_kmeans2d import XmippProtKmeansClassif2D
from .protocol_cltomo import XmippProtCLTomo
from .protocol_classification_gpuCorr import XmippProtGpuCrrCL2D
from .protocol_classification_gpuCorr_semi import XmippProtStrGpuCrrSimple
from .protocol_classification_gpuCorr_full import XmippProtStrGpuCrrCL2D
from .protocol_ctf_defocus_group import XmippProtCTFDefocusGroup
from .protocol_compare_reprojections import XmippProtCompareReprojections
from .protocol_compare_angles import XmippProtCompareAngles
from .protocol_create_gallery import XmippProtCreateGallery
from .protocol_ctf_consensus import XmippProtCTFConsensus
from .protocol_ctf_micrographs import XmippProtCTFMicrographs
from .protocol_ctf_correct_wiener2d import XmippProtCTFCorrectWiener2D
from .protocol_consensus_classes3D import XmippProtConsensusClasses3D
from .protocol_subtract_projection import XmippProtSubtractProjection
from .protocol_denoise_particles import XmippProtDenoiseParticles
from .protocol_eliminate_empty_images import XmippProtEliminateEmptyParticles, \
                                             XmippProtEliminateEmptyClasses
from .protocol_extract_particles import XmippProtExtractParticles
from .protocol_extract_particles_movies import XmippProtExtractMovieParticles
from .protocol_extract_particles_pairs import XmippProtExtractParticlesPairs
from .protocol_extract_unit_cell import XmippProtExtractUnit
from .protocol_helical_parameters import XmippProtHelicalParameters
from .protocol_kerdensom import XmippProtKerdensom
from .protocol_ml2d import XmippProtML2D
from .protocol_movie_gain import XmippProtMovieGain
from .protocol_mltomo import XmippProtMLTomo
from .protocol_movie_average import XmippProtMovieAverage
from .protocol_movie_correlation import XmippProtMovieCorr
from .protocol_movie_opticalflow import XmippProtOFAlignment, ProtMovieAlignment
from .protocol_movie_max_shift import XmippProtMovieMaxShift
from .protocol_movie_split_frames import XmippProtSplitFrames
from .protocol_multiple_fscs import XmippProtMultipleFSCs
from .protocol_multireference_alignability import XmippProtMultiRefAlignability
from .protocol_normalize_strain import XmippProtNormalizeStrain
from .protocol_particle_pick_automatic import XmippParticlePickingAutomatic
from .protocol_particle_pick_consensus import XmippProtConsensusPicking
from .protocol_pick_noise import XmippProtPickNoise
from .protocol_particle_boxsize import XmippProtParticleBoxsize
from .protocol_particle_pick import XmippProtParticlePicking
from .protocol_particle_pick_pairs import XmippProtParticlePickingPairs
from .protocol_preprocess_micrographs import XmippProtPreprocessMicrographs
from .protocol_projmatch import XmippProtProjMatch
from .protocol_random_conical_tilt import XmippProtRCT
from .protocol_ransac import XmippProtRansac
from .protocol_center_particles import XmippProtCenterParticles
from .protocol_reconstruct_fourier import XmippProtReconstructFourier
from .protocol_reconstruct_highres import XmippProtReconstructHighRes
from .protocol_reconstruct_significant import XmippProtReconstructSignificant
from .protocol_reconstruct_swarm import XmippProtReconstructSwarm
from .protocol_resolution3d import XmippProtResolution3D
from .protocol_resolution_directional import XmippProtMonoDir
from .protocol_resolution_monogenic_signal import XmippProtMonoRes
from .protocol_resolution_deepres import XmippProtDeepRes
from .protocol_volume_local_sharpening import XmippProtLocSharp
from .protocol_resolution_monotomo import XmippProtMonoTomo
from .protocol_rotational_spectra import XmippProtRotSpectra
from .protocol_rotational_symmetry import XmippProtRotationalSymmetry
from .protocol_screen_particles import XmippProtScreenParticles
from .protocol_screen_deepConsensus import XmippProtScreenDeepConsensus, XmippProtDeepConsSubSet
from .protocol_deep_micrograph_screen import  XmippProtDeepMicrographScreen
from .protocol_screen_deeplearning import XmippProtScreenDeepLearning
from .protocol_solid_angles import XmippProtSolidAngles
from .protocol_split_volume import XmippProtSplitvolume
from .protocol_trigger_data import XmippProtTriggerData
from .protocol_validate_nontilt import XmippProtValidateNonTilt
from .protocol_validate_overfitting import XmippProtValidateOverfitting
from .protocol_volume_strain import XmippProtVolumeStrain
from .protocol_enrich import XmippProtEnrich
from .protocol_write_testC import XmippProtWriteTestC
from .protocol_write_testP import XmippProtWriteTestP
from .protocol_deep_denoising import XmippProtDeepDenoising
from .protocol_generate_reprojections import XmippProtGenerateReprojections
from .protocol_split_volume_hierarchical_cluster import XmippProtSplitVolumeHierarchical
from .protocol_reconstruct_heterogeneous import XmippProtReconstructHeterogeneous
from .protocol_metaprotocol_create_subset import XmippMetaProtCreateSubset
from .protocol_metaprotocol_create_output import XmippMetaProtCreateOutput
from .protocol_metaprotocol_discrete_heterogeneity_scheduler import XmippMetaProtDiscreteHeterogeneityScheduler # keep this after XmippMetaProtCreateSubset and XmippMetaProtCreateOutput
from .protocol_angular_alignment_sph import XmippProtAngularAlignmentSPH
from .protocol_volume_deform_sph import XmippProtVolumeDeformSPH
from .protocol_structure_map_sph import XmippProtStructureMapSPH
from .protocol_align_volume_and_particles import XmippProtAlignVolumeParticles
<<<<<<< HEAD

try:
    from .protocol_connected_components import XmippProtConnectedComponents
except ImportError:
    raise ImportError(
        'To use a Tomography protocol scipion-em-tomo plugin is required.'
        ' See https://github.com/scipion-em/scipion-em-tomo for further details')
=======
from .protocol_local_ctf import XmippProtLocalCTF
from .protocol_analyze_local_ctf import XmippProtAnalyzeLocalCTF
from .protocol_consensus_local_ctf import XmippProtConsensusLocalCTF

try:
    from .protocol_subtomo_map_back import XmippProtSubtomoMapBack
    from .protocol_apply_alignment_subtomo import XmippProtApplyTransformSubtomo
    from .protocol_undo_alignment_subtomo import XmippProtUndoAlignSubtomo
except ImportError:
    print(
        'To use a Tomography protocol scipion-em-tomo plugin is required.'
        ' See https://github.com/scipion-em/scipion-em-tomo for further details')
>>>>>>> 94390adf
<|MERGE_RESOLUTION|>--- conflicted
+++ resolved
@@ -120,15 +120,6 @@
 from .protocol_volume_deform_sph import XmippProtVolumeDeformSPH
 from .protocol_structure_map_sph import XmippProtStructureMapSPH
 from .protocol_align_volume_and_particles import XmippProtAlignVolumeParticles
-<<<<<<< HEAD
-
-try:
-    from .protocol_connected_components import XmippProtConnectedComponents
-except ImportError:
-    raise ImportError(
-        'To use a Tomography protocol scipion-em-tomo plugin is required.'
-        ' See https://github.com/scipion-em/scipion-em-tomo for further details')
-=======
 from .protocol_local_ctf import XmippProtLocalCTF
 from .protocol_analyze_local_ctf import XmippProtAnalyzeLocalCTF
 from .protocol_consensus_local_ctf import XmippProtConsensusLocalCTF
@@ -137,8 +128,8 @@
     from .protocol_subtomo_map_back import XmippProtSubtomoMapBack
     from .protocol_apply_alignment_subtomo import XmippProtApplyTransformSubtomo
     from .protocol_undo_alignment_subtomo import XmippProtUndoAlignSubtomo
+    from .protocol_connected_components import XmippProtConnectedComponents
 except ImportError:
     print(
         'To use a Tomography protocol scipion-em-tomo plugin is required.'
-        ' See https://github.com/scipion-em/scipion-em-tomo for further details')
->>>>>>> 94390adf
+        ' See https://github.com/scipion-em/scipion-em-tomo for further details')