--- conflicted
+++ resolved
@@ -120,12 +120,10 @@
 from .protocol_volume_deform_sph import XmippProtVolumeDeformSPH
 from .protocol_structure_map_sph import XmippProtStructureMapSPH
 from .protocol_align_volume_and_particles import XmippProtAlignVolumeParticles
-<<<<<<< HEAD
-from .protocol_project_top import XmippProtProjectZ
-=======
 from .protocol_local_ctf import XmippProtLocalCTF
 from .protocol_analyze_local_ctf import XmippProtAnalyzeLocalCTF
 from .protocol_consensus_local_ctf import XmippProtConsensusLocalCTF
+from .protocol_project_top import XmippProtProjectZ
 
 try:
     from .protocol_subtomo_map_back import XmippProtSubtomoMapBack
@@ -135,4 +133,3 @@
     print(
         'To use a Tomography protocol scipion-em-tomo plugin is required.'
         ' See https://github.com/scipion-em/scipion-em-tomo for further details')
->>>>>>> 94390adf
