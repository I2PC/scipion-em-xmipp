# **************************************************************************
# *
# * Authors:     J.M. De la Rosa Trevin (delarosatrevin@scilifelab.se) [1]
# *              David Maluenda Niubo (dmaluenda@cnb.csic.es) [2]
# *
# * [1] SciLifeLab, Stockholm University
# * [2] Unidad de  Bioinformatica of Centro Nacional de Biotecnologia , CSIC
# *
# * This program is free software; you can redistribute it and/or modify
# * it under the terms of the GNU General Public License as published by
# * the Free Software Foundation; either version 2 of the License, or
# * (at your option) any later version.
# *
# * This program is distributed in the hope that it will be useful,
# * but WITHOUT ANY WARRANTY; without even the implied warranty of
# * MERCHANTABILITY or FITNESS FOR A PARTICULAR PURPOSE.  See the
# * GNU General Public License for more details.
# *
# * You should have received a copy of the GNU General Public License
# * along with this program; if not, write to the Free Software
# * Foundation, Inc., 59 Temple Place, Suite 330, Boston, MA
# * 02111-1307  USA
# *
# *  All comments concerning this program package may be sent to the
# *  e-mail address 'scipion@cnb.csic.es'
# *
# **************************************************************************

from .protocol_preprocess import *

from .protocol_assignment_tilt_pair import XmippProtAssignmentTiltPair
from .protocol_align_volume import XmippProtAlignVolume, XmippProtAlignVolumeForWeb
# from .protocol_angular_graph_consistency import XmippProtAngularGraphConsistency
from .protocol_preprocess.protocol_add_noise import (XmippProtAddNoiseVolumes,
                                                     XmippProtAddNoiseParticles)
from .protocol_apply_alignment import XmippProtApplyAlignment
from .protocol_apply_transformation_matrix import XmippProtApplyTransformationMatrix
from .protocol_break_symmetry import XmippProtAngBreakSymmetry
from .protocol_cl2d_align import XmippProtCL2DAlign
from .protocol_cl2d import XmippProtCL2D
from .protocol_classify_kmeans2d import XmippProtKmeansClassif2D
from .protocol_classification_gpuCorr import XmippProtGpuCrrCL2D
from .protocol_classification_gpuCorr_semi import XmippProtStrGpuCrrSimple
from .protocol_classification_gpuCorr_full import XmippProtStrGpuCrrCL2D
from .protocol_ctf_defocus_group import XmippProtCTFDefocusGroup
from .protocol_compare_reprojections import XmippProtCompareReprojections
from .protocol_compare_angles import XmippProtCompareAngles
from .protocol_convert_pdb import XmippProtConvertPdb
from .protocol_core_analysis import XmippProtCoreAnalysis
from .protocol_create_gallery import XmippProtCreateGallery
from .protocol_ctf_consensus import XmippProtCTFConsensus
from .protocol_ctf_micrographs import XmippProtCTFMicrographs
from .protocol_ctf_correct_wiener2d import XmippProtCTFCorrectWiener2D
from .protocol_consensus_classes3D import XmippProtConsensusClasses3D
from .protocol_denoise_particles import XmippProtDenoiseParticles
from .protocol_deep_micrograph_screen import  XmippProtDeepMicrographScreen
from .protocol_eliminate_empty_images import (XmippProtEliminateEmptyParticles,
                                              XmippProtEliminateEmptyClasses)
from .protocol_enrich import XmippProtEnrich
from .protocol_extract_particles import XmippProtExtractParticles
from .protocol_extract_particles_movies import XmippProtExtractMovieParticles
from .protocol_extract_particles_pairs import XmippProtExtractParticlesPairs
from .protocol_extract_asymmetric_unit import XmippProtExtractUnit
from .protocol_helical_parameters import XmippProtHelicalParameters
from .protocol_kerdensom import XmippProtKerdensom
from .protocol_ml2d import XmippProtML2D
from .protocol_movie_gain import XmippProtMovieGain
from .protocol_movie_average import XmippProtMovieAverage
from .protocol_movie_correlation import XmippProtMovieCorr
from .protocol_movie_opticalflow import XmippProtOFAlignment, ProtMovieAlignment
from .protocol_movie_max_shift import XmippProtMovieMaxShift
from .protocol_movie_split_frames import XmippProtSplitFrames
from .protocol_multiple_fscs import XmippProtMultipleFSCs
from .protocol_multireference_alignability import XmippProtMultiRefAlignability
from .protocol_normalize_strain import XmippProtNormalizeStrain
from .protocol_particle_pick_automatic import XmippParticlePickingAutomatic
from .protocol_particle_pick_consensus import XmippProtConsensusPicking
from .protocol_pick_noise import XmippProtPickNoise
from .protocol_particle_boxsize import XmippProtParticleBoxsize
from .protocol_particle_pick import XmippProtParticlePicking
from .protocol_particle_pick_pairs import XmippProtParticlePickingPairs
from .protocol_phantom_create import XmippProtPhantom
from .protocol_preprocess_micrographs import XmippProtPreprocessMicrographs
from .protocol_projmatch import XmippProtProjMatch
from .protocol_random_conical_tilt import XmippProtRCT
from .protocol_ransac import XmippProtRansac
from .protocol_center_particles import XmippProtCenterParticles
from .protocol_reconstruct_fourier import XmippProtReconstructFourier
from .protocol_reconstruct_highres import XmippProtReconstructHighRes
from .protocol_reconstruct_significant import XmippProtReconstructSignificant
from .protocol_reconstruct_swarm import XmippProtReconstructSwarm
from .protocol_resolution3d import XmippProtResolution3D
from .protocol_resolution_bfactor import XmippProtbfactorResolution
from .protocol_resolution_directional import XmippProtMonoDir
from .protocol_resolution_fso import XmippProtFSO
from .protocol_resolution_monogenic_signal import XmippProtMonoRes
from .protocol_resolution_deepres import XmippProtDeepRes
from .protocol_postProcessing_deepPostProcessing import XmippProtDeepVolPostProc
from .protocol_rotate_volume import XmippProtRotateVolume
from .protocol_rotational_spectra import XmippProtRotSpectra
from .protocol_rotational_symmetry import XmippProtRotationalSymmetry
from .protocol_screen_particles import XmippProtScreenParticles
from .protocol_screen_deepConsensus import XmippProtScreenDeepConsensus, XmippProtDeepConsSubSet
from .protocol_screen_deeplearning import XmippProtScreenDeepLearning
from .protocol_shift_particles import XmippProtShiftParticles
from .protocol_shift_volume import XmippProtShiftVolume
from .protocol_simulate_ctf import XmippProtSimulateCTF
from .protocol_solid_angles import XmippProtSolidAngles
from .protocol_split_volume import XmippProtSplitvolume
from .protocol_subtract_projection import XmippProtSubtractProjection
from .protocol_trigger_data import XmippProtTriggerData
from .protocol_validate_nontilt import XmippProtValidateNonTilt
from .protocol_validate_overfitting import XmippProtValidateOverfitting
from .protocol_validate_fscq import XmippProtValFit
from .protocol_volume_local_sharpening import XmippProtLocSharp
from .protocol_volume_strain import XmippProtVolumeStrain
from .protocol_write_testC import XmippProtWriteTestC
from .protocol_write_testP import XmippProtWriteTestP
from .protocol_generate_reprojections import XmippProtGenerateReprojections
from .protocol_deep_denoising import XmippProtDeepDenoising  # deepDenoising has to be after XmippProtGenerateReprojections and XmippProtCompareReprojections
from .protocol_split_volume_hierarchical_cluster import XmippProtSplitVolumeHierarchical
from .protocol_reconstruct_heterogeneous import XmippProtReconstructHeterogeneous
from .protocol_metaprotocol_create_subset import XmippMetaProtCreateSubset
from .protocol_metaprotocol_create_output import XmippMetaProtCreateOutput
from .protocol_metaprotocol_discrete_heterogeneity_scheduler import XmippMetaProtDiscreteHeterogeneityScheduler # keep this after XmippMetaProtCreateSubset and XmippMetaProtCreateOutput
from .protocol_volume_deform_zernike3d import XmippProtVolumeDeformZernike3D
from .protocol_structure_map_zernike3d import XmippProtStructureMapZernike3D
from .protocol_align_volume_and_particles import XmippProtAlignVolumeParticles
from .protocol_local_ctf import XmippProtLocalCTF
from .protocol_analyze_local_ctf import XmippProtAnalyzeLocalCTF
from .protocol_consensus_local_ctf import XmippProtConsensusLocalCTF
from .protocol_particle_pick_remove_duplicates import XmippProtPickingRemoveDuplicates
from .protocol_metaprotocol_golden_highres import XmippMetaProtGoldenHighRes
# from .protocol_apply_deformation_zernike3d import XmippProtApplyZernike3D
# from .protocol_kmeans_clustering import XmippProtKmeansSPH
from .protocol_structure_map import XmippProtStructureMap
from .protocol_apply_zernike3d import XmippApplyZernike3D
from .protocol_volume_adjust_sub import XmippProtVolAdjust, XmippProtVolSubtraction
from .protocol_volume_consensus import XmippProtVolConsensus
from .protocol_classes_2d_mapping import XmippProtCL2DMap
<<<<<<< HEAD
# from .protocol_reconstruct_zart import XmippProtReconstructZART
from .protocol_compute_priors_zernike3d import XmippProtComputeHeterogeneityPriorsZernike3D
=======
from .protocol_deep_hand import XmippProtDeepHand
>>>>>>> 145cc667
<|MERGE_RESOLUTION|>--- conflicted
+++ resolved
@@ -30,7 +30,7 @@
 
 from .protocol_assignment_tilt_pair import XmippProtAssignmentTiltPair
 from .protocol_align_volume import XmippProtAlignVolume, XmippProtAlignVolumeForWeb
-# from .protocol_angular_graph_consistency import XmippProtAngularGraphConsistency
+from .protocol_angular_graph_consistency import XmippProtAngularGraphConsistency
 from .protocol_preprocess.protocol_add_noise import (XmippProtAddNoiseVolumes,
                                                      XmippProtAddNoiseParticles)
 from .protocol_apply_alignment import XmippProtApplyAlignment
@@ -138,9 +138,6 @@
 from .protocol_volume_adjust_sub import XmippProtVolAdjust, XmippProtVolSubtraction
 from .protocol_volume_consensus import XmippProtVolConsensus
 from .protocol_classes_2d_mapping import XmippProtCL2DMap
-<<<<<<< HEAD
 # from .protocol_reconstruct_zart import XmippProtReconstructZART
 from .protocol_compute_priors_zernike3d import XmippProtComputeHeterogeneityPriorsZernike3D
-=======
-from .protocol_deep_hand import XmippProtDeepHand
->>>>>>> 145cc667
+from .protocol_deep_hand import XmippProtDeepHand