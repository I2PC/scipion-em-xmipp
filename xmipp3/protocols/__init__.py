--- conflicted
+++ resolved
@@ -128,11 +128,9 @@
     from .protocol_subtomo_map_back import XmippProtSubtomoMapBack
     from .protocol_apply_alignment_subtomo import XmippProtApplyTransformSubtomo
     from .protocol_undo_alignment_subtomo import XmippProtUndoAlignSubtomo
-<<<<<<< HEAD
     from .protocol_project_top import XmippProtSubtomoProject
-=======
     from .protocol_connected_components import XmippProtConnectedComponents
->>>>>>> aac7fee4
+
 except ImportError:
     print(
         'To use a Tomography protocol scipion-em-tomo plugin is required.'
