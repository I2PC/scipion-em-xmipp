# **************************************************************************
# *
# * Authors:     Carlos Oscar S. Sorzano (coss@cnb.csic.es)
# *              Tomas Majtner (tmajtner@cnb.csic.es)
# *
# * Unidad de  Bioinformatica of Centro Nacional de Biotecnologia , CSIC
# *
# * This program is free software; you can redistribute it and/or modify
# * it under the terms of the GNU General Public License as published by
# * the Free Software Foundation; either version 2 of the License, or
# * (at your option) any later version.
# *
# * This program is distributed in the hope that it will be useful,
# * but WITHOUT ANY WARRANTY; without even the implied warranty of
# * MERCHANTABILITY or FITNESS FOR A PARTICULAR PURPOSE.  See the
# * GNU General Public License for more details.
# *
# * You should have received a copy of the GNU General Public License
# * along with this program; if not, write to the Free Software
# * Foundation, Inc., 59 Temple Place, Suite 330, Boston, MA
# * 02111-1307  USA
# *
# *  All comments concerning this program package may be sent to the
# *  e-mail address 'scipion@cnb.csic.es'
# *
# **************************************************************************

import numpy as np
import os
import math
import sys

from pyworkflow import VERSION_1_1
from pyworkflow.em.data import SetOfMovies, Movie
from pyworkflow.em.protocol import EMProtocol, ProtProcessMovies
from pyworkflow.object import Set
from pyworkflow.protocol.params import (PointerParam, IntParam,
                                        BooleanParam, LEVEL_ADVANCED)
from pyworkflow.utils.properties import Message
from pyworkflow.utils.path import moveFile
import pyworkflow.protocol.constants as cons
import pyworkflow.em as em

import xmippLib
from xmippLib import *
from xmipp_base import *
from xmipp3.utils import *

def applyTransform(imag_array, M, shape):
    ''' Apply a transformation(M) to a np array(imag) and return it in a given shape
    '''
    imag= xmippLib.Image()
    imag.setData(imag_array)
    imag=imag.applyWarpAffine(list(M.flatten()),shape,1.0)
    return imag.getData()

def rotation(imag, angle, shape, P):
    '''Rotate a np.array and return also the transformation matrix
    #imag: np.array
    #angle: angle in degrees
    #shape: output shape
    #P: transform matrix (further transformation in addition to the rotation)'''
    (hsrc, wsrc) = imag.shape
    angle *= math.pi / 180
    T = np.asarray([[1, 0, -wsrc / 2], [0, 1, -hsrc / 2], [0, 0, 1]])
    R = np.asarray([[math.cos(angle), math.sin(angle), 0], [-math.sin(angle), math.cos(angle), 0], [0, 0, 1]])
    M = np.matmul(np.matmul(np.linalg.inv(T), np.matmul(R, T)), P)

    transformed=applyTransform(imag, M, shape)
    return transformed, M

def arrays_correlation_FT(ar1,ar2_ft_conj,normalize=True):
    '''Return the correlation matrix of an array and the FT_conjugate of a second array using the fourier transform
    '''
    if normalize:
        ar1=normalize_array(ar1)

    ar1_FT = np.fft.fft2(ar1)
    corr2FT = np.multiply(ar1_FT, ar2_ft_conj)
    correlationFunction = np.real(np.fft.ifft2(corr2FT)) / ar1_FT.size

    return correlationFunction

def translation_correction(Loc,shape):
    '''Return translation corrections given the max/min Location and the image shape
    '''
    correcs=[]
    for i in range(2):
        if Loc[i]>shape[i]/2:
            correcs+=[Loc[i]-shape[i]]
        else:
            correcs+=[Loc[i]]
    return correcs

def invert_array(gain,thres=0.01,depth=1):
    '''Return the inverted array by first converting the values under the threshold to the median of the surrounding'''
    gain=array_zeros_to_median(gain, thres, depth)
    return 1.0/gain

def array_zeros_to_median(a, thres=0.01, depth=1):
    '''Return an array, replacing the zeros (values under a threshold) with the median of
    its surrounding values (with a depth)'''
    idxs = np.where(np.abs(a) < thres)[0]
    idys = np.where(np.abs(a) < thres)[1]

    for i in range(len(idxs)):
        sur_values = surrounding_values(a, idxs[i], idys[i], depth)
        a[idxs[i]][idys[i]] = np.median(sur_values)
    return a

class XmippProtMovieGain(ProtProcessMovies):
    """ Estimate the gain image of a camera, directly analyzing one of its movies.
    """
    _label = 'movie gain'
    _lastUpdateVersion = VERSION_1_1

    def __init__(self, **args):
        EMProtocol.__init__(self, **args)
        self.stepsExecutionMode = em.STEPS_PARALLEL

    # -------------------------- DEFINE param functions ----------------------
    def _defineParams(self, form):
        form.addSection(label=Message.LABEL_INPUT)

        form.addParam('inputMovies', PointerParam, pointerClass='SetOfMovies, '
                                                                'Movie',
                      label=Message.LABEL_INPUT_MOVS,
                      help='Select one or several movies. A gain image will '
                           'be calculated for each one of them.')
        form.addParam('frameStep', IntParam, default=5,
                      label="Frame step", expertLevel=LEVEL_ADVANCED,
                      help='By default, every 5th frame is used to compute '
                           'the movie gain. If you set this parameter to '
                           '2, 3, ..., then only every 2nd, 3rd, ... '
                           'frame will be used.')
        form.addParam('movieStep', IntParam, default=250,
                      label="Movie step", expertLevel=LEVEL_ADVANCED,
                      help='By default, every movie (movieStep=1) is used to '
                           'compute the movie gain. If you set '
                           'this parameter to 2, 3, ..., then only every 2nd, '
                           '3rd, ... movie will be used.')
        form.addParam('estimateOrientation', BooleanParam, default=True,
                      label="Estimate gain orientation",
                      help='Estimate the relative orientation between the estimated '
                           'and the existing gain')
        form.addParam('normalizeGain', BooleanParam, default=True,
                      label="Normalize existing gain", expertLevel=LEVEL_ADVANCED,
                      help='Normalize the input gain so that it has a mean of 1')
        form.addParam('useExistingGainImage', BooleanParam, default=True,
                      label="Estimate residual gain",
                      help='If there is a gain image associated with input '
                           'movies, you can decide to use it instead of '
                           'estimating raw/residual gain image. Location of '
                           'this gain image needs to be indicated in import '
                           'movies protocol.')

        # It should be in parallel (>2) in order to be able of attaching
        #  new movies to the output while estimating residual gain
        form.addParallelSection(threads=4, mpi=1)

    # -------------------------- STEPS functions ------------------------------
    def createOutputStep(self):
        pass

    def _insertNewMoviesSteps(self, insertedDict, inputMovies):
        """ Insert steps to process new movies (from streaming)
        Params:
            insertedDict: contains already processed movies
            inputMovies: input movies set to be check
        """
        deps = []
        if isinstance(self.inputMovies.get(), Movie):
            movie = self.inputMovies.get()
            if movie.getObjId() not in insertedDict:
                stepId = self._insertMovieStep(movie)
                deps.append(stepId)
                insertedDict[movie.getObjId()] = stepId
        else:
            if (len(insertedDict) == 0 and self.estimateOrientation.get()
                and self.inputMovies.get().getGain() is not None):
                # Adding a first step to orientate the input gain
                firstMovie = self.inputMovies.get().getFirstItem()
                movieDict = firstMovie.getObjDict(includeBasic=True)
                orientStepId = self._insertFunctionStep('estimateOrientationStep',
                                                        movieDict,
                                                        prerequisites=self.convertCIStep)
                # adding orientStep as dependency for all other steps
                self.convertCIStep.append(orientStepId)

            if len(insertedDict) == 0 and self.normalizeGain.get():
                # Adding a step to normalize the gain (only one)
                normStepId = self._insertFunctionStep('normalizeGainStep',
                                                      prerequisites=self.convertCIStep)
                # adding normStep as dependency for all other steps
                self.convertCIStep.append(normStepId)

            # For each movie insert the step to process it
<<<<<<< HEAD
            for idx, movie in enumerate(self.inputMovies.get()):
                if idx % self.movieStep.get() != 0 and movie.getObjId() not in insertedDict:
                    stepId = self.addOutputMovie(movie)
                    #deps.append(stepId)
                    insertedDict[movie.getObjId()] = stepId
                elif movie.getObjId() not in insertedDict:
=======
            for movie in inputMovies:
                if movie.getObjId() not in insertedDict:
>>>>>>> 29e5d343
                    stepId = self._insertMovieStep(movie)
                    deps.append(stepId)
                    insertedDict[movie.getObjId()] = stepId
        return deps

<<<<<<< HEAD
    def addOutputMovie(self, movie):
        '''Add a movie to the output without estimating its gain'''
        # Load previously done items (from text file)
        doneList = self._readDoneList()
        # Check for newly done items
        newDone = [movie]

        streamMode = Set.STREAM_OPEN

        self._writeDoneList(newDone)

        saveMovie = self.getAttributeValue('doSaveMovie', False)
        moviesSet = self._loadOutputSet(em.data.SetOfMovies, 'movies.sqlite', fixSampling=saveMovie, fixGain=True)

        moviesSet.append(movie)

        self._updateOutputSet('outputMovies', moviesSet, streamMode)
        #TODO: there should be a way to return a real StepId
        return 0


    def _processMovie(self, movie):
=======
    def estimateOrientationStep(self, movieDict):
        movie = Movie()
        movie.setAttributesFromDict(movieDict, setBasic=True,
                                    ignoreMissing=True)
>>>>>>> 29e5d343
        movieId = movie.getObjId()
        fnMovie = movie.getFileName()
        gain = self.inputMovies.get().getGain()
        args = "-i %s --oroot %s --iter 1 --singleRef --frameStep %d" % \
               (fnMovie, self._getPath("movie_%06d" % movieId),
                self.frameStep)
        fnGain = self._getPath("movie_%06d_gain.xmp" % movieId)

        # Check which estimated gain matches with the experimental gain
        if self.estimateOrientation.get() and gain is not None and not os.path.exists(
                self._getPath("bestGain.xmp")):
            self.runJob("xmipp_movie_estimate_gain", args+" --sigma 0", numberOfMpi=1)

            if os.path.exists(fnGain):
                G = xmippLib.Image()
                G.read(fnGain)
                exp_gain = xmippLib.Image()
                exp_gain.read(gain)
                self.match_orientation(exp_gain, G)

        if self.normalizeGain.get() and (gain is not None or os.path.exists(
                self._getPath("bestGain.xmp"))):
            fnBest=self._getPath("bestGain.xmp")

            if os.path.exists(fnBest):
                # If the best orientatin has been calculated, take it
                fnGain = fnBest
            else:
                fnGain = self.getInputGain()

            if fnGain is not None:
                oriGain = xmippLib.Image()
                oriGain.read(fnGain)
                oriArray = oriGain.getData()

                # normalize array to mean 1
                oriArray = oriArray / np.mean(oriArray)

                oriGain.setData(oriArray)
                oriGain.write(self.getBestGain())

    def _processMovie(self, movie):
        movieId = movie.getObjId()
        if not self.doGainProcess(movieId):
            return
        fnMovie = movie.getFileName()
        gain = self.getInputGain()
        args = self.getArgs(fnMovie, movieId)
        fnGain = self.getCurrentGain(movieId)

        if self.useExistingGainImage.get() and gain is not None:
            if self.estimateOrientation.get() or self.normalizeGain.get():
                args += " --gainImage %s" % self.getBestGain()
            else:
                args += " --gainImage %s" % gain

        self.runJob("xmipp_movie_estimate_gain", args, numberOfMpi=1)

        # We take the inverse of the estimated gain computed by xmipp,
        #  stored in correction file
        moveFile(self._getExtraPath("movie_%06d_correction.xmp" % movieId),
                 self.getCurrentGain(movieId))

        #If the gain hasn't been oriented or normalized, we still need bestGain
        if not os.path.exists(self._getPath("bestGain.xmp")):
            #No previous gain: bestGain is the estimated
            if gain is None:
                os.system("cp %s %s" % (self._getPath("movie_%06d_gain.xmp" % movieId),self._getPath("bestGain.xmp")))
            #Previous gain: bestGain is the original
            else:
                G = xmippLib.Image()
                G.read(gain)
                G.write(self._getPath("bestGain.xmp"))

        fnSummary = self._getPath("summary.txt")
        fnMonitorSummary = self._getPath("summaryForMonitor.txt")
        if not os.path.exists(fnSummary):
            fhSummary = open(fnSummary, "w")
            fnMonitorSummary = open(fnMonitorSummary, "w")
        else:
            fhSummary = open(fnSummary, "a")
            fnMonitorSummary = open(fnMonitorSummary, "a")

<<<<<<< HEAD
        estim_gain=self._getPath("movie_%06d_gain.xmp" % movieId)
        if os.path.exists(estim_gain):
=======
        if os.path.exists(fnGain):
>>>>>>> 29e5d343
            G = xmippLib.Image()
            G.read(estim_gain)
            mean, dev, min, max = G.computeStats()
            Gnp = G.getData()
            p = np.percentile(Gnp, [2.5, 25, 50, 75, 97.5])
            fhSummary.write("movie_%06d: mean=%f std=%f [min=%f,max=%f]\n" %
                            (movieId, mean, dev, min, max))
            fhSummary.write(
                "            2.5%%=%f 25%%=%f 50%%=%f 75%%=%f 97.5%%=%f\n" %
                (p[0], p[1], p[2], p[3], p[4]))
            fhSummary.close()
            fnMonitorSummary.write("movie_%06d: %f %f %f %f\n" %
                                   (movieId, dev, p[0], p[4], max))
            fnMonitorSummary.close()

    def _loadOutputSet(self, SetClass, baseName, fixGain=False):
        """
        Load the output set if it exists or create a new one.
        fixSampling: correct the output sampling rate if binning was used,
        except for the case when the original movies are kept and shifts
        refers to that one.
        """
        setFile = self._getPath(baseName)
        if os.path.exists(setFile):
            outputSet = SetClass(filename=setFile)
            outputSet.loadAllProperties()
            outputSet.enableAppend()
        else:
            outputSet = SetClass(filename=setFile)
            outputSet.setStreamState(outputSet.STREAM_OPEN)

        if isinstance(self.inputMovies.get(), SetOfMovies):
            inputMovies = self.inputMovies.get()
            outputSet.copyInfo(inputMovies)

        if fixGain and os.path.isfile(self.getBestGain()):
            outputSet.setGain(self.getBestGain())

        return outputSet

    def _checkNewInput(self):
        if isinstance(self.inputMovies.get(), SetOfMovies):
            ProtProcessMovies._checkNewInput(self)

    def _checkNewOutput(self):
        if getattr(self, 'finished', False):
            return
        if isinstance(self.inputMovies.get(), Movie):
            saveMovie = self.getAttributeValue('doSaveMovie', False)
            imageSet = self._loadOutputSet(em.data.SetOfImages,
                                           'movies.sqlite')
            movie = self.inputMovies.get()
            imgOut = em.data.Image()
            imgOut.setObjId(movie.getObjId())
            imgOut.setSamplingRate(movie.getSamplingRate())
            imgOut.setFileName(self.getCurrentGain(movie.getObjId()))
            imageSet.setSamplingRate(movie.getSamplingRate())
            imageSet.append(imgOut)

            self._updateOutputSet('outputGains', imageSet, Set.STREAM_CLOSED)
            outputStep = self._getFirstJoinStep()
            outputStep.setStatus(cons.STATUS_NEW)
            self.finished = True
        else:
            # Load previously done items (from text file)
            doneList = self._readDoneList()
            # Check for newly done items
            newDone = [m.clone() for m in self.listOfMovies
                       if int(m.getObjId()) not in doneList and
                       self._isMovieDone(m)]

            allDone = len(doneList) + len(newDone)
            # We have finished when there is not more input movies
            # (stream closed) and the number of processed movies is
            # equal to the number of inputs
<<<<<<< HEAD
            self.finished = self.streamClosed and \
                            allDone == len(self.listOfMovies)
            streamMode = Set.STREAM_CLOSED if self.finished \
                else Set.STREAM_OPEN
=======
            self.finished = (self.streamClosed and
                             allDone == len(self.listOfMovies))
            streamMode = (Set.STREAM_CLOSED if self.finished
                          else Set.STREAM_OPEN)
>>>>>>> 29e5d343

            if newDone:
                self._writeDoneList(newDone)
            elif not self.finished:
                # If we are not finished and no new output have been produced
                # it does not make sense to proceed and updated the outputs
                # so we exit from the function here
                return

            if any([self.doGainProcess(i.getObjId()) for i in newDone]):
                # update outputGains if any residualGain is processed in newDone
                imageSet = self._loadOutputSet(em.data.SetOfImages,
                                               'gains.sqlite')
                for movie in newDone:
                    movieId = movie.getObjId()
                    if not self.doGainProcess(movieId):
                        continue
                    imgOut = em.data.Image()
                    imgOut.setObjId(movieId)
                    imgOut.setSamplingRate(movie.getSamplingRate())
                    imgOut.setFileName(self.getCurrentGain(movieId))
                    imageSet.setSamplingRate(movie.getSamplingRate())
                    imageSet.append(imgOut)

                self._updateOutputSet('outputGains', imageSet, streamMode)

            moviesSet = self._loadOutputSet(em.data.SetOfMovies,
                                            'movies.sqlite',
                                            fixGain=True)
            for movie in newDone:
                moviesSet.append(movie)

            self._updateOutputSet('outputMovies', moviesSet, streamMode)

            if self.finished:  # Unlock createOutputStep if finished all jobs
                outputStep = self._getFirstJoinStep()
                if outputStep and outputStep.isWaiting():
                    outputStep.setStatus(cons.STATUS_NEW)

    def _updateOutputSet(self, outputName, outputSet, state=Set.STREAM_OPEN):
        outputSet.setStreamState(state)

        if self.hasAttribute(outputName):
            outputSet.write()  # Write to commit changes
            outputAttr = getattr(self, outputName)
            # Copy the properties to the object contained in the protcol
            outputAttr.copy(outputSet, copyId=False)
            # Persist changes
            self._store(outputAttr)
        else:
            # Here the defineOutputs function will call the write() method
            self._defineOutputs(**{outputName: outputSet})
            self._store(outputSet)

        # Close set databaset to avoid locking it
        outputSet.close()

    def match_orientation(self, exp_gain, est_gain):
        ''' Calculates the correct orientation of the experimental gain image
            with respect to the estimated
            Input: 2 Xmipp Images
        '''
        print('Estimating best orientation')
        sys.stdout.flush()
        best_cor = 0
        #Building conjugate of FT of estimated gain for correlations
        est_gain_array = est_gain.getData()
        est_gain_array = normalize_array(est_gain_array)
        est_gain_array_FT_conj = np.conj(np.fft.fft2(est_gain_array))

        # Iterating for mirrors
        for imir in range(2):
            # Iterating for 90 rotations
            for irot in range(4):
                imag_array = np.asarray(exp_gain.getData(), dtype=np.float64)
                if imir == 1:
                    # Matrix for MirrorX
                    M = np.asarray([[-1, 0, imag_array.shape[1]], [0, 1, 0], [0, 0, 1]])
                else:
                    M = np.identity(3)
                angle = irot * 90
                #Transformating the imag array (mirror + rotation)
                imag_array, R = rotation(imag_array, angle, est_gain_array.shape, M)

                # calculating correlation
                correlationFunction = arrays_correlation_FT(imag_array,est_gain_array_FT_conj)

                minVal = np.amin(correlationFunction)
                maxVal = np.amax(correlationFunction)
                minLoc = np.where(correlationFunction == minVal)
                maxLoc = np.where(correlationFunction == maxVal)
                #print(minVal,maxVal,minLoc,maxLoc)
                if abs(minVal) > abs(best_cor):
                    corLoc=translation_correction(minLoc,est_gain_array.shape)
                    best_cor = minVal
                    best_R = R
                    T = np.asarray([[1, 0, corLoc[1]], [0, 1, corLoc[0]], [0, 0, 1]])
                if abs(maxVal) > abs(best_cor):
                    corLoc = translation_correction(maxLoc, est_gain_array.shape)
                    best_cor = maxVal
                    best_R = R
                    T = np.asarray([[1, 0, corLoc[1]], [0, 1, corLoc[0]], [0, 0, 1]])

        # Multiply by inverse of translation matrix
        best_M = np.matmul(np.linalg.inv(T), best_R)
        best_gain_array = applyTransform(np.asarray(exp_gain.getData(), dtype=np.float64), best_M, est_gain_array.shape)

        print('Best correlation: ',best_cor)
        if best_cor > 0:
            best_gain_array = invert_array(best_gain_array)

        best_gain = xmippLib.Image()
        best_gain.setData(best_gain_array)
        best_gain.write(self.getBestGain())

    # ------------------------- UTILS functions --------------------------------
    def getCurrentGain(self, movieId):
        return self._getExtraPath("movie_%06d_gain.xmp" % movieId)

    def getBestGain(self):
        return self._getExtraPath("bestGain.mrc")

    def getInputGain(self):
        return self.inputMovies.get().getGain()

    def getArgs(self, movieFn, movieId, extraArgs=''):
        return ("-i %s --oroot %s --iter 1 --singleRef --frameStep %d %s"
                % (movieFn, self._getExtraPath("movie_%06d" % movieId),
                self.frameStep, extraArgs))

    def doGainProcess(self, movieId):
        return movieId == 1 or movieId % self.movieStep.get() == 0

    # --------------------------- INFO functions -------------------------------
    def _summary(self):
        fnSummary = self._getPath("summary.txt")
        if not os.path.exists(fnSummary):
            summary = ["No summary information yet."]
        else:
            fhSummary = open(fnSummary, "r")
            summary = []
            for line in fhSummary.readlines():
                summary.append(line.rstrip())
            fhSummary.close()
        return summary

def cv2_applyTransform(imag, M, shape):
    ''' Apply a transformation(M) to a np array(imag) and return it in a given shape
    '''
    (hdst, wdst) = shape
    transformed = cv2.warpAffine(imag, M[:2][:], (wdst, hdst),
                                 borderMode=cv2.BORDER_CONSTANT, borderValue=1.0)
    return transformed


def cv2_rotation(imag, angle, shape, P):
    '''Rotate a np.array and return also the transformation matrix
    #imag: np.array
    #angle: angle in degrees
    #shape: output shape
    #P: transform matrix (further transformation in addition to the rotation)'''
    (hsrc, wsrc) = imag.shape

    angle *= math.pi / 180
    T = np.asarray([[1, 0, -wsrc / 2], [0, 1, -hsrc / 2], [0, 0, 1]])
    R = np.asarray([[math.cos(angle), math.sin(angle), 0], [-math.sin(angle), math.cos(angle), 0], [0, 0, 1]])
    M = np.matmul(np.matmul(np.linalg.inv(T), np.matmul(R, T)), P)
    return cv2_applyTransform(imag, M, shape), M


def arrays_correlation_FT(ar1,ar2_ft_conj,normalize=True):
    '''Return the correlation matrix of an array and the FT_conjugate of a second array using the fourier transform
    '''
    if normalize:
        ar1=normalize_array(ar1)

    ar1_FT = np.fft.fft2(ar1)
    corr2FT = np.multiply(ar1_FT, ar2_ft_conj)
    correlationFunction = np.real(np.fft.ifft2(corr2FT)) / ar1_FT.size

    return correlationFunction


def translation_correction(Loc,shape):
    '''Return translation corrections given the max/min Location and the image shape
    '''
    correcs=[]
    for i in range(2):
        if Loc[i]>shape[i]/2:
            correcs+=[Loc[i]-shape[i]]
        else:
            correcs+=[Loc[i]]
    return correcs


def invert_array(gain,thres=0.01,depth=1):
    '''Return the inverted array by first converting the values under the threshold to the median of the surrounding'''
    gain=array_zeros_to_median(gain, thres, depth)
    return 1.0/gain


def array_zeros_to_median(a, thres=0.01, depth=1):
    '''Return an array, replacing the zeros (values under a threshold) with the median of
    its surrounding values (with a depth)'''
    idxs = np.where(np.abs(a) < thres)[0]
    idys = np.where(np.abs(a) < thres)[1]

    for i in range(len(idxs)):
        sur_values = surrounding_values(a, idxs[i], idys[i], depth)
        a[idxs[i]][idys[i]] = np.median(sur_values)
    return a
<|MERGE_RESOLUTION|>--- conflicted
+++ resolved
@@ -195,23 +195,17 @@
                 self.convertCIStep.append(normStepId)
 
             # For each movie insert the step to process it
-<<<<<<< HEAD
             for idx, movie in enumerate(self.inputMovies.get()):
                 if idx % self.movieStep.get() != 0 and movie.getObjId() not in insertedDict:
                     stepId = self.addOutputMovie(movie)
                     #deps.append(stepId)
                     insertedDict[movie.getObjId()] = stepId
                 elif movie.getObjId() not in insertedDict:
-=======
-            for movie in inputMovies:
-                if movie.getObjId() not in insertedDict:
->>>>>>> 29e5d343
                     stepId = self._insertMovieStep(movie)
                     deps.append(stepId)
                     insertedDict[movie.getObjId()] = stepId
         return deps
 
-<<<<<<< HEAD
     def addOutputMovie(self, movie):
         '''Add a movie to the output without estimating its gain'''
         # Load previously done items (from text file)
@@ -234,12 +228,6 @@
 
 
     def _processMovie(self, movie):
-=======
-    def estimateOrientationStep(self, movieDict):
-        movie = Movie()
-        movie.setAttributesFromDict(movieDict, setBasic=True,
-                                    ignoreMissing=True)
->>>>>>> 29e5d343
         movieId = movie.getObjId()
         fnMovie = movie.getFileName()
         gain = self.inputMovies.get().getGain()
@@ -323,12 +311,8 @@
             fhSummary = open(fnSummary, "a")
             fnMonitorSummary = open(fnMonitorSummary, "a")
 
-<<<<<<< HEAD
         estim_gain=self._getPath("movie_%06d_gain.xmp" % movieId)
         if os.path.exists(estim_gain):
-=======
-        if os.path.exists(fnGain):
->>>>>>> 29e5d343
             G = xmippLib.Image()
             G.read(estim_gain)
             mean, dev, min, max = G.computeStats()
@@ -404,17 +388,10 @@
             # We have finished when there is not more input movies
             # (stream closed) and the number of processed movies is
             # equal to the number of inputs
-<<<<<<< HEAD
             self.finished = self.streamClosed and \
                             allDone == len(self.listOfMovies)
             streamMode = Set.STREAM_CLOSED if self.finished \
                 else Set.STREAM_OPEN
-=======
-            self.finished = (self.streamClosed and
-                             allDone == len(self.listOfMovies))
-            streamMode = (Set.STREAM_CLOSED if self.finished
-                          else Set.STREAM_OPEN)
->>>>>>> 29e5d343
 
             if newDone:
                 self._writeDoneList(newDone)
