--- conflicted
+++ resolved
@@ -442,15 +442,8 @@
         best_M = np.matmul(np.linalg.inv(T), best_R)
         best_gain_array = xmutils.applyTransform(np.asarray(exp_gain.getData(), dtype=np.float64), best_M, est_gain_array.shape)
 
-<<<<<<< HEAD
-        print('Best correlation: ',best_cor)
-        print('Rotation angle: {}\nHoriontal mirror: {}'.format(best_transf[0],best_transf[1]==1))
-        if best_cor > 0:
-            best_gain_array = invert_array(best_gain_array)
-=======
         print('Best correlation: ', best_cor)
         print('Rotation angle: {}\nHorizontal mirror: {}'.format(best_transf[0],best_transf[1]==1))
->>>>>>> 564e1c2a
 
         inv_best_gain_array = invert_array(best_gain_array)
         if best_cor > 0:
