--- conflicted
+++ resolved
@@ -385,21 +385,13 @@
                     best_cor = minVal
                     best_transf=(angle,imir)
                     best_R = R
-<<<<<<< HEAD
-                    T = np.asarray([[1, 0, np.asscalar(corLoc[0])], [0, 1, np.asscalar(corLoc[1])], [0, 0, 1]])
-=======
-                    T = np.asarray([[1, 0, corLoc[1]], [0, 1, corLoc[0]], [0, 0, 1]])
->>>>>>> a5437f5a
+                    T = np.asarray([[1, 0, np.asscalar(corLoc[1])], [0, 1, np.asscalar(corLoc[0])], [0, 0, 1]])
                 if abs(maxVal) > abs(best_cor):
                     corLoc = translation_correction(maxLoc, est_gain_array.shape)
                     best_cor = maxVal
                     best_transf = (angle, imir)
                     best_R = R
-<<<<<<< HEAD
-                    T = np.asarray([[1, 0, np.asscalar(corLoc[0])], [0, 1, np.asscalar(corLoc[1])], [0, 0, 1]])
-=======
-                    T = np.asarray([[1, 0, corLoc[1]], [0, 1, corLoc[0]], [0, 0, 1]])
->>>>>>> a5437f5a
+                    T = np.asarray([[1, 0, np.asscalar(corLoc[1])], [0, 1, np.asscalar(corLoc[0])], [0, 0, 1]])
 
         # Multiply by inverse of translation matrix
         best_M = np.matmul(np.linalg.inv(T), best_R)
