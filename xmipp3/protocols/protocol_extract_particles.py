--- conflicted
+++ resolved
@@ -181,16 +181,15 @@
         particlesMd = 'particles@%s' % fnPosFile
         # If it has coordinates extract the particles
         if exists(fnPosFile):
-<<<<<<< HEAD
             # Create a list with micrographs operations (programs in xmipp) and
             # the required command line parameters (except input/ouput files)
             micOps = []
 
-            # Compute the variance and Gini coeff. of the part. and mic., resp.
-            args  =  '--pos %s' % fnPosFile
-            args += ' --mic %s' % fnLast
-            args += ' --patchSize %d' % patchSize
             try:
+                # Compute the variance and Gini coeff. of the part. and mic., resp.
+                args  =  '--pos %s' % fnPosFile
+                args += ' --mic %s' % fnLast
+                args += ' --patchSize %d' % patchSize
                 self.runJob('xmipp_coordinates_noisy_zones_filter', args)
             except:
                 print("'xmipp_coordinates_noisy_zones_filter' have failed for "
@@ -248,74 +247,6 @@
             if normalizeArgs:
                 self.runJob('xmipp_transform_normalize',
                             '-i %s.stk %s' % (outputRoot, normalizeArgs))
-=======
-            try:
-                # Create a list with micrographs operations (programs in xmipp) and
-                # the required command line parameters (except input/ouput files)
-                micOps = []
-
-                # Compute the variance and Gini coeff. of the part. and mic., resp.
-                args  =  '--pos %s' % fnPosFile
-                args += ' --mic %s' % fnLast
-                args += ' --patchSize %d' % patchSize
-                self.runJob('xmipp_coordinates_noisy_zones_filter', args)
-
-                def getMicTmp(suffix):
-                    return self._getTmpPath(baseMicName + suffix)
-
-                # Check if it is required to downsample our micrographs
-                if self.notOne(downFactor):
-                    fnDownsampled = getMicTmp("_downsampled.xmp")
-                    args = "-i %s -o %s --step %f --method fourier"
-                    self.runJob('xmipp_transform_downsample',
-                                args % (fnLast, fnDownsampled, downFactor))
-                    fnLast = fnDownsampled
-
-                if self.doRemoveDust:
-                    fnNoDust = getMicTmp("_noDust.xmp")
-                    args = " -i %s -o %s --bad_pixels outliers %f"
-                    self.runJob('xmipp_transform_filter',
-                                args % (fnLast, fnNoDust, self.thresholdDust))
-                    fnLast = fnNoDust
-
-                if self._useCTF():
-                    # We need to write a Xmipp ctfparam file
-                    # to perform the phase flip on the micrograph
-                    fnCTF = self._getTmpPath("%s.ctfParam" % baseMicName)
-                    micrographToCTFParam(mic, fnCTF)
-                    # Insert step to flip micrograph
-                    if self.doFlip:
-                        fnFlipped = getMicTmp('_flipped.xmp')
-                        args = " -i %s -o %s --ctf %s --sampling %f"
-                        self.runJob('xmipp_ctf_phase_flip',
-                                    args % (fnLast, fnFlipped, fnCTF,
-                                            self._getNewSampling()))
-                        fnLast = fnFlipped
-                else:
-                    fnCTF = None
-
-                args = " -i %s --pos %s" % (fnLast, particlesMd)
-                args += " -o %s --Xdim %d" % (outputRoot, boxSize)
-
-                if doInvert:
-                    args += " --invert"
-
-                if fnCTF:
-                    args += " --ctfparam " + fnCTF
-
-                if doBorders:
-                    args += " --fillBorders"
-
-                self.runJob("xmipp_micrograph_scissor", args)
-
-                # Normalize
-                if normalizeArgs:
-                    self.runJob('xmipp_transform_normalize',
-                                '-i %s.stk %s' % (outputRoot, normalizeArgs))
-            except Exception as e:
-                print("There is a problem with micrograph %s"%baseMicName)
-                print(e)
->>>>>>> a9c88ba7
         else:
             self.warning("The micrograph %s hasn't coordinate file! "
                          % baseMicName)
@@ -558,29 +489,6 @@
                 coordDict[pos] = coord
 
             added = set() # Keep track of added coords to avoid duplicates
-<<<<<<< HEAD
-            for row in md.iterRows(self._getMicXmd(mic)):
-                pos = (row.getValue(md.MDL_XCOOR), row.getValue(md.MDL_YCOOR))
-                coord = coordDict.get(pos, None)
-                if coord is not None and coord.getObjId() not in added:
-                    # scale the coordinates according to particles dimension.
-                    coord.scale(self.getBoxScale())
-                    p.copyObjId(coord)
-                    p.setLocation(xmippToLocation(row.getValue(md.MDL_IMAGE)))
-                    p.setCoordinate(coord)
-                    p.setMicId(mic.getObjId())
-                    p.setCTF(mic.getCTF())
-                    # adding the variance and Gini coeff. value of the mic zone
-                    setXmippAttributes(p, row, md.MDL_SCORE_BY_VAR,
-                                       md.MDL_SCORE_BY_GINI, default=-1.0)
-                    setXmippAttributes(p, row, md.MDL_ZSCORE_DEEPLEARNING1)
-
-                    # disabled particles (in metadata) should not add to the
-                    # final set
-                    if row.getValue(md.MDL_ENABLED) > 0:
-                        outputParts.append(p)
-                        added.add(coord.getObjId())
-=======
             fnMicXmd = self._getMicXmd(mic)
             if exists(fnMicXmd):
                 for row in md.iterRows(fnMicXmd):
@@ -605,7 +513,6 @@
                         if row.getValue(md.MDL_ENABLED) > 0:
                             outputParts.append(p)
                             added.add(coord.getObjId())
->>>>>>> a9c88ba7
 
             # Release the list of coordinates for this micrograph since it
             # will not be longer needed
