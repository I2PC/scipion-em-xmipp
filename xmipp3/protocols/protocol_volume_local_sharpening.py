# -*- coding: utf-8 -*-
# **************************************************************************
# *
#* Authors:    Erney Ramirez-Aportela,                                    eramirez@cnb.csic.es
# *             Jose Luis Vilas,                                           jlvilas@cnb.csic.es
# *
# * Unidad de  Bioinformatica of Centro Nacional de Biotecnologia , CSIC
# *
# * This program is free software; you can redistribute it and/or modify
# * it under the terms of the GNU General Public License as published by
# * the Free Software Foundation; either version 2 of the License, or
# * (at your option) any later version.
# *
# * This program is distributed in the hope that it will be useful,
# * but WITHOUT ANY WARRANTY; without even the implied warranty of
# * MERCHANTABILITY or FITNESS FOR A PARTICULAR PURPOSE.  See the
# * GNU General Public License for more details.
# *
# * You should have received a copy of the GNU General Public License
# * along with this program; if not, write to the Free Software
# * Foundation, Inc., 59 Temple Place, Suite 330, Boston, MA
# * 02111-1307  USA
# *
# *  All comments concerning this program package may be sent to the
# *  e-mail address 'scipion@cnb.csic.es'
# *
# **************************************************************************
from pyworkflow import VERSION_1_1
from pyworkflow.protocol.params import (PointerParam, StringParam, 
                                        BooleanParam, FloatParam, IntParam, LEVEL_ADVANCED)
from pyworkflow.em.protocol.protocol_3d import ProtAnalysis3D
from pyworkflow.object import Float
from pyworkflow.em import ImageHandler
from pyworkflow.utils import getExt
from pyworkflow.em.data import Volume
import numpy as np
import os
import pyworkflow.em.metadata as md
from pyworkflow.em.metadata.constants import (MDL_COST, MDL_ITER, MDL_SCALE)
from ntpath import dirname
from os.path import exists, lexists

LOCALDEBLUR_METHOD_URL='http://github.com/I2PC/scipion/wiki/XmippProtLocSharp' 

class XmippProtLocSharp(ProtAnalysis3D):
    """    
    Given a resolution map the protocol calculate the sharpened map.
    """
    _label = 'localdeblur sharpeningggg'
    _lastUpdateVersion = VERSION_1_1
    
    def __init__(self, **args):
        ProtAnalysis3D.__init__(self, **args)
    
    # --------------------------- DEFINE param functions ----------------------
    def _defineParams(self, form):
        form.addSection(label='Input')      
        
        form.addParam('inputVolume', PointerParam, pointerClass='Volume',
                      label="Input Map", important=True,
                      help='Select a volume for sharpening.')

        form.addParam('resolutionVolume', PointerParam, pointerClass='Volume',
                      label="Resolution Map", important=True,
                      help='Select a local resolution map.'
                      ' LocalDeblur has been specially designed to work with'
                      ' resolution maps obtained with MonoRes,' 
                      ' however resolution map from ResMap and BlocRes are also accepted.')
                
        form.addParam('const', FloatParam, default=1, 
                      expertLevel=LEVEL_ADVANCED,
                      label="lambda",
                      help='Regularization Param.' 
                        'The method determines this parameter automatically.'
                        ' This parameter is directly related to the convergence.'
                        ' Increasing it would accelerate the convergence,' 
                        ' however it presents the risk of falling into local minima.')
        form.addParam('K', FloatParam, default=0.025, 
                      expertLevel=LEVEL_ADVANCED,
                      label="K",
                      help='K = 0.025 works well for all tested cases.'
                      ' K should be in the 0.01-0.05 range.'
                      ' For maps with FSC resolution lower than 6Å,'
                      ' K = 0.01 can be a good alternative.')        
        
        form.addParallelSection(threads = 4, mpi = 0)
        
    # --------------------------- INSERT steps functions --------------------------------------------

    def _createFilenameTemplates(self):
        """ Centralize how files are called """
        myDict= {           
                'BINARY_MASK': self._getTmpPath('binaryMask.vol'),
                'OUTPUT_RESOLUTION_FILE': self._getTmpPath('resolutionMonoRes.vol'),                
                'OUTPUT_RESOLUTION_FILE_CHIMERA': self._getTmpPath('MonoResChimera.vol'),
                'METADATA_PARAMS_SHARPENING': self._getTmpPath('params.xmd'),                                                                                 
                }
        self._updateFilenamesDict(myDict) 
    

    def _insertAllSteps(self):
        self.iteration = 0
        self._createFilenameTemplates() 
        self._insertFunctionStep('convertInputStep')
        self._insertFunctionStep('checkBackgroundStep')
        self._insertFunctionStep('createMaskStep')      
        self._insertFunctionStep('sharpeningAndMonoResStep')       
        self._insertFunctionStep('createOutputStep')


    def convertInputStep(self):
        """ Read the input volume.
        """
        self.volFn = self.inputVolume.get().getFileName()
        self.resFn = self.resolutionVolume.get().getFileName()      
        extVol = getExt(self.volFn)
        extRes = getExt(self.resFn)        
        if (extVol == '.mrc') or (extVol == '.map'):
            self.volFn = self.volFn + ':mrc'
        if (extRes == '.mrc') or (extRes == '.map'):
            self.resFn = self.resFn + ':mrc'     

    def checkBackgroundStep(self): 
        
        initRes=self.resolutionVolume.get().getFileName() 

        img = ImageHandler().read(initRes)
        imgData = img.getData()
        max_value = np.amax(imgData)
        min_value = np.amin(imgData) 
        #print ("minvalue %s  y maxvalue  %s"  % (min_value, max_value)) 
        
        if (min_value > 0.01):
            params = ' -i %s' % self.resFn  
            params += ' -o %s' % self.resFn    
            params += ' --select above %f' % (max_value-1)   
            params += ' --substitute value 0'
            
            self.runJob('xmipp_transform_threshold', params)  
                             
    def createMaskStep(self):
        
        params = ' -i %s' % self.resFn
        params += ' -o %s' % self._getFileName('BINARY_MASK')
        params += ' --select below %f' % 0.1
        params += ' --substitute binarize'
             
        self.runJob('xmipp_transform_threshold', params)
        
    
    def MonoResStep(self, iter):
        sampling = self.inputVolume.get().getSamplingRate()
        
        if (iter == 1):
            resFile = self.resolutionVolume.get().getFileName()
        else:
            resFile = self._getFileName('OUTPUT_RESOLUTION_FILE')
            
        pathres=dirname(resFile)
                       
        img = ImageHandler().read(resFile)
        imgData = img.getData()
        max_res = np.amax(imgData)
        
        significance = 0.95

        mtd = md.MetaData()
        if exists(os.path.join(pathres,'mask_data.xmd')):    
            mtd.read(os.path.join(pathres,'mask_data.xmd')) 
            radius = mtd.getValue(MDL_SCALE,1)
        else:
            xdim, _ydim, _zdim = self.inputVolume.get().getDim()
            radius = xdim*0.5 
        
        params = ' --vol %s' % self._getExtraPath('sharpenedMap_'+str(iter)+'.mrc')
        params += ' --mask %s' % self._getFileName('BINARY_MASK')
        params += ' --sampling_rate %f' % sampling
        params += ' --minRes %f' % (2*sampling)
        params += ' --maxRes %f' % max_res           
        params += ' --step %f' % 0.25
        params += ' --mask_out %s' % self._getTmpPath('refined_mask.vol')
        params += ' -o %s' % self._getFileName('OUTPUT_RESOLUTION_FILE')
        params += ' --volumeRadius %f' % radius
        params += ' --exact'
        params += ' --chimera_volume %s' % self._getFileName(
                                                'OUTPUT_RESOLUTION_FILE_CHIMERA')
        params += ' --sym %s' % 'c1'
        params += ' --significance %f' % significance
        params += ' --md_outputdata %s' % self._getTmpPath('mask_data.xmd')
        params += ' --threads %i' % self.numberOfThreads.get()

        self.runJob('xmipp_resolution_monogenic_signal', params)
        
        
    def sharpenStep(self, iter):   
        sampling = self.inputVolume.get().getSamplingRate()   
        #params = ' --vol %s' % self.volFn
        if (iter == 1):
            params = ' --resolution_map %s' % self.resFn
        else:
            params = ' --resolution_map %s' % self._getFileName(
                                                   'OUTPUT_RESOLUTION_FILE')
            
        params += ' --sampling %f' % sampling
        params += ' -n %i' %  self.numberOfThreads.get()   
        params += ' -k %f' %  self.K
        params += ' --md %s' % self._getFileName('METADATA_PARAMS_SHARPENING')  
        if (iter == 1 and self.const!=1):
             params += ' -l %f' % self.const
         
        if (iter == 1):
            invol = ' --vol %s' % self.volFn
        else:
            invol = ' --vol %s' % self._getExtraPath('sharpenedMap_'+str(iter-1)+'.mrc')
            
        params +=invol    
            
        self.runJob("xmipp_volume_local_sharpening  -o %s"
                    %(self._getExtraPath('sharpenedMap_'+str(iter)+'.mrc')), params)
        self.runJob("xmipp_image_header -i %s -s %f"
                    %(self._getExtraPath('sharpenedMap_'+str(iter)+'.mrc'), sampling), "")


    def sharpeningAndMonoResStep(self):
        last_Niters = -1
        last_lambda_sharpening = 1e38
        nextIter = True

        while nextIter is True:
            self.iteration = self.iteration + 1
            #print iteration
            print ('\n====================\n'
                'Iteration  %s'  % (self.iteration))
            self.sharpenStep(self.iteration)           
            mtd = md.MetaData()
            mtd.read(self._getFileName('METADATA_PARAMS_SHARPENING'))
            
            lambda_sharpening = mtd.getValue(MDL_COST,1)
            Niters = mtd.getValue(MDL_ITER,1)
            
#             if (Niters == last_Niters):
#                 nextIter = False
#                 break
               
            if (abs(lambda_sharpening - last_lambda_sharpening)<= 0.2):
                nextIter = False   
                break

            last_Niters = Niters
            last_lambda_sharpening = lambda_sharpening
            
            self.MonoResStep(self.iteration)
            
            imageFile = self._getFileName('OUTPUT_RESOLUTION_FILE')

            img = ImageHandler().read(imageFile)
            imgData = img.getData()
            max_res = np.amax(imgData)
            min_res = 2*self.inputVolume.get().getSamplingRate()
            
            #print ("minres %s  y maxres  %s"  % (min_res, max_res))          
        
            if (max_res-min_res<0.75):
                nextIter = False
                break
<<<<<<< HEAD

        # TODO: please copy the file using python not the operating system
        os.system('cp '  +self._getExtraPath('sharpenedMap_'+str(iteration)+'.mrc')+
                   ' '  +self._getExtraPath('sharpenedMap_last.mrc'))
=======
                
#         os.system('cp '  +self._getExtraPath('sharpenedMap_'+str(iteration)+'.mrc')+
#                    ' '  +self._getExtraPath('sharpenedMap_last.mrc'))
>>>>>>> dceb206b
        
        resFile = self.resolutionVolume.get().getFileName()        
        pathres=dirname(resFile)
        if  not exists(os.path.join(pathres,'mask_data.xmd')):     

            print ('\n====================\n' 
                   ' WARNING---This is not the ideal case because resolution map has been imported.'
                   ' The ideal case is to calculate it previously' 
                   ' in the same project using MonoRes.'
                   '\n====================\n')           
  
             
<<<<<<< HEAD
    def createOutputStep(self):

        volume=Volume()
        volume.setFileName(self._getExtraPath('sharpenedMap_last.mrc'))
        volume.setSamplingRate(self.inputVolume.get().getSamplingRate())
        volume.setOrigin(self.inputVolume.get().getOrigin(True))
=======
    def createOutputStep(self):        
>>>>>>> dceb206b

        volumesSet = self._createSetOfVolumes()
        volumesSet.setSamplingRate(self.inputVolume.get().getSamplingRate()) 
        for i in range(self.iteration):
            vol = Volume()       
            vol.setLocation(i, self._getExtraPath('sharpenedMap_%d.mrc' % (i+1)))
            vol.setObjComment("Sharpened Map, \n Epoch %d"%(i+1))
            volumesSet.append(vol)  
            
        self._defineOutputs(outputVolumes=volumesSet)
        self._defineSourceRelation(self.inputVolume, volumesSet)            
                     
    # --------------------------- INFO functions ------------------------------

    def _methods(self):
        messages = []
        if hasattr(self, 'sharpened_map'):
            messages.append(
                'Information about the method/article in ' + LOCALDEBLUR_METHOD_URL)
        return messages
    
    def _summary(self):
        summary = []
        summary.append("LocalDeblur Map")
        return summary

    def _citations(self):
        return ['Ramirez-Aportela 2018']
<|MERGE_RESOLUTION|>--- conflicted
+++ resolved
@@ -263,16 +263,11 @@
             if (max_res-min_res<0.75):
                 nextIter = False
                 break
-<<<<<<< HEAD
 
         # TODO: please copy the file using python not the operating system
         os.system('cp '  +self._getExtraPath('sharpenedMap_'+str(iteration)+'.mrc')+
                    ' '  +self._getExtraPath('sharpenedMap_last.mrc'))
-=======
-                
-#         os.system('cp '  +self._getExtraPath('sharpenedMap_'+str(iteration)+'.mrc')+
-#                    ' '  +self._getExtraPath('sharpenedMap_last.mrc'))
->>>>>>> dceb206b
+
         
         resFile = self.resolutionVolume.get().getFileName()        
         pathres=dirname(resFile)
@@ -285,16 +280,13 @@
                    '\n====================\n')           
   
              
-<<<<<<< HEAD
     def createOutputStep(self):
 
         volume=Volume()
         volume.setFileName(self._getExtraPath('sharpenedMap_last.mrc'))
         volume.setSamplingRate(self.inputVolume.get().getSamplingRate())
         volume.setOrigin(self.inputVolume.get().getOrigin(True))
-=======
-    def createOutputStep(self):        
->>>>>>> dceb206b
+
 
         volumesSet = self._createSetOfVolumes()
         volumesSet.setSamplingRate(self.inputVolume.get().getSamplingRate()) 
