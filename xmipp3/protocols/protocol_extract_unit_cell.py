--- conflicted
+++ resolved
@@ -24,32 +24,18 @@
 # **************************************************************************
 
 
-<<<<<<< HEAD
-from pyworkflow import VERSION_2_0
-from pyworkflow.em import Volume
-from pyworkflow.em.constants import (SYM_DIHEDRAL, SCIPION_SYM_NAME)
-from pyworkflow.em.data import Transform
-from pyworkflow.em.convert import Ccp4Header
-from pyworkflow.em.protocol import EMProtocol
-=======
 from pyworkflow import VERSION_3_0
 from pwem.objects import Volume
 from pwem.constants import (SYM_DIHEDRAL_X,SCIPION_SYM_NAME)
 from pwem.objects import Transform
 from pwem.convert import Ccp4Header
 from pwem.protocols import EMProtocol
->>>>>>> 56a11fc8
 from pyworkflow.protocol.params import (PointerParam, FloatParam,
                                         EnumParam, IntParam)
 
 from xmipp3.constants import (XMIPP_SYM_NAME, XMIPP_TO_SCIPION, XMIPP_CYCLIC,
                               XMIPP_DIHEDRAL_X, XMIPP_TETRAHEDRAL, XMIPP_OCTAHEDRAL,
                               XMIPP_I222, XMIPP_I222r, XMIPP_In25, XMIPP_In25r)
-<<<<<<< HEAD
-
-
-=======
->>>>>>> 56a11fc8
 
 DEBUG = True
 
@@ -124,12 +110,11 @@
 
     def extractUnit(self):
         sym = self.symmetryGroup.get()
-<<<<<<< HEAD
         print("sym:_____________________________________________", sym)
         if sym == XMIPP_CYCLIC:
             sym = "%s%d" % (XMIPP_SYM_NAME[XMIPP_CYCLIC][:1], self.symmetryOrder)
         elif sym == XMIPP_DIHEDRAL_X:
-            sym = "%s%d" %\
+            sym = "%s%d" % \
                   (XMIPP_SYM_NAME[XMIPP_DIHEDRAL_X][:1], self.symmetryOrder)
         elif sym == XMIPP_TETRAHEDRAL :
             sym = "%s" % XMIPP_SYM_NAME[XMIPP_TETRAHEDRAL]
@@ -139,21 +124,6 @@
             sym = XMIPP_SYM_NAME[sym]
         
 	inFileName = self.inputVolumes.get().getFileName()
-=======
-        if sym == XMIPP_CYCLIC:
-            sym = "%s%d" % (XMIPP_SYM_NAME[XMIPP_CYCLIC][:1], self.symmetryOrder)
-        elif sym == XMIPP_DIHEDRAL_X:
-            sym = "%s%d" % \
-                  (XMIPP_SYM_NAME[XMIPP_DIHEDRAL_X][:1], self.symmetryOrder)
-        elif sym == XMIPP_TETRAHEDRAL:
-            sym = "%s" % XMIPP_SYM_NAME[XMIPP_TETRAHEDRAL]
-        elif sym == XMIPP_OCTAHEDRAL:
-            sym = "%s" % XMIPP_SYM_NAME[XMIPP_OCTAHEDRAL]
-        elif sym >= XMIPP_I222 and sym <= XMIPP_In25r:
-            sym = XMIPP_SYM_NAME[sym]
-
-        inFileName = self.inputVolumes.get().getFileName()
->>>>>>> 56a11fc8
         if inFileName.endswith('.mrc'):
             inFileName = inFileName + ":mrc"
         args = "-i %s -o %s" % \
