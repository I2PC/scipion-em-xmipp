--- conflicted
+++ resolved
@@ -78,12 +78,9 @@
     # -------------------------- DEFINE param functions ----------------------
     def _defineParams(self, form):
         form.addSection(label=Message.LABEL_INPUT)
-<<<<<<< HEAD
 
         EER_CONDITION = 'bool(inputMovies) and next(iter(inputMovies.getFiles())).endswith(".eer")'
 
-=======
->>>>>>> 9bcbdac6
         form.addParam('inputMovies', PointerParam, pointerClass='SetOfMovies',
                       label=Message.LABEL_INPUT_MOVS,
                       help='Select one or several movies. Dose analysis '
@@ -215,7 +212,6 @@
     def estimatePoissonCount(self, movie):
         
         mean_frames = []
-<<<<<<< HEAD
         filename = movie.getFileName()
         if filename.endswith(".eer"):
             n = self.nFrames.get()
@@ -234,23 +230,6 @@
         stats = computeStats(np.asarray(mean_frames))
         self.meanDoseList.append(stats['mean'])
 
-=======
-        n = movie.getNumberOfFrames()
-        frames = [1, n/2, n]
-        try:
-            for frame in frames:
-                frame_image = ImageHandler().read("%d@%s" % (frame, movie.getFileName())).getData()
-                mean_dose_per_pixel = np.mean(frame_image)
-                mean_dose_per_angstrom2 = mean_dose_per_pixel/ self.samplingRate**2
-                mean_frames.append(mean_dose_per_angstrom2)
-
-            stats = computeStats(np.asarray(mean_frames))
-            self.meanDoseList.append(stats['mean'])
-        except Exception as e:
-            self.error(e)
-            self.info('Skipping movie with ID: %d' %movie.getObjId())
-            stats = None # If it fails, then Stats should be empty as it could not be read
->>>>>>> 9bcbdac6
         return stats
 
     def _loadOutputSet(self, SetClass, baseName):
