--- conflicted
+++ resolved
@@ -28,19 +28,12 @@
 import os
 
 from pyworkflow.object import Float, String
-<<<<<<< HEAD
 from pyworkflow.protocol.params import (PointerParam, FloatParam,
                                         STEPS_PARALLEL,
                                         StringParam, EnumParam, LEVEL_ADVANCED,
                                         BooleanParam, USE_GPU, GPU_LIST)
-from pyworkflow.em.data import Volume
-from pyworkflow.em.protocol import ProtAnalysis3D
-=======
-from pyworkflow.protocol.params import (PointerParam, FloatParam, STEPS_PARALLEL,
-                                        StringParam, EnumParam, LEVEL_ADVANCED)
 from pwem.objects import Volume
 from pwem.protocols import ProtAnalysis3D
->>>>>>> 2123d8bc
 from pyworkflow.utils.path import moveFile, makePath
 import pwem.emlib.metadata as md
 
@@ -186,23 +179,23 @@
         self.runJob("xmipp_angular_project_library", args % params)
 
     def significantStep(self, volId):
-	count=0
+        count=0
         GpuListCuda=''
         if self.useGpu.get():
             if self.useQueueForSteps() or self.useQueue():
                 GpuList = os.environ["CUDA_VISIBLE_DEVICES"]
-	        GpuList = GpuList.split(",")
-	        for elem in GpuList:
-		    GpuListCuda = GpuListCuda+str(count)+' '
-		    count+=1
+                GpuList = GpuList.split(",")
+                for elem in GpuList:
+                    GpuListCuda = GpuListCuda+str(count)+' '
+                    count+=1
             else:
                 GpuList = ' '.join([str(elem) for elem in self.getGpuList()])
-	        GpuListAux = ''
+                GpuListAux = ''
                 for elem in self.getGpuList():
-	            GpuListCuda = GpuListCuda+str(count)+' '
+                    GpuListCuda = GpuListCuda+str(count)+' '
                     GpuListAux = GpuListAux+str(elem)+','
                     count+=1
-	        os.environ["CUDA_VISIBLE_DEVICES"] = GpuListAux
+                os.environ["CUDA_VISIBLE_DEVICES"] = GpuListAux
 
         params = {"inputParts": self._getMdParticles(),
                   "symmetry": self.symmetryGroup.get(),
