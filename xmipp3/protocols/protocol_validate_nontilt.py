# **************************************************************************
# *
# * Authors:     Javier Vargas (jvargas@cnb.csic.es)
# *
# * Unidad de  Bioinformatica of Centro Nacional de Biotecnologia , CSIC
# *
# * This program is free software; you can redistribute it and/or modify
# * it under the terms of the GNU General Public License as published by
# * the Free Software Foundation; either version 2 of the License, or
# * (at your option) any later version.
# *
# * This program is distributed in the hope that it will be useful,
# * but WITHOUT ANY WARRANTY; without even the implied warranty of
# * MERCHANTABILITY or FITNESS FOR A PARTICULAR PURPOSE.  See the
# * GNU General Public License for more details.
# *
# * You should have received a copy of the GNU General Public License
# * along with this program; if not, write to the Free Software
# * Foundation, Inc., 59 Temple Place, Suite 330, Boston, MA
# * 02111-1307  USA
# *
# *  All comments concerning this program package may be sent to the
# *  e-mail address 'scipion@cnb.csic.es'
# *
# **************************************************************************

from os.path import join
import os

from pyworkflow.object import Float, String
from pyworkflow.protocol.params import (PointerParam, FloatParam,
                                        STEPS_PARALLEL,
                                        StringParam, EnumParam, LEVEL_ADVANCED,
                                        BooleanParam, USE_GPU, GPU_LIST)
<<<<<<< HEAD
from pyworkflow.em.data import Volume
from pyworkflow.em.protocol import ProtAnalysis3D
=======
from pwem.objects import Volume
from pwem.protocols import ProtAnalysis3D
>>>>>>> 3c3f27d6
from pyworkflow.utils.path import moveFile, makePath
import pwem.emlib.metadata as md

from xmipp3.constants import CUDA_ALIGN_SIGNIFICANT
from xmipp3.convert import writeSetOfParticles
<<<<<<< HEAD
=======
from xmipp3.base import isXmippCudaPresent
>>>>>>> 3c3f27d6

PROJECTION_MATCHING = 0
SIGNIFICANT = 1


class XmippProtValidateNonTilt(ProtAnalysis3D):
    """    
    Ranks a set of volumes according to their alignment reliability obtained from a clusterability test.
    """

    _label = 'validate_nontilt'
    WEB = 0

    def __init__(self, *args, **kwargs):
        ProtAnalysis3D.__init__(self, *args, **kwargs)

        if (self.WEB == 1):
            self.stepsExecutionMode = STEPS_PARALLEL

    # --------------------------- DEFINE param functions --------------------------------------------
    def _defineParams(self, form):
        form.addHidden(USE_GPU, BooleanParam, default=True,
                       label="Use GPU for execution",
                       help="This protocol has both CPU and GPU implementation.\
                       Select the one you want to use.")

        form.addHidden(GPU_LIST, StringParam, default='0',
                       expertLevel=LEVEL_ADVANCED,
                       label="Choose GPU IDs",
                       help="Add a list of GPU devices that can be used")

        form.addSection(label='Input')

        form.addParam('inputVolumes', PointerParam,
                      pointerClass='SetOfVolumes, Volume',
                      label="Input volumes",
                      help='Select the input volumes.')
        form.addParam('inputParticles', PointerParam,
                      pointerClass='SetOfParticles, SetOfClasses2D',
                      label="Input particles",
                      help='Select the input projection images .')
        form.addParam('symmetryGroup', StringParam, default='c1',
                      label="Symmetry group",
                      help='See [[Xmipp Symmetry][http://www2.mrc-lmb.cam.ac.uk/Xmipp/index.php/Conventions_%26_File_formats#Symmetry]] page '
                           'for a description of the symmetry format accepted by Xmipp')
        form.addParam('alignmentMethod', EnumParam, label='Image alignment',
                      choices=['Projection_Matching', 'Significant'],
                      default=SIGNIFICANT)
        line = form.addLine('Resolution to filter (A)')
        line.addParam('highPassFilter', FloatParam, default=150, label='High')
        line.addParam('lowPassFilter', FloatParam, default=15, label='Low')

        form.addParam('angularSampling', FloatParam, default=5,
                      expertLevel=LEVEL_ADVANCED,
                      label="Angular Sampling (degrees)",
                      help='Angular distance (in degrees) between neighboring projection points ')
        form.addParam('numOrientations', FloatParam, default=10,
                      expertLevel=LEVEL_ADVANCED,
                      label="Number of orientations per particle",
                      help='Number of possible orientations in which a particle can be \n')
        form.addParam('significanceNoise', FloatParam, default=0.95,
                      expertLevel=LEVEL_ADVANCED,
                      label="Significance",
                      help='Significance of the aligniability with respect'
                           ' to a a set of uniformly distributed random points \n')

        form.addParallelSection(threads=0, mpi=4)

    # --------------------------- INSERT steps functions --------------------------------------------
    def _insertAllSteps(self):
        deps = []  # store volumes steps id to use as dependencies for last step
        self.partSet = self.inputParticles.get()

        convertId = self._insertFunctionStep('convertInputStep',
                                             self.partSet.getObjId())

        for vol in self._iterInputVols():
            filterId = self._insertFunctionStep('filterVolumeStep',
                                                vol.getObjId(),
                                                vol.getFileName(),
                                                prerequisites=[convertId])
            pmStepId = self._insertFunctionStep('projectionLibraryStep',
                                                vol.getObjId(),
                                                prerequisites=[filterId])

            if self.alignmentMethod == SIGNIFICANT:
                sigStepId = self._insertFunctionStep('significantStep',
                                                     vol.getObjId(),
                                                     prerequisites=[pmStepId])
            else:
                sigStepId = self._insertFunctionStep('projectionMatchingStep',
                                                     vol.getObjId(),
                                                     prerequisites=[pmStepId])

            volStepId = self._insertFunctionStep('validationStep',
                                                 vol.getObjId(),
                                                 prerequisites=[sigStepId])
            deps.append(volStepId)

        self._insertFunctionStep('createOutputStep', prerequisites=deps)

    # --------------------------- STEPS functions ---------------------------------------------------
    def convertInputStep(self, particlesId):
        """ Write the input images as a Xmipp metadata file.
        particlesId: is only need to detect changes in
        input particles and cause restart from here.
        """
        writeSetOfParticles(self.partSet,
                            self._getMdParticles())

    def filterVolumeStep(self, volId, volFn):
        params = {"inputVol": volFn,
                  "filtVol": self._getVolFiltered(volId),
                  "highPass": self.partSet.getSamplingRate() / self.highPassFilter.get(),
                  "lowPass": self.partSet.getSamplingRate() / self.lowPassFilter.get()
                  }

        args = ' -i %(inputVol)s -o %(filtVol)s --fourier band_pass %(highPass)f %(lowPass)f'
        self.runJob('xmipp_transform_filter', args % params, numberOfMpi=1,
                    numberOfThreads=1)

    def projectionLibraryStep(self, volId):
        # Generate projections from this reconstruction
        volDir = self._getVolDir(volId)
        makePath(volDir)

        params = {"inputVol": self._getVolFiltered(volId),
                  "gallery": self._getGalleryStack(volId),
                  "sampling": self.partSet.getSamplingRate(),
                  "symmetry": self.symmetryGroup.get(),
                  "angSampling": self.angularSampling.get(),
                  "expParticles": self._getMdParticles()
                  }

        args = '-i %(inputVol)s -o %(gallery)s --sampling_rate %(angSampling)f --sym %(symmetry)s'
        args += ' --method fourier 1 0.25 bspline --compute_neighbors --angular_distance -1'
<<<<<<< HEAD
        args += ' --experimental_images %(expParticles)s --max_tilt_angle 90'
=======
        args += ' --experimental_images %(expParticles)s --max_tilt_angle 180'
>>>>>>> 3c3f27d6

        self.runJob("xmipp_angular_project_library", args % params)

    def significantStep(self, volId):
<<<<<<< HEAD
        GpuList = ' '.join([str(elem) for elem in self.getGpuList()])
=======
        count=0
        GpuListCuda=''
        if self.useGpu.get():
            if self.useQueueForSteps() or self.useQueue():
                GpuList = os.environ["CUDA_VISIBLE_DEVICES"]
                GpuList = GpuList.split(",")
                for elem in GpuList:
                    GpuListCuda = GpuListCuda+str(count)+' '
                    count+=1
            else:
                GpuListAux = ''
                for elem in self.getGpuList():
                    GpuListCuda = GpuListCuda+str(count)+' '
                    GpuListAux = GpuListAux+str(elem)+','
                    count+=1
                os.environ["CUDA_VISIBLE_DEVICES"] = GpuListAux

>>>>>>> 3c3f27d6
        params = {"inputParts": self._getMdParticles(),
                  "symmetry": self.symmetryGroup.get(),
                  "angSampling": self.angularSampling.get(),
                  "orientations": self.numOrientations.get(),
                  "gallery": self._getGalleryMd(volId),
                  "outDir": self._getVolDir(volId),
<<<<<<< HEAD
                  "output": self._getAnglesMd(volId),
                  "device": GpuList,
=======
                  "output": "angles_iter001_00.xmd",
                  "device": GpuListCuda,
>>>>>>> 3c3f27d6
                  }

        if not self.useGpu.get():
            args = ' -i %(inputParts)s --sym %(symmetry)s --angularSampling %(angSampling)0.3f --dontReconstruct'
<<<<<<< HEAD
            args += ' --useForValidation %(orientations)0.3f --initgallery  %(gallery)s --odir %(outDir)s --iter 1'
=======
            args += ' --useForValidation %(orientations)0.3f --initgallery  %(gallery)s --odir %(outDir)s --iter 1 --dontCheckMirrors'
>>>>>>> 3c3f27d6
            self.runJob('xmipp_reconstruct_significant', args % params)
        else:
            args = '-i %(inputParts)s -r %(gallery)s -o %(output)s --keepBestN %(orientations)f '
            args += '--odir %(outDir)s --dev %(device)s '
<<<<<<< HEAD
            self.runJob('xmipp_cuda_align_significant', args, numberOfMpi=1)
=======
            self.runJob(CUDA_ALIGN_SIGNIFICANT, args % params, numberOfMpi=1)
>>>>>>> 3c3f27d6

    def projectionMatchingStep(self, volId):
        params = {"inputParts": self._getMdParticles(),
                  "outerRadius": self.partSet.getDimensions()[0] / 2,
                  "shift": self.partSet.getDimensions()[0] / 10,
                  "search5D": self.partSet.getDimensions()[0] / 10,
                  "gallery": self._getGalleryStack(volId),
                  "orientations": self.numOrientations.get(),
                  "output": self._getAnglesMd(volId)
                  }

        args = ' -i %(inputParts)s --Ri 0.0 --Ro %(outerRadius)0.3f --max_shift %(shift)0.3f --append'
        args += ' --search5d_shift %(search5D)0.3f --number_orientations %(orientations)0.3f -o %(output)s --ref %(gallery)s'

        self.runJob('xmipp_angular_projection_matching', args % params)

    def validationStep(self, volId):
        params = {"inputAngles": self._getAnglesMd(volId),
                  "filtVol": self._getVolFiltered(volId),
                  "symmetry": self.symmetryGroup.get(),
                  "significance": self.significanceNoise.get(),
                  "outDir": self._getVolDir(volId)
                  }

        args = ' --i %(inputAngles)s --volume %(filtVol)s --odir %(outDir)s'
        args += ' --significance_noise %(significance)0.2f --sym %(symmetry)s'

        if (self.alignmentMethod == SIGNIFICANT):
            args += ' --useSignificant '

        self.runJob('xmipp_validation_nontilt', args % params)

    def createOutputStep(self):
        outputVols = self._createSetOfVolumes()

        for vol in self._iterInputVols():
            volume = vol.clone()
            volDir = self._getVolDir(vol.getObjId())
            volPrefix = 'vol%03d_' % (vol.getObjId())
            validationMd = self._getExtraPath(volPrefix + 'validation.xmd')
            moveFile(join(volDir, 'validation.xmd'),
                     validationMd)
            clusterMd = self._getExtraPath(volPrefix + 'clusteringTendency.xmd')
            moveFile(join(volDir, 'clusteringTendency.xmd'), clusterMd)

            mData = md.MetaData(validationMd)
            weight = mData.getValue(md.MDL_WEIGHT, mData.firstObject())
            volume._xmipp_weight = Float(weight)
            volume.clusterMd = String(clusterMd)
            volume.cleanObjId()  # clean objects id to assign new ones inside the set
            outputVols.append(volume)

        outputVols.setSamplingRate(self.partSet.getSamplingRate())
        self._defineOutputs(outputVolumes=outputVols)
        self._defineTransformRelation(self.inputVolumes, outputVols)

    # --------------------------- INFO functions --------------------------------------------
    def _validate(self):
        validateMsgs = []
        # if there are Volume references, it cannot be empty.
        if self.inputVolumes.get() and not self.inputVolumes.hasValue():
            validateMsgs.append('Please provide an input reference volume.')
        if self.inputParticles.get() and not self.inputParticles.hasValue():
            validateMsgs.append('Please provide input particles.')
<<<<<<< HEAD
=======
        if self.useGpu and not isXmippCudaPresent(CUDA_ALIGN_SIGNIFICANT):
            validateMsgs.append("You have asked to use GPU, but I cannot find the Xmipp GPU programs")
>>>>>>> 3c3f27d6
        return validateMsgs

    def _summary(self):
        summary = []

        if (not hasattr(self, 'outputVolumes')):
            summary.append("Output volumes not ready yet.")
        else:
            size = 0
            for i, vol in enumerate(self._iterInputVols()):
                size += 1
            summary.append("Volumes to validate: *%d* " % size)
            summary.append("Angular sampling: %s" % self.angularSampling.get())
            summary.append(
                "Significance value: %s" % self.significanceNoise.get())

        return summary

    def _methods(self):
        messages = []
        if (hasattr(self, 'outputVolumes')):
            messages.append(
                'The quality parameter(s) has been obtained using the approach [Vargas2014a] with angular sampling of %f and significant value of %f' % (
                self.angularSampling.get(), self.alpha.get()))
        return messages

    def _citations(self):
        return ['Vargas2014a']

    # --------------------------- UTILS functions --------------------------------------------
    def _getVolDir(self, volIndex):
        return self._getExtraPath('vol%03d' % volIndex)

    def _getVolFiltered(self, volIndex):
        return self._getVolDir(volIndex) + "_filt.vol"

    def _iterInputVols(self):
        """ In this function we will encapsulate the logic
        to iterate through the input volumes.
        This give the flexibility of having Volumes, SetOfVolumes or
        a combination of them as input and the protocol code
        remain the same.
        """
        inputVols = self.inputVolumes.get()

        if isinstance(inputVols, Volume):
            yield inputVols
        else:
            for vol in inputVols:
                yield vol

    def _defineMetadataRootName(self, mdrootname, volId):
        if mdrootname == 'P':
            VolPrefix = 'vol%03d_' % (volId)
            return self._getExtraPath(VolPrefix + 'clusteringTendency.xmd')
        if mdrootname == 'Volume':
            VolPrefix = 'vol%03d_' % (volId)
            return self._getExtraPath(VolPrefix + 'validation.xmd')

    def _definePName(self):
        fscFn = self._defineMetadataRootName('P')
        return fscFn

    def _defineVolumeName(self, volId):
        fscFn = self._defineMetadataRootName('Volume', volId)
        return fscFn

    def _getMdParticles(self):
        return self._getPath('input_particles.xmd')

    def _getGalleryStack(self, volIndex):
        return join(self._getVolDir(volIndex), 'gallery.stk')

    def _getGalleryMd(self, volIndex):
        return join(self._getVolDir(volIndex), 'gallery.doc')

    def _getAnglesMd(self, volIndex):
        return join(self._getVolDir(volIndex), 'angles_iter001_00.xmd')
<|MERGE_RESOLUTION|>--- conflicted
+++ resolved
@@ -32,22 +32,14 @@
                                         STEPS_PARALLEL,
                                         StringParam, EnumParam, LEVEL_ADVANCED,
                                         BooleanParam, USE_GPU, GPU_LIST)
-<<<<<<< HEAD
-from pyworkflow.em.data import Volume
-from pyworkflow.em.protocol import ProtAnalysis3D
-=======
 from pwem.objects import Volume
 from pwem.protocols import ProtAnalysis3D
->>>>>>> 3c3f27d6
 from pyworkflow.utils.path import moveFile, makePath
 import pwem.emlib.metadata as md
 
 from xmipp3.constants import CUDA_ALIGN_SIGNIFICANT
 from xmipp3.convert import writeSetOfParticles
-<<<<<<< HEAD
-=======
 from xmipp3.base import isXmippCudaPresent
->>>>>>> 3c3f27d6
 
 PROJECTION_MATCHING = 0
 SIGNIFICANT = 1
@@ -184,18 +176,11 @@
 
         args = '-i %(inputVol)s -o %(gallery)s --sampling_rate %(angSampling)f --sym %(symmetry)s'
         args += ' --method fourier 1 0.25 bspline --compute_neighbors --angular_distance -1'
-<<<<<<< HEAD
-        args += ' --experimental_images %(expParticles)s --max_tilt_angle 90'
-=======
         args += ' --experimental_images %(expParticles)s --max_tilt_angle 180'
->>>>>>> 3c3f27d6
 
         self.runJob("xmipp_angular_project_library", args % params)
 
     def significantStep(self, volId):
-<<<<<<< HEAD
-        GpuList = ' '.join([str(elem) for elem in self.getGpuList()])
-=======
         count=0
         GpuListCuda=''
         if self.useGpu.get():
@@ -213,38 +198,24 @@
                     count+=1
                 os.environ["CUDA_VISIBLE_DEVICES"] = GpuListAux
 
->>>>>>> 3c3f27d6
         params = {"inputParts": self._getMdParticles(),
                   "symmetry": self.symmetryGroup.get(),
                   "angSampling": self.angularSampling.get(),
                   "orientations": self.numOrientations.get(),
                   "gallery": self._getGalleryMd(volId),
                   "outDir": self._getVolDir(volId),
-<<<<<<< HEAD
-                  "output": self._getAnglesMd(volId),
-                  "device": GpuList,
-=======
                   "output": "angles_iter001_00.xmd",
                   "device": GpuListCuda,
->>>>>>> 3c3f27d6
                   }
 
         if not self.useGpu.get():
             args = ' -i %(inputParts)s --sym %(symmetry)s --angularSampling %(angSampling)0.3f --dontReconstruct'
-<<<<<<< HEAD
-            args += ' --useForValidation %(orientations)0.3f --initgallery  %(gallery)s --odir %(outDir)s --iter 1'
-=======
             args += ' --useForValidation %(orientations)0.3f --initgallery  %(gallery)s --odir %(outDir)s --iter 1 --dontCheckMirrors'
->>>>>>> 3c3f27d6
             self.runJob('xmipp_reconstruct_significant', args % params)
         else:
             args = '-i %(inputParts)s -r %(gallery)s -o %(output)s --keepBestN %(orientations)f '
             args += '--odir %(outDir)s --dev %(device)s '
-<<<<<<< HEAD
-            self.runJob('xmipp_cuda_align_significant', args, numberOfMpi=1)
-=======
             self.runJob(CUDA_ALIGN_SIGNIFICANT, args % params, numberOfMpi=1)
->>>>>>> 3c3f27d6
 
     def projectionMatchingStep(self, volId):
         params = {"inputParts": self._getMdParticles(),
@@ -309,11 +280,8 @@
             validateMsgs.append('Please provide an input reference volume.')
         if self.inputParticles.get() and not self.inputParticles.hasValue():
             validateMsgs.append('Please provide input particles.')
-<<<<<<< HEAD
-=======
         if self.useGpu and not isXmippCudaPresent(CUDA_ALIGN_SIGNIFICANT):
             validateMsgs.append("You have asked to use GPU, but I cannot find the Xmipp GPU programs")
->>>>>>> 3c3f27d6
         return validateMsgs
 
     def _summary(self):
