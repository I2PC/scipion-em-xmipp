# **************************************************************************
# *
# * Authors:     Roberto Marabini (roberto@cnb.csic.es)
# *              J.M. De la Rosa Trevin (jmdelarosa@cnb.csic.es)
# *              Josue Gomez Blanco (josue.gomez-blanco@mcgill.ca)
# *
# * Unidad de  Bioinformatica of Centro Nacional de Biotecnologia , CSIC
# *
# * This program is free software; you can redistribute it and/or modify
# * it under the terms of the GNU General Public License as published by
# * the Free Software Foundation; either version 2 of the License, or
# * (at your option) any later version.
# *
# * This program is distributed in the hope that it will be useful,
# * but WITHOUT ANY WARRANTY; without even the implied warranty of
# * MERCHANTABILITY or FITNESS FOR A PARTICULAR PURPOSE.  See the
# * GNU General Public License for more details.
# *
# * You should have received a copy of the GNU General Public License
# * along with this program; if not, write to the Free Software
# * Foundation, Inc., 59 Temple Place, Suite 330, Boston, MA
# * 02111-1307  USA
# *
# *  All comments concerning this program package may be sent to the
# *  e-mail address 'scipion@cnb.csic.es'
# *
# **************************************************************************
"""
Since the Projection Matching protocol of Xmipp 3 has a very large
form definition, we have separated in this sub-module.
"""

import math
<<<<<<< HEAD
from os.path import exists, join
import os
=======
from os.path import exists
>>>>>>> 2123d8bc

from pwem.objects import Volume, SetOfClasses3D
from pyworkflow.utils import getMemoryAvailable, removeExt, cleanPath, makePath, copyFile

from pwem import emlib
from xmipp3.convert import createClassesFromImages
from xmipp3.utils import isMdEmpty


ctfBlockName = 'ctfGroup'
refBlockName = 'refGroup'


def runExecuteCtfGroupsStep(self, **kwargs):
    makePath(self.ctfGroupDirectory)
    self._log.info("Created CTF directory: '%s'" % self.ctfGroupDirectory)
    #     printLog("executeCtfGroups01"+ CTFDatName, _log) FIXME: print in log this line
    
    if not self.doCTFCorrection:
        md = emlib.MetaData(self.selFileName)
        block_name = self._getBlockFileName(ctfBlockName, 1, self._getFileName('imageCTFpairs'))
        md.write(block_name)
        self._log.info("Written a single CTF group to file: '%s'" % block_name)
        self.numberOfCtfGroups.set(1)
    else:
        self._log.info('*********************************************************************')
        self._log.info('* Make CTF groups')
        
    #    remove all entries not present in sel file by
    #    join between selfile and metadatafile
        mdCtfData = emlib.MetaData()
        mdCtfData.read(self.ctfDatName)
    
        mdSel = emlib.MetaData();
        mdSel.read(self.selFileName)
        mdCtfData.intersection(mdSel, emlib.MDL_IMAGE)
        tmpCtfDat = self.ctfDatName
        mdCtfData.write(tmpCtfDat)
        args = ' --ctfdat %(tmpCtfDat)s -o %(ctffile)s --wiener --wc %(wiener)s --pad %(pad)s'
        args += ' --sampling_rate %(sampling)s'
        
        params = {'tmpCtfDat' : tmpCtfDat,
                  'ctffile' : self._getFileName('ctfGroupBase') + ':stk',
                  'wiener' : self.wienerConstant.get(),
                  'pad' : self.paddingFactor.get(),
                  'sampling' : self.resolSam
                  }
        
        if self.inputParticles.get().isPhaseFlipped():
            args += ' --phase_flipped '
    
        if self.doAutoCTFGroup:
            args += ' --error %(ctfGroupMaxDiff)s --resol %(ctfGroupMaxResol)s'
            params['ctfGroupMaxDiff'] = self.ctfGroupMaxDiff.get()
            params['ctfGroupMaxResol'] = self.ctfGroupMaxResol.get()
        else:
            if exists(self.setOfDefocus.get()):
                args += ' --split %(setOfDefocus)s'  
                params['setOfDefocus'] = self.setOfDefocus.get()
        
        self.runJob("xmipp_ctf_group", args % params, numberOfMpi=1, **kwargs)
        
        auxMD = emlib.MetaData("numberGroups@" + self._getFileName('cTFGroupSummary'))
        self.numberOfCtfGroups.set(auxMD.getValue(emlib.MDL_COUNT, auxMD.firstObject()))
    
    self._store(self.numberOfCtfGroups)


# # Functions outside th loop loop for xmipp_projection_matching
def runInitAngularReferenceFileStep(self):
    '''Create Initial angular file. Either fill it with zeros or copy input'''
    #NOTE: if using angles, self.selFileName file should contain angles info
    md = emlib.MetaData(self.selFileName)
    
    # Ensure this labels are always 
    md.addLabel(emlib.MDL_ANGLE_ROT)
    md.addLabel(emlib.MDL_ANGLE_TILT)
    md.addLabel(emlib.MDL_ANGLE_PSI)
    
    expImages = self._getFileName('inputParticlesDoc')
    ctfImages = self._getFileName('imageCTFpairs')
    
    md.write(self._getExpImagesFileName(expImages))
    blocklist = emlib.getBlocksInMetaDataFile(ctfImages)
    
    mdCtf = emlib.MetaData()
    mdAux = emlib.MetaData()
    readLabels = [emlib.MDL_ITEM_ID, emlib.MDL_IMAGE]
    
    for block in blocklist:
        #read ctf block from ctf file
        mdCtf.read(block + '@' + ctfImages, readLabels)
        #add ctf columns to images file
        mdAux.joinNatural(md, mdCtf)
        # write block in images file with ctf info
        mdCtf.write(block + '@' + expImages, emlib.MD_APPEND)
        
    return [expImages]


# Functions in loop for xmipp_projection_matching
def insertMaskReferenceStep(self, iterN, refN, **kwargs):
    maskRadius = self.maskRadius.get()
    if maskRadius < 0:
        maskRadius, _, _ = self.input3DReferences.get().getDim()
        maskRadius = maskRadius / 2
    maskedFileName = self._getFileName('maskedFileNamesIters', iter=iterN, ref=refN)
    reconstructedFilteredVolume = self.reconstructedFilteredFileNamesIters[iterN-1][refN]
    
    if self.getEnumText('maskType') != 'None':
        
        args = ' -i %(reconstructedFilteredVolume)s -o %(maskedFileName)s'
        if self.getEnumText('maskType') == 'circular':
            args += ' --mask circular -%(maskRadius)s'
            maskProgram = "xmipp_transform_mask"
        else:
            maskFn = self.inputMask.get().getFileName()
            args += ' --mult %(maskFn)s'
            maskProgram = "xmipp_image_operate"
        
        # Here is used _insertFunctionStep instead of _insertRunJobStep cause xmipp_transform_mask is not implemented with mpi
        self._insertFunctionStep('transformMaskStep', maskProgram, args % locals(), **kwargs)
    else:
        self._insertFunctionStep('volumeConvertStep', reconstructedFilteredVolume, maskedFileName)


def runTransformMaskStep(self, program, args, **kwargs):
    self.runJob(program, args, numberOfMpi=1, **kwargs)


def runVolumeConvertStep(self, reconstructedFilteredVolume, maskedFileName):
    from pwem.emlib.image import ImageHandler
    img = ImageHandler()
    img.convert(reconstructedFilteredVolume, maskedFileName)


def insertAngularProjectLibraryStep(self, iterN, refN, **kwargs):
    args =  ' -i %(maskedFileNamesIter)s --experimental_images %(experimentalImages)s'
    args += ' -o %(projectLibraryRootName)s --sampling_rate %(samplingRate)s --sym %(symmetry)s'
    args += 'h --compute_neighbors' 

    ###need one block per reference
    # Project all references
    
    xDim, yDim, zDim = self.input3DReferences.get().getDim()
    memoryUsed = (xDim * yDim * zDim * 8) / pow(2,20)
    if memoryUsed == 0:
        memoryUsed = 1 # If this value is 0, produce an division error in runAngularProjectLibraryStep
    
    stepParams = {'method' : self.getEnumText('projectionMethod')}
    
    expImages = self._getExpImagesFileName(self.docFileInputAngles[iterN-1])
    projectLibraryRootName = self._getFileName('projectLibraryStk', iter=iterN, ref=refN)
    
    params = {'maskedFileNamesIter' : self._getFileName('maskedFileNamesIters', iter=iterN, ref=refN),
              'experimentalImages' : expImages,
              'projectLibraryRootName' : projectLibraryRootName,
              'samplingRate' : self._angSamplingRateDeg[iterN],
              'symmetry' : self._symmetry[iterN],
              }

    print("%s %s" % (self.maxChangeInAngles, type(self.maxChangeInAngles)))
    if int(self.maxChangeInAngles) < 181:
        args += ' --near_exp_data --angular_distance %(maxChangeInAngles)s'
    else:
        args += ' --angular_distance -1'
    
    if self._perturbProjectionDirections[iterN]:
        args +=' --perturb %(perturb)s'
        params['perturb'] = math.sin(math.radians(self._angSamplingRateDeg[iterN])) / 4.

    if self.doRestricSearchbyTiltAngle:
        args += ' --min_tilt_angle %(tilt0)s --max_tilt_angle %(tiltF)s'
        params['tilt0'] = self.tilt0.get()
        params['tiltF'] = self.tiltF.get()
 
    if self.doCTFCorrection:
        params['ctfGroupSubsetFileName'] = self._getFileName('imageCTFpairs')
        args += ' --groups %(ctfGroupSubsetFileName)s'

    if len(self.symmetryGroupNeighbourhood.get()) > 1:
        params['symmetryGroupNeighbourhood'] = self.symmetryGroupNeighbourhood.get()
        args += ' --sym_neigh %(symmetryGroupNeighbourhood)s'

    if self._onlyWinner[iterN]:
        args += ' --only_winner'
    
    if stepParams['method'] == 'fourier':
        memoryUsed = memoryUsed * 6
        stepParams['paddingAngularProjection'] = self.paddingAngularProjection.get()
        stepParams['kernelAngularProjection'] = self.getEnumText('kernelAngularProjection')
        stepParams['constantToAdd'] = self._constantToAddToFiltration[iterN]
    
    stepParams['memoryUsed'] = memoryUsed
        
    self._insertFunctionStep('angularProjectLibraryStep', iterN, refN, args % params, stepParams, **kwargs)

    if not self.doCTFCorrection:
        src = removeExt(projectLibraryRootName) + '_sampling.xmd'
        dst = removeExt(projectLibraryRootName) + ('_group%06d_sampling.xmd' % 1)
        self._insertCopyFileStep(src, dst)


def runAngularProjectLibraryStep(self, iterN, refN, args, stepParams, **kwargs):
    args += ' --method %(method)s'
    if stepParams['method'] == 'fourier':
        if self._fourierMaxFrequencyOfInterest[iterN] == -1:
            fourierMaxFrequencyOfInterest = self._getFourierMaxFrequencyOfInterest(iterN-1, refN)
            fourierMaxFrequencyOfInterest = self.resolSam / fourierMaxFrequencyOfInterest + stepParams['constantToAdd']
            
            if fourierMaxFrequencyOfInterest > 0.5:
                fourierMaxFrequencyOfInterest = 0.5
            elif fourierMaxFrequencyOfInterest < 0.:
                fourierMaxFrequencyOfInterest = 0.001
        else:
            fourierMaxFrequencyOfInterest = self._fourierMaxFrequencyOfInterest[iterN]
        
        stepParams['fourierMaxFrequencyOfInterest'] = fourierMaxFrequencyOfInterest
        args += ' %(paddingAngularProjection)s %(fourierMaxFrequencyOfInterest)s %(kernelAngularProjection)s'
    
    processorsToUse = self.numberOfMpi.get() * self.numberOfThreads.get()
    if processorsToUse > 1:
        memoryAvailable = getMemoryAvailable()
        processorsToUse = min(processorsToUse, memoryAvailable/stepParams['memoryUsed'])
    
    if self.numberOfMpi > 1 and processorsToUse > 1:
        stepParams['mpiJobSize'] = self.mpiJobSize.get()
        args += ' --mpi_job_size %(mpiJobSize)s'
    
    self._log.info('* Create projection library')
    self.runJob('xmipp_angular_project_library', args % stepParams, numberOfMpi=processorsToUse, **kwargs)


def getProjectionMatchingArgs(self, iterN):
    """ Get the arguments for the projection matching program that
    does not vary with the CTF groups. 
    """
    
    args = ' --Ri %(innerRadius)s'
    args += ' --Ro %(outerRadius)s --max_shift %(maxShift)s --search5d_shift %(search5dShift)s'
    args += ' --search5d_step %(search5dStep)s --append'
    
    params = {
              'innerRadius' : self._innerRadius[iterN],
              'outerRadius' : self._outerRadius[iterN],
              'maxShift' : self._maxChangeOffset[iterN],
              'search5dShift' : self._search5DShift[iterN],
              'search5dStep' : self._search5DStep[iterN],
              }
    
    if self.doScale:
        args += ' --scale %(scaleStep)s %(scaleNumberOfSteps)s'
        params['scaleStep'] = self._scaleStep[iterN]
        params['scaleNumberOfSteps'] = self._scaleNumberOfSteps[iterN]
        
    if self.doCTFCorrection and self._referenceIsCtfCorrected[iterN]:
        args += ' --pad %(pad)s'
        params['pad'] = self.paddingFactor.get()

    if self.numberOfMpi > 1:
        params['mpiJobSize'] = self.mpiJobSize.get()
        args += ' --mpi_job_size %(mpiJobSize)s'
        
    return args % params  
    
def runProjectionMatching(self, iterN, refN, args, **kwargs):
    """ Loop over all CTF groups and launch a projection matching for each one.
    Note: Iterate ctf groups in reverse order to have same order as 
          in add_to docfiles from angular_class_average. #FIXME: check why reverse order is needed
    """
    projMatchRootName = self._getFileName('projMatchRootNames', iter=iterN, ref=refN)
    refname = self._getFileName('projectLibraryStk', iter=iterN, ref=refN)
    
    numberOfCtfGroups = self.numberOfCtfGroups.get()
#     ctfGroupName = self._getPath(self.ctfGroupDirectory, '%(ctfGroupRootName)s')
    #remove output metadata
    cleanPath(projMatchRootName)
    
    for ctfN in reversed(list(self.allCtfGroups())):
        self._log.info('CTF group: %d/%d' % (ctfN, numberOfCtfGroups))
        ctfArgs = ' -i %(inputdocfile)s -o %(outputname)s --ref %(refname)s'        
        
        inputdocfile = self._getBlockFileName(ctfBlockName, ctfN, self.docFileInputAngles[iterN-1])
        outputname = self._getBlockFileName(ctfBlockName, ctfN, projMatchRootName)
        baseTxtFile = removeExt(refname)
        neighbFile = baseTxtFile + '_sampling.xmd'
        cleanPath(neighbFile)
        neighbFileb = baseTxtFile + '_group' + str(ctfN).zfill(self.FILENAMENUMBERLENGTH) + '_sampling.xmd'
        copyFile(neighbFileb, neighbFile)
        print("copied file ", neighbFileb, "to", neighbFile)
        
        threads = self.numberOfThreads.get()
        trhArgs = ' --mem %(mem)s --thr %(thr)s'
        thrParams = {
                  'mem' : self.availableMemory.get() * threads,
                  'thr' : threads,
                  }
        
        if self.doCTFCorrection and self._referenceIsCtfCorrected[iterN]:
            ctfArgs += ' --ctf %s' % self._getBlockFileName('', ctfN, self._getFileName('stackCTFs'))
        
        progArgs = ctfArgs % locals() + args + trhArgs % thrParams
        self.runJob('xmipp_angular_projection_matching', progArgs, **kwargs)


def runAssignImagesToReferences(self, iterN, **kwargs):
    ''' assign the images to the different references based on the crosscorrelation coeficient
        #if only one reference it just copy the docfile generated in the previous step
        '''
    numberOfCtfGroups = self.numberOfCtfGroups.get()
    #first we need a list with the references used. That is,
    #read all docfiles and map referecendes to a mdl_order
    mdAux = emlib.MetaData()
    mdSort = emlib.MetaData()
    md = emlib.MetaData()
    md1 = emlib.MetaData()
    mdout = emlib.MetaData()
    mdout.setComment("Metadata with images, the winner reference as well as the ctf group")
    
    mycounter = 1
    for ctfN in self.allCtfGroups():
        ctfFilePrefix = self._getBlockFileName(ctfBlockName, ctfN, '')
        for refN in self.allRefs():
            projMatchRootName = self._getFileName('projMatchRootNames', iter=iterN, ref=refN)
            inputdocfile = ctfFilePrefix + projMatchRootName
            md.read(inputdocfile)
            for id in md:
                t = md.getValue(emlib.MDL_REF, id)
                i = mdSort.addObject()
                mdSort.setValue(emlib.MDL_REF, t, i)
    
    mdSort.removeDuplicates()
     
    for id in mdSort:
        mdSort.setValue(emlib.MDL_ORDER, mycounter, id)
        mycounter += 1
    ####################
    outputdocfile = self.docFileInputAngles[iterN]
    cleanPath(outputdocfile)
         
    mdout2 = emlib.MetaData()
    for ctfN in self.allCtfGroups():
        mdAux.clear()
        ctfFilePrefix = self._getBlockFileName(ctfBlockName, ctfN, '')
        for refN in self.allRefs():
            projMatchRootName = self._getFileName('projMatchRootNames', iter=iterN, ref=refN)
            inputdocfile = ctfFilePrefix + projMatchRootName
            md.clear()
            md.read(inputdocfile)
            #In practice you should not get duplicates
            md.removeDuplicates()
            md.setValueCol(emlib.MDL_REF3D, refN)
            md.setValueCol(emlib.MDL_DEFGROUP, ctfN)
            #MD.setValueCol(emlib.MDL_CTF_MODEL,ctfFilePrefix[:-1])
            mdAux.unionAll(md)
        mdAux.sort()
        md.aggregate(mdAux, emlib.AGGR_MAX, emlib.MDL_IMAGE, emlib.MDL_MAXCC, emlib.MDL_MAXCC)
        #if a single image is assigned to two references with the same 
        #CC use it in both reconstruction
        #recover atribbutes after aggregate function
         
        md1.joinNatural(md, mdAux)
        mdout.joinNatural(md1, mdSort)
        mdout.write(ctfFilePrefix + outputdocfile, emlib.MD_APPEND)
        mdout2.unionAll(mdout)
        
    mdout2.write(self.blockWithAllExpImages + '@' + outputdocfile, emlib.MD_APPEND)
    #Aggregate for ref3D and print warning if all images has been assigned to a single volume
    #ROB
    md1.clear()
    md1.aggregate(mdout2, emlib.AGGR_COUNT, emlib.MDL_REF3D, emlib.MDL_REF3D, emlib.MDL_COUNT)
    import sys
    md1_size = md1.size()
    numberOfReferences = self.numberOfReferences
    if md1_size != numberOfReferences:
        sys.stderr.write("********************************************")
        sys.stderr.write(md1)
        sys.stderr.write("ERROR: Some 3D references do not have assigned any projection assigned to them")
        sys.stderr.write("Consider reducing the number of 3D references")
        sys.stderr.write("Number of References:" ,numberOfReferences)
        sys.stderr.write("Number of Empty references", numberOfReferences - md1_size)
        raise Exception('runAssignImagesToReferences failed')
 
 
    #!a original_angles too
     
    #we are done but for the future it is convenient to create more blocks
    #with the pairs ctf_group reference    
    for ctfN in self.allCtfGroups():
        ctfFilePrefix = self._getBlockFileName(ctfBlockName, ctfN, '')
        # print('read file: %s' % ctfFilePrefix+outputdocfile)
        mdAux.read(ctfFilePrefix + outputdocfile)
        for refN in self.allRefs():
            auxOutputdocfile = self._getRefBlockFileName(ctfBlockName, ctfN, refBlockName, refN, '')
            #select images with ref3d=iRef3D
            mdout.importObjects(mdAux, emlib.MDValueEQ(emlib.MDL_REF3D, refN))
            mdout.write(auxOutputdocfile + outputdocfile, emlib.MD_APPEND)


def insertAngularClassAverageStep(self, iterN, refN, **kwargs):

 
    refname = self._getFileName('projectLibraryStk', iter=iterN, ref=refN)
    baseTxtFile = refname[:-len('.stk')] 
     
    docFileInputAngles  = self.docFileInputAngles[iterN]
    projLibraryDoc = self._getFileName('projectLibraryDoc', iter=iterN, ref=refN)
    outClasses = self._getFileName('outClasses', iter=iterN, ref=refN)
    # FIXME: Why is necessary ask if docFileInputAngles is empty. check if is a validation step
#     if emlib.isMdEmpty(docFileInputAngles):
#         print("Empty metadata file: %s" % docFileInputAngles)
#         return
    
    params = {'docFileInputAngles' : docFileInputAngles,
              'projLibraryDoc' : projLibraryDoc,
              'outClasses' : outClasses
              }
    
    args = ' -i ctfGroup[0-9][0-9][0-9][0-9][0-9][0-9]\$@'
    args += '%(docFileInputAngles)s --lib %(projLibraryDoc)s -o %(outClasses)s'
    
    # FIXME: This option no exist in the form
#     if self.doSaveImagesAssignedToClasses:
#         args += ' --save_images_assigned_to_classes'  
    
    if self.getEnumText('discardImages') == 'maxCC':
        args += ' --limit0 %(discard)s'
        params['discard'] = self._minimumCrossCorrelation[iterN]
    elif self.getEnumText('discardImages') == 'percentage':
        args += ' --limitRper %(discard)s'
        params['discard'] = self._discardPercentage[iterN]
    elif self.getEnumText('discardImages') == 'classPercentage':
        args += ' --limitRclass %(discard)s'
        params['discard'] = self._discardPercentagePerClass[iterN]
    #else 'none'

    
    # On-the fly apply Wiener-filter correction and add all CTF groups together
    if self.doCTFCorrection:
        args += ' --wien %(wien)s --pad %(pad)s'
        params['wien'] = self._getFileName('stackWienerFilters')
        params['pad'] = self.paddingFactor.get()
                    
    if self._doAlign2D[iterN]:
        args += ' --iter %(alignIter)s --Ri %(innerRadius)s --Ro %(outerRadius)s'
        params['alignIter'] = self._align2DIterNr[iterN]
        params['innerRadius'] = self._innerRadius[iterN]
        params['outerRadius'] = self._outerRadius[iterN]
        
    if self.doComputeResolution and self._doSplitReferenceImages[iterN]:
        args += ' --split'

    processorsToUse = self.numberOfMpi.get() * self.numberOfThreads.get()                   
    if self.numberOfMpi > 1:
        params['mpiJobSize'] = self.mpiJobSize.get()
        args += ' --mpi_job_size %(mpiJobSize)s'
 
    self._insertRunJobStep('xmipp_angular_class_average', args % params, processorsToUse, **kwargs)


def insertReconstructionStep(self, iterN, refN, suffix='', **kwargs):
    
    method = self.getEnumText('reconstructionMethod')
    reconsXmd = 'reconstructionXmd' + suffix
    reconsVol = 'reconstructedFileNamesIters' + suffix
    
    args = ' -i %(reconsXmd)s -o %(reconsVol)s --sym %(symmetry)s'
    params = {'reconsXmd' : self._getFileName(reconsXmd, iter=iterN, ref=refN),
              'reconsVol' : self._getFileName(reconsVol, iter=iterN, ref=refN),
              'symmetry' : self._symmetry[iterN]
              }
    
    if method == 'wbp':
        program = 'xmipp_reconstruct_wbp'
        args += ' --doc %(reconsXmd)s --weight --use_each_image ' + self.wbpReconstructionExtraCommand.get()
        
    elif method == 'art':
        program = 'xmipp_reconstruct_art'
        args += ' --WLS'
        
        if len(self._artLambda) >= 1:
            args += ' -l %(artLambda)s ' + self.artReconstructionExtraCommand.get()
            params['artLambda'] = self._artLambda[iterN]
    
    elif method == 'fourier':
        program =  'xmipp_reconstruct_fourier_accel'
        if self.useGpu.get():
            program = 'xmipp_cuda_reconstruct_fourier'
            args += " --thr %d" % self.numberOfThreads.get()
        args += ' --weight --padding %(pad)s %(pad)s'
        params['pad'] = self.paddingFactor.get()

    replacedArgs = args % params
    if self.useGpu.get():
	#AJ to make it work with and without queue system
        if self.numberOfMpi.get()>1:
            N_GPUs = len((self.gpuList.get()).split(','))
            replacedArgs += ' -gpusPerNode %d' % N_GPUs
            replacedArgs += ' -threadsPerGPU %d' % max(self.numberOfThreads.get(),4)
	count=0
        GpuListCuda=''
        if self.useQueueForSteps() or self.useQueue():
            GpuList = os.environ["CUDA_VISIBLE_DEVICES"]
	    GpuList = GpuList.split(",")
	    for elem in GpuList:
		GpuListCuda = GpuListCuda+str(count)+' '
		count+=1
        else:
	    GpuListAux = ''
            GpuList = ' '.join([str(elem) for elem in self.getGpuList()])
            for elem in self.getGpuList():
	        GpuListCuda = GpuListCuda+str(count)+' '
                GpuListAux = GpuListAux+str(elem)+','
                count+=1
	    os.environ["CUDA_VISIBLE_DEVICES"] = GpuListAux
	if self.numberOfMpi.get()==1:
            replacedArgs += " --device %s" %(GpuListCuda)        

    self._insertFunctionStep('reconstructionStep', iterN, refN, program, method, replacedArgs, suffix, **kwargs)


def runReconstructionStep(self, iterN, refN, program, method, args, suffix, **kwargs):
    #if input metadata is empty create a Blanck image
    reconsXmd = 'reconstructionXmd' + suffix
    reconsVol = 'reconstructedFileNamesIters' + suffix
    mdFn = self._getFileName(reconsXmd, iter=iterN, ref=refN)
    volFn = self._getFileName(reconsVol, iter=iterN, ref=refN)
    maskFn = self._getFileName('maskedFileNamesIters', iter=iterN, ref=refN)
    if method=="art" or method == 'fourier':
        mpi = 1
        threads = 1
    else:
        mpi = self.numberOfMpi.get()
        if self.useGpu.get() and self.numberOfMpi.get()>1:
            mpi = len((self.gpuList.get()).split(','))+1
        threads = self.numberOfThreads.get()
        args += ' --thr %d' % threads
    
    if isMdEmpty(mdFn):
        img = emlib.Image()
        img.read(maskFn)
        #(x,y,z,n) = img.getDimensions()
        self._log.warning("Metadata '%s' is empty. \n Creating a random volume file '%s'" % (mdFn, volFn))
        #createEmptyFile(ReconstructedVolume,x,y,z,n)
        img.initRandom()
        img.write(volFn)
    else:
        if method == 'fourier':
            if self._fourierMaxFrequencyOfInterest[iterN] == -1:
                fourierMaxFrequencyOfInterest = self._getFourierMaxFrequencyOfInterest(iterN-1, refN)
                fourierMaxFrequencyOfInterest = self.resolSam / fourierMaxFrequencyOfInterest + self._constantToAddToMaxReconstructionFrequency[iterN]
                
                if fourierMaxFrequencyOfInterest > 0.5:
                    fourierMaxFrequencyOfInterest = 0.5
                elif fourierMaxFrequencyOfInterest < 0.:
                    fourierMaxFrequencyOfInterest = 0.001
            else:
                fourierMaxFrequencyOfInterest = self._fourierMaxFrequencyOfInterest[iterN]
            
            args += ' --max_resolution %s' % fourierMaxFrequencyOfInterest
    
        if mpi > 1:
            args += ' --mpi_job_size %s' % self.mpiJobSize.get()
        
        self._log.info('*********************************************************************')
        self._log.info('* Reconstruct volume using %s' % method)
        self.runJob( program, args, numberOfMpi=mpi, numberOfThreads=threads, **kwargs)


def insertComputeResolutionStep(self, iterN, refN, **kwargs):
    vol1 = self._getFileName('reconstructedFileNamesItersSplit1', iter=iterN, ref=refN)
    vol2 = self._getFileName('reconstructedFileNamesItersSplit2', iter=iterN, ref=refN)
    resolIterMd = self._getFileName('resolutionXmd', iter=iterN, ref=refN)
    resolIterMaxMd = self._getFileName('resolutionXmdMax', iter=iterN, ref=refN)
    samplingRate = self.resolSam
    resolutionXmdCurrIter = self._getFileName('resolutionXmd', iter=iterN, ref=refN)
    # Prevent high-resolution correlation because of discrete mask from wbp
    outRadius = self._outerRadius[iterN]
    if outRadius < 0:
        outRadius, _, _ = self.input3DReferences.get().getDim()
        outRadius = outRadius / 2
    innerRadius = outRadius - 2
    outputVolumes = [vol1, vol2]
    for vol in outputVolumes:
        args = ' -i %(vol)s --mask  raised_cosine -%(innerRadius)s -%(outRadius)s'
        self._insertFunctionStep('transformMaskStep', "xmipp_transform_mask", args % locals(), **kwargs)
    
    args = ' --ref %(vol1)s -i %(vol2)s --sampling_rate %(samplingRate)s -o %(resolutionXmdCurrIter)s' % locals()
    
    self._insertFunctionStep('calculateFscStep', iterN, refN, args, self._constantToAddToMaxReconstructionFrequency[iterN], **kwargs)
    self._insertFunctionStep('storeResolutionStep', resolIterMd, resolIterMaxMd, samplingRate)
    #if cleanup=true delete split volumes 
    if self.cleanUpFiles:
        self._insertFunctionStep('cleanVolumeStep', vol1, vol2)


def runCalculateFscStep(self, iterN, refN, args, constantToAdd, **kwargs):
    if self.getEnumText('reconstructionMethod') == 'fourier':
        if self._fourierMaxFrequencyOfInterest[iterN] == -1:
            fourierMaxFrequencyOfInterest = self._getFourierMaxFrequencyOfInterest(iterN-1, refN)
            normalizedFreq = self.resolSam / fourierMaxFrequencyOfInterest + constantToAdd
            fourierMaxFrequencyOfInterest = self.resolSam / normalizedFreq
        else:
            fourierMaxFrequencyOfInterest = self.resolSam / self._fourierMaxFrequencyOfInterest[iterN]
        maxFreq = fourierMaxFrequencyOfInterest
        args += ' --max_sam %(maxFreq)s' % locals()
    
    self.runJob("xmipp_resolution_fsc", args, numberOfMpi=1, **kwargs)


def runStoreResolutionStep(self, resolIterMd, resolIterMaxMd, sampling):
    self._log.info("compute resolution 1")
    #compute resolution
    mdRsol = emlib.MetaData(resolIterMd)
    mdResolOut = emlib.MetaData()
    mdResolOut.importObjects(mdRsol, emlib.MDValueLT(emlib.MDL_RESOLUTION_FRC, 0.5))
    self._log.info("compute resolution 2")
    if mdResolOut.size()==0:
        mdResolOut.clear()
        mdResolOut.addObject()
        id=mdResolOut.firstObject()
        mdResolOut.setValue(emlib.MDL_RESOLUTION_FREQREAL, sampling*2., id)
        mdResolOut.setValue(emlib.MDL_RESOLUTION_FRC, 0.5, id)
    else:
        mdResolOut.sort()
    
    id = mdResolOut.firstObject()
    filterFrequence = mdResolOut.getValue(emlib.MDL_RESOLUTION_FREQREAL, id)
    frc = mdResolOut.getValue(emlib.MDL_RESOLUTION_FRC, id)
    
    md = emlib.MetaData()
    id = md.addObject()
    md.setColumnFormat(False)
    
    md.setValue(emlib.MDL_RESOLUTION_FREQREAL, filterFrequence, id)
    md.setValue(emlib.MDL_RESOLUTION_FRC, frc, id)
    md.setValue(emlib.MDL_SAMPLINGRATE, sampling, id)
    md.write(resolIterMaxMd, emlib.MD_APPEND)


def insertFilterVolumeStep(self, iterN, refN, **kwargs):
    reconstructedVolume = self._getFileName('reconstructedFileNamesIters', iter=iterN, ref=refN)
    reconstructedFilteredVolume = self.reconstructedFilteredFileNamesIters[iterN][refN]
    
    if not self.doLowPassFilter:
        return self._insertCopyFileStep(reconstructedVolume, reconstructedFilteredVolume)
    else:
        return self._insertFunctionStep('filterVolumeStep', iterN, refN, self._constantToAddToFiltration[iterN])


def runFilterVolumeStep(self, iterN, refN, constantToAddToFiltration):
    reconstructedVolume = self._getFileName('reconstructedFileNamesIters', iter=iterN, ref=refN)
    reconstructedFilteredVolume = self.reconstructedFilteredFileNamesIters[iterN][refN]
    if self.useFscForFilter:
        if self._fourierMaxFrequencyOfInterest[iterN+1] == -1:
            fourierMaxFrequencyOfInterest = self.resolSam / self._getFourierMaxFrequencyOfInterest(iterN, refN)
            print("el valor de la resolucion es :", self._getFourierMaxFrequencyOfInterest(iterN, refN))
            filterInPxAt = fourierMaxFrequencyOfInterest + constantToAddToFiltration
        else:
            filterInPxAt = constantToAddToFiltration
    else:
        filterInPxAt = 1.
    
    if filterInPxAt > 0.5:
        copyFile(reconstructedVolume, reconstructedFilteredVolume)
    else:
        args = ' -i %(volume)s -o %(filteredVol)s --fourier low_pass %(filter)s'
        params = {'volume': reconstructedVolume,
                  'filteredVol': reconstructedFilteredVolume,
                  'filter' : filterInPxAt
                  }
        self.runJob("xmipp_transform_filter", args % params)


def runCreateOutputStep(self):
    ''' Create standard output results_images, result_classes'''
    #creating results files
    imgSet = self.inputParticles.get()
    lastIter = self.numberOfIterations.get()
    if self.numberOfReferences != 1:
        inDocfile = self._getFileName('docfileInputAnglesIters', iter=lastIter)
        ClassFnTemplate = '%(rootDir)s/reconstruction_Ref3D_%(ref)03d.vol'
        
        allExpImagesinDocfile = emlib.FileName()
        all_exp_images="all_exp_images"
        allExpImagesinDocfile.compose(all_exp_images, inDocfile)
        
        dataClasses = self._getFileName('sqliteClasses')
        
        createClassesFromImages(imgSet, str(allExpImagesinDocfile), dataClasses, 
                                SetOfClasses3D, emlib.MDL_REF3D, ClassFnTemplate, lastIter)
        
        classes = self._createSetOfClasses3D(imgSet)
        clsSet = SetOfClasses3D(dataClasses)
        classes.appendFromClasses(clsSet)
        
        volumes = self._createSetOfVolumes()
        volumes.setSamplingRate(imgSet.getSamplingRate())
        
        for refN in self.allRefs():
            volFn = self._getFileName('reconstructedFileNamesIters', iter=lastIter, ref=refN)
            vol = Volume()
            vol.setFileName(volFn)
            volumes.append(vol)
    
        self._defineOutputs(outputVolumes=volumes)
        self._defineOutputs(outputClasses=classes)
        self._defineSourceRelation(self.inputParticles, volumes)
        self._defineSourceRelation(self.inputParticles, classes)
        self._defineSourceRelation(self.input3DReferences, volumes)
        self._defineSourceRelation(self.input3DReferences, classes)
    else:
        volFn = self._getFileName('reconstructedFileNamesIters',
                                  iter=lastIter, ref=1)
        halfMap1 = self._getFileName('reconstructedFileNamesItersSplit1',
                                     iter=lastIter, ref=1)
        halfMap2 = self._getFileName('reconstructedFileNamesItersSplit2',
                                     iter=lastIter, ref=1)

        vol = Volume()
        vol.setFileName(volFn)
        vol.setSamplingRate(imgSet.getSamplingRate())
        vol.setHalfMaps([halfMap1, halfMap2])
        self._defineOutputs(outputVolume=vol)
        self._defineSourceRelation(self.inputParticles, vol)
        self._defineSourceRelation(self.input3DReferences, vol)
        
        #create set of images
        imgSetOut = self._createSetOfParticles("_iter_%03d" %lastIter)
        self._fillParticlesFromIter(imgSetOut, lastIter)
        
        self._defineOutputs(outputParticles=imgSetOut)
        self._defineSourceRelation(self.inputParticles, imgSetOut)
        self._defineSourceRelation(self.input3DReferences, imgSetOut)<|MERGE_RESOLUTION|>--- conflicted
+++ resolved
@@ -31,12 +31,8 @@
 """
 
 import math
-<<<<<<< HEAD
 from os.path import exists, join
 import os
-=======
-from os.path import exists
->>>>>>> 2123d8bc
 
 from pwem.objects import Volume, SetOfClasses3D
 from pyworkflow.utils import getMemoryAvailable, removeExt, cleanPath, makePath, copyFile
@@ -531,29 +527,29 @@
 
     replacedArgs = args % params
     if self.useGpu.get():
-	#AJ to make it work with and without queue system
+        #AJ to make it work with and without queue system
         if self.numberOfMpi.get()>1:
             N_GPUs = len((self.gpuList.get()).split(','))
             replacedArgs += ' -gpusPerNode %d' % N_GPUs
             replacedArgs += ' -threadsPerGPU %d' % max(self.numberOfThreads.get(),4)
-	count=0
+        count=0
         GpuListCuda=''
         if self.useQueueForSteps() or self.useQueue():
             GpuList = os.environ["CUDA_VISIBLE_DEVICES"]
-	    GpuList = GpuList.split(",")
-	    for elem in GpuList:
-		GpuListCuda = GpuListCuda+str(count)+' '
-		count+=1
+            GpuList = GpuList.split(",")
+            for elem in GpuList:
+                GpuListCuda = GpuListCuda+str(count)+' '
+                count+=1
         else:
-	    GpuListAux = ''
+            GpuListAux = ''
             GpuList = ' '.join([str(elem) for elem in self.getGpuList()])
             for elem in self.getGpuList():
-	        GpuListCuda = GpuListCuda+str(count)+' '
+                GpuListCuda = GpuListCuda+str(count)+' '
                 GpuListAux = GpuListAux+str(elem)+','
                 count+=1
-	    os.environ["CUDA_VISIBLE_DEVICES"] = GpuListAux
-	if self.numberOfMpi.get()==1:
-            replacedArgs += " --device %s" %(GpuListCuda)        
+            os.environ["CUDA_VISIBLE_DEVICES"] = GpuListAux
+        if self.numberOfMpi.get()==1:
+            replacedArgs += " --device %s" %(GpuListCuda)
 
     self._insertFunctionStep('reconstructionStep', iterN, refN, program, method, replacedArgs, suffix, **kwargs)
 
