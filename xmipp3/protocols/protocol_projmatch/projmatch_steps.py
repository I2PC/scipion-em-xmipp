# **************************************************************************
# *
# * Authors:     Roberto Marabini (roberto@cnb.csic.es)
# *              J.M. De la Rosa Trevin (jmdelarosa@cnb.csic.es)
# *              Josue Gomez Blanco (josue.gomez-blanco@mcgill.ca)
# *
# * Unidad de  Bioinformatica of Centro Nacional de Biotecnologia , CSIC
# *
# * This program is free software; you can redistribute it and/or modify
# * it under the terms of the GNU General Public License as published by
# * the Free Software Foundation; either version 2 of the License, or
# * (at your option) any later version.
# *
# * This program is distributed in the hope that it will be useful,
# * but WITHOUT ANY WARRANTY; without even the implied warranty of
# * MERCHANTABILITY or FITNESS FOR A PARTICULAR PURPOSE.  See the
# * GNU General Public License for more details.
# *
# * You should have received a copy of the GNU General Public License
# * along with this program; if not, write to the Free Software
# * Foundation, Inc., 59 Temple Place, Suite 330, Boston, MA
# * 02111-1307  USA
# *
# *  All comments concerning this program package may be sent to the
# *  e-mail address 'scipion@cnb.csic.es'
# *
# **************************************************************************
"""
Since the Projection Matching protocol of Xmipp 3 has a very large
form definition, we have separated in this sub-module.
"""

import math
from os.path import exists, join
import os

from pwem.objects import Volume, SetOfClasses3D
from pyworkflow.utils import getMemoryAvailable, removeExt, cleanPath, makePath, copyFile

from pwem import emlib
from xmipp3.convert import createClassesFromImages
from xmipp3.base import isMdEmpty


ctfBlockName = 'ctfGroup'
refBlockName = 'refGroup'


def runExecuteCtfGroupsStep(self, **kwargs):
    makePath(self.ctfGroupDirectory)
    self._log.info("Created CTF directory: '%s'" % self.ctfGroupDirectory)
    #     printLog("executeCtfGroups01"+ CTFDatName, _log) FIXME: print in log this line
    
    if not self.doCTFCorrection:
        md = emlib.MetaData(self.selFileName)
        block_name = self._getBlockFileName(ctfBlockName, 1, self._getFileName('imageCTFpairs'))
        md.write(block_name)
        self._log.info("Written a single CTF group to file: '%s'" % block_name)
        self.numberOfCtfGroups.set(1)
    else:
        self._log.info('*********************************************************************')
        self._log.info('* Make CTF groups')
        
    #    remove all entries not present in sel file by
    #    join between selfile and metadatafile
        mdCtfData = emlib.MetaData()
        mdCtfData.read(self.ctfDatName)
    
        mdSel = emlib.MetaData();
        mdSel.read(self.selFileName)
        mdCtfData.intersection(mdSel, emlib.MDL_IMAGE)
        tmpCtfDat = self.ctfDatName
        mdCtfData.write(tmpCtfDat)
        args = ' --ctfdat %(tmpCtfDat)s -o %(ctffile)s --wiener --wc %(wiener)s --pad %(pad)s'
        args += ' --sampling_rate %(sampling)s'
        
        params = {'tmpCtfDat' : tmpCtfDat,
                  'ctffile' : self._getFileName('ctfGroupBase') + ':stk',
                  'wiener' : self.wienerConstant.get(),
                  'pad' : self.paddingFactor.get(),
                  'sampling' : self.resolSam
                  }
        
        if self.inputParticles.get().isPhaseFlipped():
            args += ' --phase_flipped '
    
        if self.doAutoCTFGroup:
            args += ' --error %(ctfGroupMaxDiff)s --resol %(ctfGroupMaxResol)s'
            params['ctfGroupMaxDiff'] = self.ctfGroupMaxDiff.get()
            params['ctfGroupMaxResol'] = self.ctfGroupMaxResol.get()
        else:
            if exists(self.setOfDefocus.get()):
                args += ' --split %(setOfDefocus)s'  
                params['setOfDefocus'] = self.setOfDefocus.get()
        
        self.runJob("xmipp_ctf_group", args % params, numberOfMpi=1, **kwargs)
        
        auxMD = emlib.MetaData("numberGroups@" + self._getFileName('cTFGroupSummary'))
        self.numberOfCtfGroups.set(auxMD.getValue(emlib.MDL_COUNT, auxMD.firstObject()))
    
    self._store(self.numberOfCtfGroups)


# # Functions outside th loop loop for xmipp_projection_matching
def runInitAngularReferenceFileStep(self):
    '''Create Initial angular file. Either fill it with zeros or copy input'''
    #NOTE: if using angles, self.selFileName file should contain angles info
    md = emlib.MetaData(self.selFileName)
    
    # Ensure this labels are always 
    md.addLabel(emlib.MDL_ANGLE_ROT)
    md.addLabel(emlib.MDL_ANGLE_TILT)
    md.addLabel(emlib.MDL_ANGLE_PSI)
    
    expImages = self._getFileName('inputParticlesDoc')
    ctfImages = self._getFileName('imageCTFpairs')
    
    md.write(self._getExpImagesFileName(expImages))
    blocklist = emlib.getBlocksInMetaDataFile(ctfImages)
    
    mdCtf = emlib.MetaData()
    mdAux = emlib.MetaData()
    readLabels = [emlib.MDL_ITEM_ID, emlib.MDL_IMAGE]
    
    for block in blocklist:
        #read ctf block from ctf file
        mdCtf.read(block + '@' + ctfImages, readLabels)
        #add ctf columns to images file
        mdAux.joinNatural(md, mdCtf)
        # write block in images file with ctf info
        mdCtf.write(block + '@' + expImages, emlib.MD_APPEND)
        
    return [expImages]


# Functions in loop for xmipp_projection_matching
def insertMaskReferenceStep(self, iterN, refN, **kwargs):
    maskRadius = self.maskRadius.get()
    if maskRadius < 0:
        maskRadius, _, _ = self.input3DReferences.get().getDim()
        maskRadius = maskRadius / 2
    maskedFileName = self._getFileName('maskedFileNamesIters', iter=iterN, ref=refN)
    reconstructedFilteredVolume = self.reconstructedFilteredFileNamesIters[iterN-1][refN]
    
    if self.getEnumText('maskType') != 'None':
        
        args = ' -i %(reconstructedFilteredVolume)s -o %(maskedFileName)s'
        if self.getEnumText('maskType') == 'circular':
            args += ' --mask circular -%(maskRadius)s'
            maskProgram = "xmipp_transform_mask"
        else:
            maskFn = self.inputMask.get().getFileName()
            args += ' --mult %(maskFn)s'
            maskProgram = "xmipp_image_operate"
        
        # Here is used _insertFunctionStep instead of _insertRunJobStep cause xmipp_transform_mask is not implemented with mpi
        self._insertFunctionStep('transformMaskStep', maskProgram, args % locals(), **kwargs)
    else:
        self._insertFunctionStep('volumeConvertStep', reconstructedFilteredVolume, maskedFileName)


def runTransformMaskStep(self, program, args, **kwargs):
    self.runJob(program, args, numberOfMpi=1, **kwargs)


def runVolumeConvertStep(self, reconstructedFilteredVolume, maskedFileName):
    from pwem.emlib.image import ImageHandler
    img = ImageHandler()
    img.convert(reconstructedFilteredVolume, maskedFileName)


def insertAngularProjectLibraryStep(self, iterN, refN, **kwargs):
    args =  ' -i %(maskedFileNamesIter)s --experimental_images %(experimentalImages)s'
    args += ' -o %(projectLibraryRootName)s --sampling_rate %(samplingRate)s --sym %(symmetry)s'
    args += 'h --compute_neighbors' 

    ###need one block per reference
    # Project all references
    
    xDim, yDim, zDim = self.input3DReferences.get().getDim()
    memoryUsed = (xDim * yDim * zDim * 8) / pow(2,20)
    if memoryUsed == 0:
        memoryUsed = 1 # If this value is 0, produce an division error in runAngularProjectLibraryStep
    
    stepParams = {'method' : self.getEnumText('projectionMethod')}
    
    expImages = self._getExpImagesFileName(self.docFileInputAngles[iterN-1])
    projectLibraryRootName = self._getFileName('projectLibraryStk', iter=iterN, ref=refN)
    
    params = {'maskedFileNamesIter' : self._getFileName('maskedFileNamesIters', iter=iterN, ref=refN),
              'experimentalImages' : expImages,
              'projectLibraryRootName' : projectLibraryRootName,
              'samplingRate' : self._angSamplingRateDeg[iterN],
              'symmetry' : self._symmetry[iterN],
              }

<<<<<<< HEAD
    print("%s %s" % (self.maxChangeInAngles, type(self.maxChangeInAngles)))
    maxChangeInAngle = self.maxChangeInAngles.get().split(' ')[iterN - 1]
    if int(maxChangeInAngle) < 181:
        params['maxChangeInAngles'] = maxChangeInAngle
=======
    tokens = self.maxChangeInAngles.get().strip().split()
    if len(tokens)==0:
        maxChangeInAngles = 181
    elif iterN>=len(tokens):
        maxChangeInAngles = int(tokens[-1])
    else:
        maxChangeInAngles = int(tokens[iterN-1])
    if maxChangeInAngles < 181:
>>>>>>> d40cdb7d
        args += ' --near_exp_data --angular_distance %(maxChangeInAngles)s'
    else:
        args += ' --angular_distance -1'

    if self._perturbProjectionDirections[iterN]:
        args +=' --perturb %(perturb)s'
        params['perturb'] = math.sin(math.radians(self._angSamplingRateDeg[iterN])) / 4.

    if self.doRestricSearchbyTiltAngle:
        args += ' --min_tilt_angle %(tilt0)s --max_tilt_angle %(tiltF)s'
        params['tilt0'] = self.tilt0.get()
        params['tiltF'] = self.tiltF.get()
 
    if self.doCTFCorrection:
        params['ctfGroupSubsetFileName'] = self._getFileName('imageCTFpairs')
        args += ' --groups %(ctfGroupSubsetFileName)s'

    if len(self.symmetryGroupNeighbourhood.get()) > 1:
        params['symmetryGroupNeighbourhood'] = self.symmetryGroupNeighbourhood.get()
        args += ' --sym_neigh %(symmetryGroupNeighbourhood)s'

    if self._onlyWinner[iterN]:
        args += ' --only_winner'
    
    if stepParams['method'] == 'fourier':
        memoryUsed = memoryUsed * 6
        stepParams['paddingAngularProjection'] = self.paddingAngularProjection.get()
        stepParams['kernelAngularProjection'] = self.getEnumText('kernelAngularProjection')
        stepParams['constantToAdd'] = self._constantToAddToFiltration[iterN]
    
    stepParams['memoryUsed'] = memoryUsed
        
    self._insertFunctionStep('angularProjectLibraryStep', iterN, refN, args % params, stepParams, **kwargs)

    if not self.doCTFCorrection:
        src = removeExt(projectLibraryRootName) + '_sampling.xmd'
        dst = removeExt(projectLibraryRootName) + ('_group%06d_sampling.xmd' % 1)
        self._insertCopyFileStep(src, dst)


def runAngularProjectLibraryStep(self, iterN, refN, args, stepParams, **kwargs):
    args += ' --method %(method)s'
    if stepParams['method'] == 'fourier':
        if self._fourierMaxFrequencyOfInterest[iterN] == -1:
            fourierMaxFrequencyOfInterest = self._getFourierMaxFrequencyOfInterest(iterN-1, refN)
            fourierMaxFrequencyOfInterest = self.resolSam / fourierMaxFrequencyOfInterest + stepParams['constantToAdd']
            
            if fourierMaxFrequencyOfInterest > 0.5:
                fourierMaxFrequencyOfInterest = 0.5
            elif fourierMaxFrequencyOfInterest < 0.:
                fourierMaxFrequencyOfInterest = 0.001
        else:
            fourierMaxFrequencyOfInterest = self._fourierMaxFrequencyOfInterest[iterN]
        
        stepParams['fourierMaxFrequencyOfInterest'] = fourierMaxFrequencyOfInterest
        args += ' %(paddingAngularProjection)s %(fourierMaxFrequencyOfInterest)s %(kernelAngularProjection)s'
    
    processorsToUse = self.numberOfMpi.get() * self.numberOfThreads.get()
    if processorsToUse > 1:
        memoryAvailable = getMemoryAvailable()
        processorsToUse = min(processorsToUse, memoryAvailable/stepParams['memoryUsed'])
    
    if self.numberOfMpi > 1 and processorsToUse > 1:
        stepParams['mpiJobSize'] = self.mpiJobSize.get()
        args += ' --mpi_job_size %(mpiJobSize)s'
    
    self._log.info('* Create projection library')
    self.runJob('xmipp_angular_project_library', args % stepParams, numberOfMpi=processorsToUse, **kwargs)


def getProjectionMatchingArgs(self, iterN):
    """ Get the arguments for the projection matching program that
    does not vary with the CTF groups. 
    """
    
    args = ' --Ri %(innerRadius)s'
    args += ' --Ro %(outerRadius)s --max_shift %(maxShift)s --search5d_shift %(search5dShift)s'
    args += ' --search5d_step %(search5dStep)s --append'
    
    params = {
              'innerRadius' : self._innerRadius[iterN],
              'outerRadius' : self._outerRadius[iterN],
              'maxShift' : self._maxChangeOffset[iterN],
              'search5dShift' : self._search5DShift[iterN],
              'search5dStep' : self._search5DStep[iterN],
              }
    
    if self.doScale:
        args += ' --scale %(scaleStep)s %(scaleNumberOfSteps)s'
        params['scaleStep'] = self._scaleStep[iterN]
        params['scaleNumberOfSteps'] = self._scaleNumberOfSteps[iterN]
        
    if self.doCTFCorrection and self._referenceIsCtfCorrected[iterN]:
        args += ' --pad %(pad)s'
        params['pad'] = self.paddingFactor.get()

    if self.numberOfMpi > 1:
        params['mpiJobSize'] = self.mpiJobSize.get()
        args += ' --mpi_job_size %(mpiJobSize)s'
        
    return args % params  
    
def runProjectionMatching(self, iterN, refN, args, **kwargs):
    """ Loop over all CTF groups and launch a projection matching for each one.
    Note: Iterate ctf groups in reverse order to have same order as 
          in add_to docfiles from angular_class_average. #FIXME: check why reverse order is needed
    """
    projMatchRootName = self._getFileName('projMatchRootNames', iter=iterN, ref=refN)
    refname = self._getFileName('projectLibraryStk', iter=iterN, ref=refN)
    
    numberOfCtfGroups = self.numberOfCtfGroups.get()
#     ctfGroupName = self._getPath(self.ctfGroupDirectory, '%(ctfGroupRootName)s')
    #remove output metadata
    cleanPath(projMatchRootName)
    
    for ctfN in reversed(list(self.allCtfGroups())):
        self._log.info('CTF group: %d/%d' % (ctfN, numberOfCtfGroups))
        ctfArgs = ' -i %(inputdocfile)s -o %(outputname)s --ref %(refname)s'        
        
        inputdocfile = self._getBlockFileName(ctfBlockName, ctfN, self.docFileInputAngles[iterN-1])
        outputname = self._getBlockFileName(ctfBlockName, ctfN, projMatchRootName)
        baseTxtFile = removeExt(refname)
        neighbFile = baseTxtFile + '_sampling.xmd'
        cleanPath(neighbFile)
        neighbFileb = baseTxtFile + '_group' + str(ctfN).zfill(self.FILENAMENUMBERLENGTH) + '_sampling.xmd'
        copyFile(neighbFileb, neighbFile)
        print("copied file ", neighbFileb, "to", neighbFile)
        
        threads = self.numberOfThreads.get()
        trhArgs = ' --mem %(mem)s --thr %(thr)s'
        thrParams = {
                  'mem' : self.availableMemory.get() * threads,
                  'thr' : threads,
                  }
        
        if self.doCTFCorrection and self._referenceIsCtfCorrected[iterN]:
            ctfArgs += ' --ctf %s' % self._getBlockFileName('', ctfN, self._getFileName('stackCTFs'))
        
        progArgs = ctfArgs % locals() + args + trhArgs % thrParams
        self.runJob('xmipp_angular_projection_matching', progArgs, **kwargs)


def runAssignImagesToReferences(self, iterN, **kwargs):
    ''' assign the images to the different references based on the crosscorrelation coeficient
        #if only one reference it just copy the docfile generated in the previous step
        '''
    numberOfCtfGroups = self.numberOfCtfGroups.get()
    #first we need a list with the references used. That is,
    #read all docfiles and map referecendes to a mdl_order
    mdAux = emlib.MetaData()
    mdSort = emlib.MetaData()
    md = emlib.MetaData()
    md1 = emlib.MetaData()
    mdout = emlib.MetaData()
    mdout.setComment("Metadata with images, the winner reference as well as the ctf group")
    
    mycounter = 1
    for ctfN in self.allCtfGroups():
        ctfFilePrefix = self._getBlockFileName(ctfBlockName, ctfN, '')
        for refN in self.allRefs():
            projMatchRootName = self._getFileName('projMatchRootNames', iter=iterN, ref=refN)
            inputdocfile = ctfFilePrefix + projMatchRootName
            md.read(inputdocfile)
            for id in md:
                t = md.getValue(emlib.MDL_REF, id)
                i = mdSort.addObject()
                mdSort.setValue(emlib.MDL_REF, t, i)
    
    mdSort.removeDuplicates()
     
    for id in mdSort:
        mdSort.setValue(emlib.MDL_ORDER, mycounter, id)
        mycounter += 1
    ####################
    outputdocfile = self.docFileInputAngles[iterN]
    cleanPath(outputdocfile)
         
    mdout2 = emlib.MetaData()
    for ctfN in self.allCtfGroups():
        mdAux.clear()
        ctfFilePrefix = self._getBlockFileName(ctfBlockName, ctfN, '')
        for refN in self.allRefs():
            projMatchRootName = self._getFileName('projMatchRootNames', iter=iterN, ref=refN)
            inputdocfile = ctfFilePrefix + projMatchRootName
            md.clear()
            md.read(inputdocfile)
            #In practice you should not get duplicates
            md.removeDuplicates()
            md.setValueCol(emlib.MDL_REF3D, refN)
            md.setValueCol(emlib.MDL_DEFGROUP, ctfN)
            #MD.setValueCol(emlib.MDL_CTF_MODEL,ctfFilePrefix[:-1])
            mdAux.unionAll(md)
        mdAux.sort()
        md.aggregate(mdAux, emlib.AGGR_MAX, emlib.MDL_IMAGE, emlib.MDL_MAXCC, emlib.MDL_MAXCC)
        #if a single image is assigned to two references with the same 
        #CC use it in both reconstruction
        #recover atribbutes after aggregate function
         
        md1.joinNatural(md, mdAux)
        mdout.joinNatural(md1, mdSort)
        mdout.write(ctfFilePrefix + outputdocfile, emlib.MD_APPEND)
        mdout2.unionAll(mdout)
        
    mdout2.write(self.blockWithAllExpImages + '@' + outputdocfile, emlib.MD_APPEND)
    #Aggregate for ref3D and print warning if all images has been assigned to a single volume
    #ROB
    md1.clear()
    md1.aggregate(mdout2, emlib.AGGR_COUNT, emlib.MDL_REF3D, emlib.MDL_REF3D, emlib.MDL_COUNT)
    import sys
    md1_size = md1.size()
    numberOfReferences = self.numberOfReferences
    if md1_size != numberOfReferences:
        sys.stderr.write("********************************************")
        sys.stderr.write(md1)
        sys.stderr.write("ERROR: Some 3D references do not have assigned any projection assigned to them")
        sys.stderr.write("Consider reducing the number of 3D references")
        sys.stderr.write("Number of References:" ,numberOfReferences)
        sys.stderr.write("Number of Empty references", numberOfReferences - md1_size)
        raise Exception('runAssignImagesToReferences failed')
 
 
    #!a original_angles too
     
    #we are done but for the future it is convenient to create more blocks
    #with the pairs ctf_group reference    
    for ctfN in self.allCtfGroups():
        ctfFilePrefix = self._getBlockFileName(ctfBlockName, ctfN, '')
        # print('read file: %s' % ctfFilePrefix+outputdocfile)
        mdAux.read(ctfFilePrefix + outputdocfile)
        for refN in self.allRefs():
            auxOutputdocfile = self._getRefBlockFileName(ctfBlockName, ctfN, refBlockName, refN, '')
            #select images with ref3d=iRef3D
            mdout.importObjects(mdAux, emlib.MDValueEQ(emlib.MDL_REF3D, refN))
            mdout.write(auxOutputdocfile + outputdocfile, emlib.MD_APPEND)


def insertAngularClassAverageStep(self, iterN, refN, **kwargs):

 
    refname = self._getFileName('projectLibraryStk', iter=iterN, ref=refN)
    baseTxtFile = refname[:-len('.stk')] 
     
    docFileInputAngles  = self.docFileInputAngles[iterN]
    projLibraryDoc = self._getFileName('projectLibraryDoc', iter=iterN, ref=refN)
    outClasses = self._getFileName('outClasses', iter=iterN, ref=refN)
    # FIXME: Why is necessary ask if docFileInputAngles is empty. check if is a validation step
#     if emlib.isMdEmpty(docFileInputAngles):
#         print("Empty metadata file: %s" % docFileInputAngles)
#         return
    
    params = {'docFileInputAngles' : docFileInputAngles,
              'projLibraryDoc' : projLibraryDoc,
              'outClasses' : outClasses
              }
    
    args = ' -i ctfGroup[0-9][0-9][0-9][0-9][0-9][0-9]\$@'
    args += '%(docFileInputAngles)s --lib %(projLibraryDoc)s -o %(outClasses)s'
    
    # FIXME: This option no exist in the form
#     if self.doSaveImagesAssignedToClasses:
#         args += ' --save_images_assigned_to_classes'  
    
    if self.getEnumText('discardImages') == 'maxCC':
        args += ' --limit0 %(discard)s'
        params['discard'] = self._minimumCrossCorrelation[iterN]
    elif self.getEnumText('discardImages') == 'percentage':
        args += ' --limitRper %(discard)s'
        params['discard'] = self._discardPercentage[iterN]
    elif self.getEnumText('discardImages') == 'classPercentage':
        args += ' --limitRclass %(discard)s'
        params['discard'] = self._discardPercentagePerClass[iterN]
    #else 'none'

    
    # On-the fly apply Wiener-filter correction and add all CTF groups together
    if self.doCTFCorrection:
        args += ' --wien %(wien)s --pad %(pad)s'
        params['wien'] = self._getFileName('stackWienerFilters')
        params['pad'] = self.paddingFactor.get()
                    
    if self._doAlign2D[iterN]:
        args += ' --iter %(alignIter)s --Ri %(innerRadius)s --Ro %(outerRadius)s'
        params['alignIter'] = self._align2DIterNr[iterN]
        params['innerRadius'] = self._innerRadius[iterN]
        params['outerRadius'] = self._outerRadius[iterN]
        
    if self.doComputeResolution and self._doSplitReferenceImages[iterN]:
        args += ' --split'

    processorsToUse = self.numberOfMpi.get() * self.numberOfThreads.get()                   
    if self.numberOfMpi > 1:
        params['mpiJobSize'] = self.mpiJobSize.get()
        args += ' --mpi_job_size %(mpiJobSize)s'
 
    self._insertRunJobStep('xmipp_angular_class_average', args % params, processorsToUse, **kwargs)


def insertReconstructionStep(self, iterN, refN, suffix='', **kwargs):
    
    method = self.getEnumText('reconstructionMethod')
    reconsXmd = 'reconstructionXmd' + suffix
    reconsVol = 'reconstructedFileNamesIters' + suffix
    
    args = ' -i %(reconsXmd)s -o %(reconsVol)s --sym %(symmetry)s'
    params = {'reconsXmd' : self._getFileName(reconsXmd, iter=iterN, ref=refN),
              'reconsVol' : self._getFileName(reconsVol, iter=iterN, ref=refN),
              'symmetry' : self._symmetry[iterN]
              }
    
    if method == 'wbp':
        program = 'xmipp_reconstruct_wbp'
        args += ' --doc %(reconsXmd)s --weight --use_each_image ' + self.wbpReconstructionExtraCommand.get()
        
    elif method == 'art':
        program = 'xmipp_reconstruct_art'
        args += ' --WLS'
        
        if len(self._artLambda) >= 1:
            args += ' -l %(artLambda)s ' + self.artReconstructionExtraCommand.get()
            params['artLambda'] = self._artLambda[iterN]
    
    elif method == 'fourier':
        program =  'xmipp_reconstruct_fourier_accel'
        if self.useGpu.get():
            program = 'xmipp_cuda_reconstruct_fourier'
            args += " --thr %d" % self.numberOfThreads.get()
        args += ' --weight --padding %(pad)s %(pad)s'
        params['pad'] = self.paddingFactor.get()

    replacedArgs = args % params
    if self.useGpu.get():
        #AJ to make it work with and without queue system
        if self.numberOfMpi.get()>1:
            N_GPUs = len((self.gpuList.get()).split(','))
            replacedArgs += ' -gpusPerNode %d' % N_GPUs
            replacedArgs += ' -threadsPerGPU %d' % max(self.numberOfThreads.get(),4)
        count=0
        GpuListCuda=''
        if self.useQueueForSteps() or self.useQueue():
            GpuList = os.environ["CUDA_VISIBLE_DEVICES"]
            GpuList = GpuList.split(",")
            for elem in GpuList:
                GpuListCuda = GpuListCuda+str(count)+' '
                count+=1
        else:
            GpuListAux = ''
            for elem in self.getGpuList():
                GpuListCuda = GpuListCuda+str(count)+' '
                GpuListAux = GpuListAux+str(elem)+','
                count+=1
            os.environ["CUDA_VISIBLE_DEVICES"] = GpuListAux
        if self.numberOfMpi.get()==1:
            replacedArgs += " --device %s" %(GpuListCuda)

    self._insertFunctionStep('reconstructionStep', iterN, refN, program, method, replacedArgs, suffix, **kwargs)


def runReconstructionStep(self, iterN, refN, program, method, args, suffix, **kwargs):
    #if input metadata is empty create a Blanck image
    reconsXmd = 'reconstructionXmd' + suffix
    reconsVol = 'reconstructedFileNamesIters' + suffix
    mdFn = self._getFileName(reconsXmd, iter=iterN, ref=refN)
    volFn = self._getFileName(reconsVol, iter=iterN, ref=refN)
    maskFn = self._getFileName('maskedFileNamesIters', iter=iterN, ref=refN)
    if method=="art" or method == 'fourier':
        mpi = 1
        threads = 1
    else:
        mpi = self.numberOfMpi.get()
        if self.useGpu.get() and self.numberOfMpi.get()>1:
            mpi = len((self.gpuList.get()).split(','))+1
        threads = self.numberOfThreads.get()
        args += ' --thr %d' % threads
    
    if isMdEmpty(mdFn):
        img = emlib.Image()
        img.read(maskFn)
        #(x,y,z,n) = img.getDimensions()
        self._log.warning("Metadata '%s' is empty. \n Creating a random volume file '%s'" % (mdFn, volFn))
        #createEmptyFile(ReconstructedVolume,x,y,z,n)
        img.initRandom()
        img.write(volFn)
    else:
        if method == 'fourier':
            if self._fourierMaxFrequencyOfInterest[iterN] == -1:
                fourierMaxFrequencyOfInterest = self._getFourierMaxFrequencyOfInterest(iterN-1, refN)
                fourierMaxFrequencyOfInterest = self.resolSam / fourierMaxFrequencyOfInterest + self._constantToAddToMaxReconstructionFrequency[iterN]
                
                if fourierMaxFrequencyOfInterest > 0.5:
                    fourierMaxFrequencyOfInterest = 0.5
                elif fourierMaxFrequencyOfInterest < 0.:
                    fourierMaxFrequencyOfInterest = 0.001
            else:
                fourierMaxFrequencyOfInterest = self._fourierMaxFrequencyOfInterest[iterN]
            
            args += ' --max_resolution %s' % fourierMaxFrequencyOfInterest
    
        if mpi > 1:
            args += ' --mpi_job_size %s' % self.mpiJobSize.get()
        
        self._log.info('*********************************************************************')
        self._log.info('* Reconstruct volume using %s' % method)
        self.runJob( program, args, numberOfMpi=mpi, numberOfThreads=threads, **kwargs)


def insertComputeResolutionStep(self, iterN, refN, **kwargs):
    vol1 = self._getFileName('reconstructedFileNamesItersSplit1', iter=iterN, ref=refN)
    vol2 = self._getFileName('reconstructedFileNamesItersSplit2', iter=iterN, ref=refN)
    resolIterMd = self._getFileName('resolutionXmd', iter=iterN, ref=refN)
    resolIterMaxMd = self._getFileName('resolutionXmdMax', iter=iterN, ref=refN)
    samplingRate = self.resolSam
    resolutionXmdCurrIter = self._getFileName('resolutionXmd', iter=iterN, ref=refN)
    # Prevent high-resolution correlation because of discrete mask from wbp
    outRadius = self._outerRadius[iterN]
    if outRadius < 0:
        outRadius, _, _ = self.input3DReferences.get().getDim()
        outRadius = outRadius / 2
    innerRadius = outRadius - 2
    outputVolumes = [vol1, vol2]
    for vol in outputVolumes:
        args = ' -i %(vol)s --mask  raised_cosine -%(innerRadius)s -%(outRadius)s'
        self._insertFunctionStep('transformMaskStep', "xmipp_transform_mask", args % locals(), **kwargs)
    
    args = ' --ref %(vol1)s -i %(vol2)s --sampling_rate %(samplingRate)s -o %(resolutionXmdCurrIter)s' % locals()
    
    self._insertFunctionStep('calculateFscStep', iterN, refN, args, self._constantToAddToMaxReconstructionFrequency[iterN], **kwargs)
    self._insertFunctionStep('storeResolutionStep', resolIterMd, resolIterMaxMd, samplingRate)
    #if cleanup=true delete split volumes 
    if self.cleanUpFiles:
        self._insertFunctionStep('cleanVolumeStep', vol1, vol2)


def runCalculateFscStep(self, iterN, refN, args, constantToAdd, **kwargs):
    if self.getEnumText('reconstructionMethod') == 'fourier':
        if self._fourierMaxFrequencyOfInterest[iterN] == -1:
            fourierMaxFrequencyOfInterest = self._getFourierMaxFrequencyOfInterest(iterN-1, refN)
            normalizedFreq = self.resolSam / fourierMaxFrequencyOfInterest + constantToAdd
            fourierMaxFrequencyOfInterest = self.resolSam / normalizedFreq
        else:
            fourierMaxFrequencyOfInterest = self.resolSam / self._fourierMaxFrequencyOfInterest[iterN]
        maxFreq = fourierMaxFrequencyOfInterest
        args += ' --max_sam %(maxFreq)s' % locals()
    
    self.runJob("xmipp_resolution_fsc", args, numberOfMpi=1, **kwargs)


def runStoreResolutionStep(self, resolIterMd, resolIterMaxMd, sampling):
    self._log.info("compute resolution 1")
    #compute resolution
    mdRsol = emlib.MetaData(resolIterMd)
    mdResolOut = emlib.MetaData()
    mdResolOut.importObjects(mdRsol, emlib.MDValueLT(emlib.MDL_RESOLUTION_FRC, 0.5))
    self._log.info("compute resolution 2")
    if mdResolOut.size()==0:
        mdResolOut.clear()
        mdResolOut.addObject()
        id=mdResolOut.firstObject()
        mdResolOut.setValue(emlib.MDL_RESOLUTION_FREQREAL, sampling*2., id)
        mdResolOut.setValue(emlib.MDL_RESOLUTION_FRC, 0.5, id)
    else:
        mdResolOut.sort()
    
    id = mdResolOut.firstObject()
    filterFrequence = mdResolOut.getValue(emlib.MDL_RESOLUTION_FREQREAL, id)
    frc = mdResolOut.getValue(emlib.MDL_RESOLUTION_FRC, id)
    
    md = emlib.MetaData()
    id = md.addObject()
    md.setColumnFormat(False)
    
    md.setValue(emlib.MDL_RESOLUTION_FREQREAL, filterFrequence, id)
    md.setValue(emlib.MDL_RESOLUTION_FRC, frc, id)
    md.setValue(emlib.MDL_SAMPLINGRATE, sampling, id)
    md.write(resolIterMaxMd, emlib.MD_APPEND)


def insertFilterVolumeStep(self, iterN, refN, **kwargs):
    reconstructedVolume = self._getFileName('reconstructedFileNamesIters', iter=iterN, ref=refN)
    reconstructedFilteredVolume = self.reconstructedFilteredFileNamesIters[iterN][refN]
    
    if not self.doLowPassFilter:
        return self._insertCopyFileStep(reconstructedVolume, reconstructedFilteredVolume)
    else:
        return self._insertFunctionStep('filterVolumeStep', iterN, refN, self._constantToAddToFiltration[iterN])


def runFilterVolumeStep(self, iterN, refN, constantToAddToFiltration):
    reconstructedVolume = self._getFileName('reconstructedFileNamesIters', iter=iterN, ref=refN)
    reconstructedFilteredVolume = self.reconstructedFilteredFileNamesIters[iterN][refN]
    if self.useFscForFilter:
        if self._fourierMaxFrequencyOfInterest[iterN+1] == -1:
            fourierMaxFrequencyOfInterest = self.resolSam / self._getFourierMaxFrequencyOfInterest(iterN, refN)
            print("el valor de la resolucion es :", self._getFourierMaxFrequencyOfInterest(iterN, refN))
            filterInPxAt = fourierMaxFrequencyOfInterest + constantToAddToFiltration
        else:
            filterInPxAt = constantToAddToFiltration
    else:
        filterInPxAt = 1.
    
    if filterInPxAt > 0.5:
        copyFile(reconstructedVolume, reconstructedFilteredVolume)
    else:
        args = ' -i %(volume)s -o %(filteredVol)s --fourier low_pass %(filter)s'
        params = {'volume': reconstructedVolume,
                  'filteredVol': reconstructedFilteredVolume,
                  'filter' : filterInPxAt
                  }
        self.runJob("xmipp_transform_filter", args % params)


def runCreateOutputStep(self):
    ''' Create standard output results_images, result_classes'''
    #creating results files
    imgSet = self.inputParticles.get()
    lastIter = self.numberOfIterations.get()
    if self.numberOfReferences != 1:
        inDocfile = self._getFileName('docfileInputAnglesIters', iter=lastIter)
        ClassFnTemplate = '%(rootDir)s/reconstruction_Ref3D_%(ref)03d.vol'
        
        allExpImagesinDocfile = emlib.FileName()
        all_exp_images="all_exp_images"
        allExpImagesinDocfile.compose(all_exp_images, inDocfile)
        
        dataClasses = self._getFileName('sqliteClasses')
        
        createClassesFromImages(imgSet, str(allExpImagesinDocfile), dataClasses, 
                                SetOfClasses3D, emlib.MDL_REF3D, ClassFnTemplate, lastIter)
        
        classes = self._createSetOfClasses3D(imgSet)
        clsSet = SetOfClasses3D(dataClasses)
        classes.appendFromClasses(clsSet)
        
        volumes = self._createSetOfVolumes()
        volumes.setSamplingRate(imgSet.getSamplingRate())
        
        for refN in self.allRefs():
            volFn = self._getFileName('reconstructedFileNamesIters', iter=lastIter, ref=refN)
            vol = Volume()
            vol.setFileName(volFn)
            volumes.append(vol)
    
        self._defineOutputs(outputVolumes=volumes)
        self._defineOutputs(outputClasses=classes)
        self._defineSourceRelation(self.inputParticles, volumes)
        self._defineSourceRelation(self.inputParticles, classes)
        self._defineSourceRelation(self.input3DReferences, volumes)
        self._defineSourceRelation(self.input3DReferences, classes)
    else:
        volFn = self._getFileName('reconstructedFileNamesIters',
                                  iter=lastIter, ref=1)
        halfMap1 = self._getFileName('reconstructedFileNamesItersSplit1',
                                     iter=lastIter, ref=1)
        halfMap2 = self._getFileName('reconstructedFileNamesItersSplit2',
                                     iter=lastIter, ref=1)

        vol = Volume()
        vol.setFileName(volFn)
        vol.setSamplingRate(imgSet.getSamplingRate())
        vol.setHalfMaps([halfMap1, halfMap2])
        self._defineOutputs(outputVolume=vol)
        self._defineSourceRelation(self.inputParticles, vol)
        self._defineSourceRelation(self.input3DReferences, vol)
        
        #create set of images
        imgSetOut = self._createSetOfParticles("_iter_%03d" %lastIter)
        self._fillParticlesFromIter(imgSetOut, lastIter)
        
        self._defineOutputs(outputParticles=imgSetOut)
        self._defineSourceRelation(self.inputParticles, imgSetOut)
        self._defineSourceRelation(self.input3DReferences, imgSetOut)<|MERGE_RESOLUTION|>--- conflicted
+++ resolved
@@ -194,12 +194,6 @@
               'symmetry' : self._symmetry[iterN],
               }
 
-<<<<<<< HEAD
-    print("%s %s" % (self.maxChangeInAngles, type(self.maxChangeInAngles)))
-    maxChangeInAngle = self.maxChangeInAngles.get().split(' ')[iterN - 1]
-    if int(maxChangeInAngle) < 181:
-        params['maxChangeInAngles'] = maxChangeInAngle
-=======
     tokens = self.maxChangeInAngles.get().strip().split()
     if len(tokens)==0:
         maxChangeInAngles = 181
@@ -207,8 +201,9 @@
         maxChangeInAngles = int(tokens[-1])
     else:
         maxChangeInAngles = int(tokens[iterN-1])
+
     if maxChangeInAngles < 181:
->>>>>>> d40cdb7d
+        params['maxChangeInAngles'] = maxChangeInAngles
         args += ' --near_exp_data --angular_distance %(maxChangeInAngles)s'
     else:
         args += ' --angular_distance -1'
