# **************************************************************************
# *
# * Authors:     Javier Vargas and Adrian Quintana (jvargas@cnb.csic.es aquintana@cnb.csic.es)
# *
# * Unidad de  Bioinformatica of Centro Nacional de Biotecnologia , CSIC
# *
# * This program is free software; you can redistribute it and/or modify
# * it under the terms of the GNU General Public License as published by
# * the Free Software Foundation; either version 2 of the License, or
# * (at your option) any later version.
# *
# * This program is distributed in the hope that it will be useful,
# * but WITHOUT ANY WARRANTY; without even the implied warranty of
# * MERCHANTABILITY or FITNESS FOR A PARTICULAR PURPOSE.  See the
# * GNU General Public License for more details.
# *
# * You should have received a copy of the GNU General Public License
# * along with this program; if not, write to the Free Software
# * Foundation, Inc., 59 Temple Place, Suite 330, Boston, MA
# * 02111-1307  USA
# *
# *  All comments concerning this program package may be sent to the
# *  e-mail address 'scipion@cnb.csic.es'
# *
# **************************************************************************

import numpy as np
import pyworkflow.protocol.params as params
from pyworkflow.protocol import STEPS_PARALLEL

from pwem.protocols import ProtAlignVolume
from pwem.objects import Volume, Transform, SetOfVolumes

from xmipp3.convert import getImageLocation


ALIGN_MASK_CIRCULAR = 0
ALIGN_MASK_BINARY_FILE = 1

ALIGN_ALGORITHM_EXHAUSTIVE = 0
ALIGN_ALGORITHM_LOCAL = 1
ALIGN_ALGORITHM_EXHAUSTIVE_LOCAL = 2
ALIGN_ALGORITHM_FAST_FOURIER = 3


class XmippProtAlignVolume(ProtAlignVolume):
    """ 
    Aligns a set of volumes using cross correlation 
    or a Fast Fourier method. 

     """
    _label = 'align volume'
    nVols = 0
    
    def __init__(self, **args):
        ProtAlignVolume.__init__(self, **args)
        self.stepsExecutionMode = STEPS_PARALLEL
    
    #--------------------------- DEFINE param functions --------------------------------------------
    def _defineParams(self, form):
        form.addSection(label='Volume parameters')
        form.addParam('inputReference', params.PointerParam, pointerClass='Volume', 
                      label="Reference volume", important=True, 
                      help='Reference volume to be used for the alignment.')    
        form.addParam('inputVolumes', params.MultiPointerParam, pointerClass='SetOfVolumes,Volume',  
                      label="Input volume(s)", important=True, 
                      help='Select one or more volumes (Volume or SetOfVolumes)\n'
                           'to be aligned againt the reference volume.')
        
        group1 = form.addGroup('Mask')
        group1.addParam('applyMask', params.BooleanParam, default=False, 
                      label='Apply mask?',
                      help='Apply a 3D Binary mask to the volumes')
        group1.addParam('maskType', params.EnumParam, choices=['circular','binary file'], default=ALIGN_MASK_CIRCULAR, 
                      label='Mask type', display=params.EnumParam.DISPLAY_COMBO, condition='applyMask',
                      help='Select the type of mask you want to apply')
        group1.addParam('maskRadius', params.IntParam, default=-1, condition='applyMask and maskType==%d' % ALIGN_MASK_CIRCULAR,
                      label='Mask radius', 
                      help='Insert the radius for the mask')
        group1.addParam('maskFile', params.PointerParam, condition='applyMask and maskType==%d' % ALIGN_MASK_BINARY_FILE,
                      pointerClass='VolumeMask', label='Mask file', 
                      help='Select the volume mask object')
        
        form.addSection(label='Search strategy')
        form.addParam('alignmentAlgorithm', params.EnumParam, default=ALIGN_ALGORITHM_EXHAUSTIVE, 
                      choices=['exhaustive',
                               'local', 
                               'exhaustive + local', 
                               'fast fourier'], 
                      label='Alignment algorithm', display=params.EnumParam.DISPLAY_COMBO,
                      help='Exhaustive searches all possible combinations within a search space.'
                            'Local searches around a given position.'
                            'Be aware that the Fast Fourier algorithm requires a special compilation'
                            'of Xmipp (--cltomo flag). It performs the same job as the  '
                            'exhaustive method but much faster.')
        
        anglesCond = 'alignmentAlgorithm!=%d' % ALIGN_ALGORITHM_LOCAL
        
        group = form.addGroup('Angles range', condition=anglesCond, expertLevel=params.LEVEL_ADVANCED)
        
        line = group.addLine('Rotational angle (deg)')
        line.addParam('minRotationalAngle', params.FloatParam, default=0, label='Min')
        line.addParam('maxRotationalAngle', params.FloatParam, default=360, label='Max')
        line.addParam('stepRotationalAngle', params.FloatParam, default=5, label='Step')
        
        line = group.addLine('Tilt angle (deg)', expertLevel=params.LEVEL_ADVANCED)        
        line.addParam('minTiltAngle', params.FloatParam, default=0, label='Min')        
        line.addParam('maxTiltAngle', params.FloatParam, default=180, label='Max')
        line.addParam('stepTiltAngle', params.FloatParam, default=5, label='Step')
        
        line = group.addLine('Inplane angle (deg)', expertLevel=params.LEVEL_ADVANCED)        
        line.addParam('minInplaneAngle', params.FloatParam, default=0, label='Min')        
        line.addParam('maxInplaneAngle', params.FloatParam, default=360, label='Max')
        line.addParam('stepInplaneAngle', params.FloatParam, default=5, label='Step')       
        
        group = form.addGroup('Shifts range', condition=anglesCond, expertLevel=params.LEVEL_ADVANCED)
        line = group.addLine('Shift X (px)')        
        line.addParam('minimumShiftX', params.FloatParam, default=0, label='Min')        
        line.addParam('maximumShiftX', params.FloatParam, default=0, label='Max')
        line.addParam('stepShiftX', params.FloatParam, default=1, label='Step') 
        
        line = group.addLine('Shift Y (px)', expertLevel=params.LEVEL_ADVANCED)        
        line.addParam('minimumShiftY', params.FloatParam, default=0, label='Min')        
        line.addParam('maximumShiftY', params.FloatParam, default=0, label='Max')
        line.addParam('stepShiftY', params.FloatParam, default=1, label='Step')        
        
        line = group.addLine('Shift Z (px)', expertLevel=params.LEVEL_ADVANCED)        
        line.addParam('minimumShiftZ', params.FloatParam, default=0, label='Min')        
        line.addParam('maximumShiftZ', params.FloatParam, default=0, label='Max')
        line.addParam('stepShiftZ', params.FloatParam, default=1, label='Step')         
        
        line = form.addLine('Scale ', expertLevel=params.LEVEL_ADVANCED, condition=anglesCond)        
        line.addParam('minimumScale', params.FloatParam, default=1, label='Min')        
        line.addParam('maximumScale', params.FloatParam, default=1, label='Max')
        line.addParam('stepScale', params.FloatParam, default=0.005, label='Step')          
                        
        group = form.addGroup('Initial values', 
                              condition='alignmentAlgorithm==%d' % ALIGN_ALGORITHM_LOCAL, 
                              expertLevel=params.LEVEL_ADVANCED)
        line = group.addLine('Initial angles')        
        line.addParam('initialRotAngle', params.FloatParam, default=0, label='Rot')        
        line.addParam('initialTiltAngle', params.FloatParam, default=0, label='Tilt')
        line.addParam('initialInplaneAngle', params.FloatParam, default=0, label='Psi') 

        line = group.addLine('Initial shifts ', expertLevel=params.LEVEL_ADVANCED)        
        line.addParam('initialShiftX', params.FloatParam, default=0, label='X')        
        line.addParam('initialShiftY', params.FloatParam, default=0, label='Y')
        line.addParam('initialShiftZ', params.FloatParam, default=0, label='Z')    
        
        group.addParam('optimizeScale', params.BooleanParam, default=False, expertLevel=params.LEVEL_ADVANCED,
                      label='Optimize scale',
                      help='Choose YES if you want to optimize the scale of input volume/s based on the reference')
        group.addParam('initialScale', params.FloatParam, default=1, expertLevel=params.LEVEL_ADVANCED, condition='optimizeScale',
                      label='Initial scale')  
        
        form.addParallelSection(threads=8, mpi=1)
        
    #--------------------------- INSERT steps functions --------------------------------------------    
    def _insertAllSteps(self):
        # Iterate through all input volumes and align them 
        # againt the reference volume
        refFn = getImageLocation(self.inputReference.get())
        maskArgs = self._getMaskArgs()
        alignArgs = self._getAlignArgs()
        alignSteps = []
        
        idx=1
        for vol in self._iterInputVolumes():
            volFn = getImageLocation(vol)
            volId = vol.getObjId()
            stepId = self._insertFunctionStep('alignVolumeStep', refFn, volFn,
                                              self._getExtraPath("vol%02d.mrc"%idx), maskArgs, 
                                              alignArgs, idx, prerequisites=[])
            alignSteps.append(stepId)
            idx+=1         
        self._insertFunctionStep('createOutputStep', prerequisites=alignSteps)
        
    #--------------------------- STEPS functions --------------------------------------------
    def alignVolumeStep(self, refFn, inVolFn, outVolFn, maskArgs, alignArgs, volId):        
        args = "--i1 %s --i2 %s --apply %s" % (refFn, inVolFn, outVolFn)
        args += maskArgs
        args += alignArgs
        args += " --copyGeo %s" % (
                self._getExtraPath('transformation-matrix_vol%06d.txt'%volId))        
        self.runJob("xmipp_volume_align", args)

        if self.alignmentAlgorithm == ALIGN_ALGORITHM_EXHAUSTIVE_LOCAL:
            args = "--i1 %s --i2 %s --apply --local" % (refFn, outVolFn)
            args += " --copyGeo %s" % (
                    self._getExtraPath('transformation-matrix_vol%06d.txt'%volId))
            self.runJob("xmipp_volume_align", args)
    
    def createOutputStep(self):        
        vols = []
        idx=1
        for vol in self._iterInputVolumes():
            outVol = Volume()
            outVol.setLocation(self._getExtraPath("vol%02d.mrc"%idx))
            outVol.setObjComment(vol.getObjComment())
            #set transformation matrix             
            fhInputTranMat = self._getExtraPath('transformation-matrix_vol%06d.txt'%idx)
            transMatFromFile = np.loadtxt(fhInputTranMat)
            transformationMat = np.reshape(transMatFromFile,(4,4))
            transform = Transform()
            transform.setMatrix(transformationMat)
            outVol.setTransform(transform)            
            vols.append(outVol)
            idx+=1
                        
        if len(vols) > 1:
            volSet = self._createSetOfVolumes()
            volSet.setSamplingRate(self.inputReference.get().getSamplingRate())
            for vol in vols:
                volSet.append(vol)
            outputArgs = {'outputVolumes': volSet}
        else:
            vols[0].setSamplingRate(self.inputReference.get().getSamplingRate())
            outputArgs = {'outputVolume': vols[0]}
            
        self._defineOutputs(**outputArgs)
<<<<<<< HEAD
        if len(vols) > 1:
            for pointer in self.inputVolumes:
                self._defineSourceRelation(pointer, outputArgs['outputVolumes'])
        else:
            for pointer in self.inputVolumes:
                self._defineSourceRelation(pointer, outputArgs['outputVolume'])

    #  --------------------------- INFO functions --------------------------------------------
=======
        for pointer in self.inputVolumes:
            self._defineSourceRelation(pointer, list(outputArgs.values())[0])
    #--------------------------- INFO functions --------------------------------------------
>>>>>>> c4157c34
    
    def _validate(self):
        errors = []
        for pointer in self.inputVolumes:
            if pointer.pointsNone():
                errors.append('Invalid input, pointer: %s' % pointer.getObjValue())
                errors.append('              extended: %s' % pointer.getExtended())
        return errors    
    
    def _summary(self):
        summary = []
        nVols = self._getNumberOfInputs()
            
        if nVols > 0:
            summary.append("Volumes to align: *%d* " % nVols)
        else:
            summary.append("No volumes selected.")
        summary.append("Alignment method: %s" % self.getEnumText('alignmentAlgorithm'))
                
        return summary
    
    def _methods(self):
        nVols = self._getNumberOfInputs()
        
        if nVols > 0:
            methods = 'We aligned %d volumes against a reference volume using ' % nVols
            #TODO: Check a more descriptive way to add the reference and 
            # all aligned volumes to the methods (such as obj.getNameId())
            # also to show the number of volumes from each set in the input.
            # This approach implies to consistently include also the outputs
            # ids to be tracked in all the workflow's methods.
            if self.alignmentAlgorithm == ALIGN_ALGORITHM_FAST_FOURIER:
                methods += ' the Fast Fourier alignment described in [Chen2013].' 
                
            elif self.alignmentAlgorithm == ALIGN_ALGORITHM_LOCAL:
                methods += ' a local search of the alignment parameters.'
            elif self.alignmentAlgorithm == ALIGN_ALGORITHM_EXHAUSTIVE:
                methods += ' an exhaustive search.'
            elif self.alignmentAlgorithm == ALIGN_ALGORITHM_EXHAUSTIVE_LOCAL:
                methods += ' an exhaustive search followed by a local search.'
        else:
            methods = 'No methods available yet.'
            
        return [methods]
        
    def _citations(self):
        if self.alignmentAlgorithm == ALIGN_ALGORITHM_FAST_FOURIER:
            return ['Chen2013']
        
    #--------------------------- UTILS functions --------------------------------------------
    def _iterInputVolumes(self):
        """ Iterate over all the input volumes. """
        for pointer in self.inputVolumes:
            item = pointer.get()
            if item is None:
                break
            itemId = item.getObjId()
            if isinstance(item, Volume):
                item.outputName = self._getExtraPath('output_vol%06d.vol' % itemId)
                # If item is a Volume and label is empty
                if not item.getObjLabel():
                    # Volume part of a set
                    if item.getObjParentId() is None:
                        item.setObjLabel("%s.%s" % (pointer.getObjValue(), pointer.getExtended()))
                    else:
                        item.setObjLabel('%s.%s' % (self.getMapper().getParent(item).getRunName(), item.getClassName()))
                yield item
            elif isinstance(item, SetOfVolumes):
                for vol in item:
                    vol.outputName = self._getExtraPath('output_vol%06d_%03d.vol' % (itemId, vol.getObjId()))
                    # If set item label is empty
                    if not vol.getObjLabel():
                        # if set label is not empty use it
                        if item.getObjLabel():
                            vol.setObjLabel("%s - %s%s" % (item.getObjLabel(), vol.getClassName(), vol.getObjId()))
                        else:
                            vol.setObjLabel("%s - %s%s" % (self.getMapper().getParent(item).getRunName(), vol.getClassName(), vol.getObjId()))
                    yield vol
                    
    def _getNumberOfInputs(self):
        """ Return the total number of input volumes. """
        nVols = 0
        for _ in self._iterInputVolumes():
            nVols += 1    
            
        return nVols    
                    
    def _getMaskArgs(self):
        maskArgs = ''
        if self.applyMask:
            if self.maskType == ALIGN_MASK_CIRCULAR:
                maskArgs+=" --mask circular -%d" % self.maskRadius
            else:
                maskArgs+=" --mask binary_file %s" % self.volMask
        return maskArgs
    
    def _getAlignArgs(self):
        alignArgs = ''
        
        if self.alignmentAlgorithm == ALIGN_ALGORITHM_FAST_FOURIER:
            alignArgs += " --frm"
            
        elif self.alignmentAlgorithm == ALIGN_ALGORITHM_LOCAL:
            alignArgs += " --local --rot %f %f 1 --tilt %f %f 1 --psi %f %f 1 -x %f %f 1 -y %f %f 1 -z %f %f 1" %\
               (self.initialRotAngle, self.initialRotAngle,
                self.initialTiltAngle, self.initialTiltAngle,
                self.initialInplaneAngle, self.initialInplaneAngle,
                self.initialShiftX, self.initialShiftX,
                self.initialShiftY, self.initialShiftY,
                self.initialShiftZ,self.initialShiftZ)   
            if self.optimizeScale:
                alignArgs += " --scale %f %f 0.005" %(self.initialScale, self.initialScale)
            else:
                alignArgs += " --dontScale"
        else: # Exhaustive or Exhaustive+Local
            alignArgs += " --rot %f %f %f --tilt %f %f %f --psi %f %f %f -x %f %f %f -y %f %f %f -z %f %f %f --scale %f %f %f" %\
               (self.minRotationalAngle, self.maxRotationalAngle, self.stepRotationalAngle,
                self.minTiltAngle, self.maxTiltAngle, self.stepTiltAngle,
                self.minInplaneAngle, self.maxInplaneAngle, self.stepInplaneAngle,
                self.minimumShiftX, self.maximumShiftX, self.stepShiftX,
                self.minimumShiftY, self.maximumShiftY, self.stepShiftY,
                self.minimumShiftZ, self.maximumShiftZ, self.stepShiftZ,
                self.minimumScale, self.maximumScale, self.stepScale)
               
        return alignArgs
          
class XmippProtAlignVolumeForWeb(XmippProtAlignVolume):
    """ Aligns a set of volumes using cross correlation.
    Based on Xmipp protocol for aligning volumes, but
    the parameters are restricted for ease of use.
    """
    _label = 'align volume web'
    
    def _defineParams(self, form):
        XmippProtAlignVolume._defineParams(self, form)
        
        maskGroup = form.getParam('Mask')
        maskGroup.config(condition='False')
        
        # Set as default the fast fourier align method
        # this requires that the Xmipp is compiled with
        # the corresponding flag
        form.getParam('alignmentAlgorithm').config(default=ALIGN_ALGORITHM_FAST_FOURIER)<|MERGE_RESOLUTION|>--- conflicted
+++ resolved
@@ -218,7 +218,6 @@
             outputArgs = {'outputVolume': vols[0]}
             
         self._defineOutputs(**outputArgs)
-<<<<<<< HEAD
         if len(vols) > 1:
             for pointer in self.inputVolumes:
                 self._defineSourceRelation(pointer, outputArgs['outputVolumes'])
@@ -227,12 +226,6 @@
                 self._defineSourceRelation(pointer, outputArgs['outputVolume'])
 
     #  --------------------------- INFO functions --------------------------------------------
-=======
-        for pointer in self.inputVolumes:
-            self._defineSourceRelation(pointer, list(outputArgs.values())[0])
-    #--------------------------- INFO functions --------------------------------------------
->>>>>>> c4157c34
-    
     def _validate(self):
         errors = []
         for pointer in self.inputVolumes:
