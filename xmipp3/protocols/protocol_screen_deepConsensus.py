# **************************************************************************
# *
# * Authors:    Ruben Sanchez Garcia (rsanchez@cnb.csic.es)
# *             David Maluenda (dmaluenda@cnb.csic.es)
# *
# * Unidad de  Bioinformatica of Centro Nacional de Biotecnologia , CSIC
# *
# * This program is free software; you can redistribute it and/or modify
# * it under the terms of the GNU General Public License as published by
# * the Free Software Foundation; either version 2 of the License, or
# * (at your option) any later version.
# *
# * This program is distributed in the hope that it will be useful,
# * but WITHOUT ANY WARRANTY; without even the implied warranty of
# * MERCHANTABILITY or FITNESS FOR A PARTICULAR PURPOSE.  See the
# * GNU General Public License for more details.
# *
# * You should have received a copy of the GNU General Public License
# * along with this program; if not, write to the Free Software
# * Foundation, Inc., 59 Temple Place, Suite 330, Boston, MA
# * 02111-1307  USA
# *
# *  All comments concerning this program package may be sent to the
# *  e-mail address 'coss@cnb.csic.es'
# *
# **************************************************************************
"""
Deep Consensus picking protocol
"""
import os
from glob import glob
import six
import json

from pyworkflow import VERSION_2_0
from pyworkflow.utils.path import (makePath, cleanPattern, cleanPath, copyTree,
                                   createLink)
from pwem.constants import RELATION_CTF, ALIGN_NONE
from pwem.emlib.image import ImageHandler
from pwem.objects import SetOfParticles
from pwem.protocols import ProtParticlePicking, ProtUserSubSet

import pyworkflow.utils as pwutils
import pyworkflow.protocol.params as params
import pwem.emlib.metadata as md

from pwem import emlib
import xmipp3
from xmipp3 import XmippProtocol
from xmipp3.protocols.protocol_pick_noise import pickNoise_prepareInput
from xmipp3.convert import (readSetOfParticles, setXmippAttributes,
                            micrographToCTFParam, writeSetOfParticles,
                            writeSetOfCoordinates, readSetOfCoordsFromPosFnames)


MIN_NUM_CONSENSUS_COORDS = 256

try:
  from xmippPyModules.deepConsensusWorkers.deepConsensus_networkDef import DEEP_PARTICLE_SIZE
except ImportError as e:
  DEEP_PARTICLE_SIZE = 128

class XmippProtScreenDeepConsensus(ProtParticlePicking, XmippProtocol):
    """ Protocol to compute a smart consensus between different particle picking
        algorithms. The protocol takes several Sets of Coordinates calculated
        by different programs and/or different parameter settings. Let's say:
        we consider N independent pickings. Then, a neural network is trained
        using different subset of picked and not picked cooridantes. Finally,
        a coordinate is considered to be a correct particle according to the
        neural network predictions.
    """
    _label = 'deep consensus picking'
    _lastUpdateVersion = VERSION_2_0
    _conda_env = 'xmipp_DLTK_v0.3'

    CONSENSUS_COOR_PATH_TEMPLATE="consensus_coords_%s"
    CONSENSUS_PARTS_PATH_TEMPLATE="consensus_parts_%s"
    PRE_PROC_MICs_PATH="preProcMics"

    ADD_DATA_TRAIN_TYPES = ["None", "Precompiled", "Custom"]
    ADD_DATA_TRAIN_NONE = 0
    ADD_DATA_TRAIN_PRECOMP = 1
    ADD_DATA_TRAIN_CUST = 2

    ADD_DATA_TRAIN_CUSTOM_OPT = ["Particles", "Coordinates" ]
    ADD_DATA_TRAIN_CUSTOM_OPT_PARTS = 0
    ADD_DATA_TRAIN_CUSTOM_OPT_COORS = 1

    ADD_MODEL_TRAIN_TYPES = ["New", "Pretrained", "PreviousRun"]
    ADD_MODEL_TRAIN_NEW = 0
    ADD_MODEL_TRAIN_PRETRAIN = 1
    ADD_MODEL_TRAIN_PREVRUN = 2

    def __init__(self, **args):
        ProtParticlePicking.__init__(self, **args)
        self.stepsExecutionMode = params.STEPS_SERIAL

    def _defineParams(self, form):
        # GPU settings
        form.addHidden(params.USE_GPU, params.BooleanParam, default=True,
                       expertLevel=params.LEVEL_ADVANCED,
                       label="Use GPU (vs CPU)",
                       help="Set to true if you want to use GPU implementation ")
        form.addHidden(params.GPU_LIST, params.StringParam, default='0',
                       expertLevel=params.LEVEL_ADVANCED,
                       label="Choose GPU ID",
                       help="GPU may have several cores. Set it to zero"
                            " if you do not know what we are talking about."
                            " First core index is 0, second 1 and so on.")

        form.addParallelSection(threads=2, mpi=0)

        form.addSection(label='Input')

        form.addParam('modelInitialization', params.EnumParam,
                      choices=self.ADD_MODEL_TRAIN_TYPES,
                      default=self.ADD_MODEL_TRAIN_NEW,
                      label='Select model type',
                      help='If you set to *%s*, a new model randomly initialized will be '
                           'employed. If you set to *%s* a pretrained model will be used. '
                           'If you set to *%s*, a model trained in a previous run, within '
                           'this project, will be employed'
                           % tuple(self.ADD_MODEL_TRAIN_TYPES))
        #CONTINUE FROM PREVIOUS TRAIN

        form.addParam('continueRun', params.PointerParam,
                      pointerClass=self.getClassName(),
                      condition='modelInitialization== %s'%self.ADD_MODEL_TRAIN_PREVRUN, allowsNull=True,
                      label='Select previous run',
                      help='Select a previous run to continue from.')
        form.addParam('skipTraining', params.BooleanParam,
                      default=False, condition='modelInitialization!= %s '%self.ADD_MODEL_TRAIN_NEW,
                      label='Skip training and score directly with pretrained model?',
                      help='If you set to *No*, you should provide training set. If set to *Yes* '
                            'the coordinates will be directly scored using the pretrained/previous model')


        form.addParam('inputCoordinates', params.MultiPointerParam,
                      pointerClass='SetOfCoordinates', allowsNull=False,
                      label="Input coordinates",
                      help='Select the set of coordinates to compare')
        form.addParam('consensusRadius', params.FloatParam, default=0.1,
                      label="Relative Radius", expertLevel=params.LEVEL_ADVANCED,
                      validators=[params.Positive],
                      help="All coordinates within this radius "
                           "(as fraction of particle size) "
                           "are presumed to correspond to the same particle")
        form.addParam('threshold', params.FloatParam, default=0.5,
                      label='Tolerance threshold',
                      expertLevel=params.LEVEL_ADVANCED,
                      help='The method attach a score between 0 and 1, where 0 '
                           'if for _bad_ particles and 1 for _good_ ones. '
                           'Introduce -1 to let pass all for posterior inspection.')

        form.addSection(label='Preprocess')
        form.addParam('notePreprocess', params.LabelParam,
                      label='How to extract particles from micrograph',
                      help='Our method, internally, uses particles that are '
                           'extracted from preprocess micrographs. '
                           'Preprocess steps are:\n'
                           '1) mic donwsampling to the required size such that '
                           'the particle box size become 128 px. \n   E.g. xmipp_transform_downsample -i'
                           ' in/100_movie_aligned.mrc -o out1/100_movie_aligned.mrc --step newSamplingRate --method fourier\n'
                           '2) mic normalization to 0 mean and 1 std and mic contrast inversion to have white particles.\n '
                           '  E.g. '
                           ' xmipp_transform_normalize -i out1/101_movie_aligned.mrc -o out2/101_movie_aligned.mrc --method '
                           'OldXmipp [ --invert ]\n'
                           '3) particles extraction.\n   E.g. xmipp_micrograph_scissor  -i out2/101_movie_aligned.mrc '
                           '--pos particles@Runs/101_movie_aligned.pos -o out3/105_movie_aligned_particles '
                           ' --Xdim 128 --downsampling newSamplingRate --fillBorders  ( Correct your coordinates with '
                           'newSamplingRate if needed)\n'
                           '4) OPTIONAL: phase flipping using CTF.\n xmipp_ctf_phase_flip  -i '
                           'particles/105_movie_aligned_noDust.xmp -o particles/105_movie_aligned_flipped.xmp '
                           '--ctf ctfPath/105_movie_aligned.ctfParam --sampling newSamplingRate')

        form.addParam('skipInvert', params.BooleanParam, default=False,
                      label='Did you invert the micrographs contrast (particles are bright now)?',
                      help='If you invert the contrast, your particles will be white over a black background in the micrograph. '
                           'We use white particles. Select *No* if you already have inverted the constrast in the micrograph'
                           ' so that we can extract white particles directly')

        form.addParam('ignoreCTF', params.BooleanParam, default=True,
                      label='Ignore CTF',
                      help='Deep Consensus extracts particles. Do you want to ignore CTF for '
                            'particle extraction')

        form.addParam('ctfRelations', params.RelationParam, allowsNull=True,
                      relationName=RELATION_CTF, condition="not ignoreCTF",
                      attributeName='_getInputMicrographs',
                      label='CTF estimation',
                      help='Choose some CTF estimation related to input '
                           'micrographs. \nCTF estimation is needed if you '
                           'want to do phase flipping or you want to '
                           'associate CTF information to the particles.')


        form.addSection(label='Training')

        form.addParam('nEpochs', params.FloatParam,
                      label="Number of epochs", default=5.0,
                      condition="modelInitialization==%s or not skipTraining"%self.ADD_MODEL_TRAIN_NEW,
                      help='Number of epochs for neural network training.')
        form.addParam('learningRate', params.FloatParam,
                      label="Learning rate", default=1e-4,
                      condition="modelInitialization==%s or not skipTraining"%self.ADD_MODEL_TRAIN_NEW,
                      help='Learning rate for neural network training')
        form.addParam('auto_stopping',params.BooleanParam,
                      label='Auto stop training when convergency is detected?',
                      default=True, condition="modelInitialization==%s or not skipTraining"%self.ADD_MODEL_TRAIN_NEW,
                      help='If you set to *Yes*, the program will automatically '
                           'stop training if there is no improvement for '
                           'consecutive 2 epochs, learning rate will be '
                           'decreased by a factor 10. '
                           'If learningRate_t < 0.01*learningrate_0 training will stop. '
                           'Warning: Sometimes convergency seems to be reached, '
                           'but after time, improvement can still happen. '
                           'Not recommended for very small data sets (<100 true particles)')
        form.addParam('l2RegStrength', params.FloatParam,
                      label="Regularization strength",
                      default=1e-5, expertLevel=params.LEVEL_ADVANCED,
                      condition="modelInitialization==%s or not skipTraining"%self.ADD_MODEL_TRAIN_NEW,
                      help='L2 regularization for neural network weights.'
                           'Make it bigger if suffering overfitting (validation acc decreases but training acc increases)\n'
                           'Typical values range from 1e-1 to 1e-6')
        form.addParam('nModels', params.IntParam,
                      label="Number of models for ensemble",
                      default=3, expertLevel=params.LEVEL_ADVANCED,
                      condition="modelInitialization==%s or (not skipTraining and modelInitialization==%s)"%(
                                                          self.ADD_MODEL_TRAIN_NEW, self.ADD_MODEL_TRAIN_PRETRAIN),
                      help='Number of models to fit in order to build an ensamble. '
                           'Tipical values are 1 to 5. The more the better '
                           'until a point where no gain is obtained. '
                           'Each model increases running time linearly')

        form.addParam('doTesting', params.BooleanParam, default=False,
                      label='Perform testing after training?', expertLevel=params.LEVEL_ADVANCED,
                      condition="modelInitialization==%s or not skipTraining"%self.ADD_MODEL_TRAIN_NEW,
                      help='If you set to *Yes*, you should select a testing '
                           'positive set and a testing negative set')
        form.addParam('testTrueSetOfParticles', params.PointerParam,
                      label="Set of positive test particles", expertLevel=params.LEVEL_ADVANCED,
                      pointerClass='SetOfParticles',condition='doTesting',
                      help='Select the set of ground true positive particles.')
        form.addParam('testFalseSetOfParticles', params.PointerParam,
                      label="Set of negative test particles", expertLevel=params.LEVEL_ADVANCED,
                      pointerClass='SetOfParticles', condition='doTesting',
                      help='Select the set of ground false positive particles.')

        form.addSection(label='Additional training data')
        form.addParam('addTrainingData', params.EnumParam,
                      condition="modelInitialization==%s or not skipTraining"%self.ADD_MODEL_TRAIN_NEW,
                      choices=self.ADD_DATA_TRAIN_TYPES,
                      default=self.ADD_DATA_TRAIN_PRECOMP,
                      label='Additional training data',
                      help='If you set to *%s*, only the AND and RANDOM will be used for training.\n'
                           'If you set to *%s*, a precompiled additional training set will be added to '
                           'to the AND and RANDOM sets for training.\n'
                           'If you set to *%s*, you can provide your own data that will be added to '
                           'the AND and RANDOM sets for training.\n'
                            %tuple( self.ADD_DATA_TRAIN_TYPES)
                      )


        form.addParam('trainingDataType', params.EnumParam,
                      condition=("(modelInitialization==%s or not skipTraining ) " +
                       "and addTrainingData==%s") % (self.ADD_MODEL_TRAIN_NEW, self.ADD_DATA_TRAIN_CUST),
                      choices=self.ADD_DATA_TRAIN_CUSTOM_OPT,
                      default=self.ADD_DATA_TRAIN_CUSTOM_OPT_COORS,
                      label='Additional training data',
                      help='You can provide either particles or coordinates as additional training set.' \
                           'If you provide coordinantes, they have to be picked from the same micrographs that the' \
                           'inputs\n If you provide particles, they have to be processed in the same way that the protocol' \
                           'does (128x128 pixels and withe particles). Thus, what the protocol does is to perform the ' \
                           'following steps:\n'
                            '1) mic donwsampling to the required size such that '
                            'the particle box size become 128 px. \n   E.g. xmipp_transform_downsample -i'
                            ' in/100_movie_aligned.mrc -o out1/100_movie_aligned.mrc --step newSamplingRate --method fourier\n'
                            '2) mic normalization to 0 mean and 1 std and mic contrast inversion to have WHITE particles.\n '
                            'E.g. '
                            ' xmipp_transform_normalize -i out1/101_movie_aligned.mrc -o out2/101_movie_aligned.mrc --method '
                            'OldXmipp [ --invert ]\n'
                            '3) particles extraction.\n   E.g. xmipp_micrograph_scissor  -i out2/101_movie_aligned.mrc '
                            '--pos particles@Runs/101_movie_aligned.pos -o out3/105_movie_aligned_particles '
                            ' --Xdim 128 --downsampling newSamplingRate --fillBorders  ( Correct your coordinates with '
                            'newSamplingRate if needed)\n'
                            '4) OPTIONAL: phase flipping using CTF.\n xmipp_ctf_phase_flip  -i '
                            'particles/105_movie_aligned_noDust.xmp -o particles/105_movie_aligned_flipped.xmp '
                            '--ctf ctfPath/105_movie_aligned.ctfParam --sampling newSamplingRate\n'
                            'Then, particles are extracted with no further alteration.\n'
                            'Please ensure that the additional particles have been '
                            'preprocessed as indicated before.\n' )

        form.addParam('trainTrueSetOfParticles', params.PointerParam,
                      label="Positive train particles 128px (optional)",
                      pointerClass='SetOfParticles', allowsNull=True,
                      condition=("(modelInitialization==%s or not skipTraining ) "+
                                "and addTrainingData==%s and trainingDataType==%s")%(self.ADD_MODEL_TRAIN_NEW,
                                                                                     self.ADD_DATA_TRAIN_CUST,
                                                                                     self.ADD_DATA_TRAIN_CUSTOM_OPT_PARTS),
                      help='Select a set of true positive particles. '
                           'Take care of the preprocessing (128x128 pixels, contrast inverted (white particles), possibly '
                           'CTF corrected')


        form.addParam('trainTrueSetOfCoords', params.PointerParam,
                      label="Positive coordinates(optional)",
                      pointerClass='SetOfCoordinates', allowsNull=True,
                      condition=("(modelInitialization==%s or not skipTraining ) "+
                                "and addTrainingData==%s and trainingDataType==%s")%(self.ADD_MODEL_TRAIN_NEW,
                                                                                     self.ADD_DATA_TRAIN_CUST,
                                                                                     self.ADD_DATA_TRAIN_CUSTOM_OPT_COORS),
                      help='Select a set of true coordinates collected from the same microgaphs that the input')

        form.addParam('trainPosWeight', params.IntParam, default='1',
                      label="Weight of positive additional train data",
                      condition=("(modelInitialization==%s or not skipTraining ) "+
                                "and addTrainingData==%s")%(self.ADD_MODEL_TRAIN_NEW,
                                                                                     self.ADD_DATA_TRAIN_CUST),
                      allowsNull=True,
                      help='Select the weigth for the additional train set of '
                           'positive particles.The weight value indicates '
                           'internal particles are weighted with 1. '
                           'If weight is -1, weight will be calculated such that '
                           'the contribution of additional data is equal to '
                           'the contribution of internal particles')

        form.addParam('trainFalseSetOfParticles', params.PointerParam,
                      label="Negative train particles 128px (optional)",
                      pointerClass='SetOfParticles',  allowsNull=True,
                      condition=("(modelInitialization==%s or not skipTraining ) "+
                                "and addTrainingData==%s and trainingDataType==%s")%(self.ADD_MODEL_TRAIN_NEW,
                                                                                     self.ADD_DATA_TRAIN_CUST,
                                                                                     self.ADD_DATA_TRAIN_CUSTOM_OPT_PARTS),
                      help='Select a set of false positive particles. '
                           'Take care of the preprocessing (128x128 pixels, contrast inverted (white particles), possibly '
                           'CTF corrected')


        form.addParam('trainFalseSetOfCoords', params.PointerParam,
                      label="Negative coordinates(optional)",
                      pointerClass='SetOfCoordinates', allowsNull=True,
                      condition=("(modelInitialization==%s or not skipTraining ) "+
                                "and addTrainingData==%s and trainingDataType==%s")%(self.ADD_MODEL_TRAIN_NEW,
                                                                                     self.ADD_DATA_TRAIN_CUST,
                                                                                     self.ADD_DATA_TRAIN_CUSTOM_OPT_COORS),
                      help='Select a set of incorrect coordinates collected from the same microgaphs that the input')

        form.addParam('trainNegWeight', params.IntParam, default='1',
                      label="Weight of negative additional train data",
                      condition=("(modelInitialization==%s or not skipTraining ) "+
                                "and addTrainingData==%s")%(self.ADD_MODEL_TRAIN_NEW, self.ADD_DATA_TRAIN_CUST,),
                      allowsNull=True,
                      help='Select the weigth for the additional train set of '
                           'negative particles. The weight value indicates '
                           'the number of times each image may be included at '
                           'most per epoch. Deep consensus internal particles '
                           'are weighted with 1. If weight is -1, weight '
                           'will be calculated such that the contribution of '
                           'additional data is equal to the contribution of '
                           'internal particles')



    def _validate(self):
        errorMsg = []
        if self._getBoxSize()< DEEP_PARTICLE_SIZE:
          errorMsg.append("Error, too small particles (needed 128 px), "
                          "have you provided already downsampled micrographs? "
                          "If so, use original ones")
        if not self.ignoreCTF.get() and self.ctfRelations.get() is None:
          errorMsg.append("Error, CTFs must be provided to compute phase flip. "
                          "Please, provide a set of CTFs.")

        if  self.trainTrueSetOfParticles.get() and self.trainTrueSetOfParticles.get().getXDim()!=DEEP_PARTICLE_SIZE:
          errorMsg.append("Error, trainTrueSetOfParticles needed to be 128 px")

        if  self.trainFalseSetOfParticles.get() and self.trainFalseSetOfParticles.get().getXDim()!=DEEP_PARTICLE_SIZE:
          errorMsg.append("Error, trainFalseSetOfParticles needed to be 128 px")

        if  self.testTrueSetOfParticles.get() and self.testTrueSetOfParticles.get().getXDim()!=DEEP_PARTICLE_SIZE:
          errorMsg.append("Error, testTrueSetOfParticles needed to be 128 px")

        if  self.testFalseSetOfParticles.get() and self.testFalseSetOfParticles.get().getXDim()!=DEEP_PARTICLE_SIZE:
          errorMsg.append("Error, testFalseSetOfParticles needed to be 128 px")

        if len(self.inputCoordinates)==1  and not self.justPredict():
          errorMsg.append("Error, just one coordinate set provided but trained desired. Select pretrained "+
                          "model or previous run model and *No* continue training from previous trained model "+
                          " to score coordiantes directly or add another set of particles and continue training")
        errorMsg = self.validateDLtoolkit(errorMsg, model="deepConsensus",
                                          assertModel=self.addTrainingData.get()==self.ADD_DATA_TRAIN_PRECOMP)
        return errorMsg

#--------------------------- INSERT steps functions ---------------------------

    def _doContinue(self):
        return self.modelInitialization.get()== self.ADD_MODEL_TRAIN_PREVRUN

    def justPredict(self):
      return self.skipTraining.get()==True

    def _usePretrainedModel(self):
        return self.modelInitialization.get()== self.ADD_MODEL_TRAIN_PRETRAIN

    def _insertAllSteps(self):

        self.inputMicrographs = None
        self.boxSize = None
        self.coordinatesDict = {}
        deps = []
        deps.append(self._insertFunctionStep("initializeStep", prerequisites=deps))
        depsPrepMic = self._insertFunctionStep("preprocessMicsStep", prerequisites=deps)
        depsPrepMic=[depsPrepMic]
        # OR before noise always, as noise needs to need the number of OR coords
        depsOr_cons = self.insertCaculateConsensusSteps('OR', prerequisites=depsPrepMic)
        depsOr = self.insertExtractPartSteps('OR', prerequisites=depsOr_cons)
        depsTrain = depsOr

        if len(self.inputCoordinates)>1 and  not self.skipTraining.get():
          depNoise = self._insertFunctionStep('pickNoise', prerequisites=depsOr)
          depsNoise = self.insertExtractPartSteps('NOISE', prerequisites=[depNoise])

          depsAnd = self.insertCaculateConsensusSteps('AND', prerequisites=depsOr)
          depsAnd = self.insertExtractPartSteps('AND', prerequisites=depsAnd)

          depsTrain = depsTrain + depsNoise + depsAnd

          if self.addTrainingData.get() == self.ADD_DATA_TRAIN_CUST and self.trainingDataType == self.ADD_DATA_TRAIN_CUSTOM_OPT_COORS:
            if self.trainTrueSetOfCoords.get() is not None:
              depsTrain+= self.insertExtractPartSteps('ADDITIONAL_COORDS_TRUE', prerequisites=depsTrain)
            if self.trainFalseSetOfCoords.get() is not None:
              depsTrain+= self.insertExtractPartSteps('ADDITIONAL_COORDS_FALSE', prerequisites=depsTrain)
          depTrain = self._insertFunctionStep('trainCNN', prerequisites=depsTrain)
        else:
          depTrain=None
        depPredict = self._insertFunctionStep('predictCNN', prerequisites= [depTrain] if not depTrain is None else [])
        self._insertFunctionStep('createOutputStep', prerequisites=[depPredict])

    def initializeStep(self):
        """
            Create paths where data will be saved
        """

        if self.doTesting.get() and self.testTrueSetOfParticles.get() and self.testFalseSetOfParticles.get():
            writeSetOfParticles(self.testTrueSetOfParticles.get(),
                                self._getExtraPath("testTrueParticlesSet.xmd"))
            writeSetOfParticles(self.testFalseSetOfParticles.get(),
                                self._getExtraPath("testFalseParticlesSet.xmd"))

        if self.addTrainingData.get() == self.ADD_DATA_TRAIN_CUST:
          if self.trainingDataType== self.ADD_DATA_TRAIN_CUSTOM_OPT_PARTS:
              if self.trainTrueSetOfParticles.get():
                  writeSetOfParticles(self.trainTrueSetOfParticles.get(),
                                      self._getExtraPath("trainTrueParticlesSet.xmd"))
              if self.trainFalseSetOfParticles.get():
                  writeSetOfParticles(self.trainFalseSetOfParticles.get(),
                                      self._getExtraPath("trainFalseParticlesSet.xmd"))


        elif self.addTrainingData.get() == self.ADD_DATA_TRAIN_PRECOMP:
            writeSetOfParticles(self.retrieveTrainSets(),
                                self._getTmpPath("addNegTrainParticles.xmd"))

        if self.checkIfPrevRunIsCompatible(""):
            for mode in ["OR", "AND", "NOISE"]:
              print("copying particles %s"%(mode))
              newDataPath= "particles_%s.xmd" % mode
              createLink( self.continueRun.get()._getExtraPath(newDataPath),
                        self._getExtraPath(newDataPath))
              newDataPath= "parts_%s" % mode
              createLink( self.continueRun.get()._getExtraPath(newDataPath),
                        self._getExtraPath(newDataPath))
            print("copying OR coordinates")
            newDataPath= (self.CONSENSUS_COOR_PATH_TEMPLATE % "OR")
            createLink( self.continueRun.get()._getExtraPath(newDataPath),
                        self._getExtraPath(newDataPath))
        else:
          if self.checkIfPrevRunIsCompatible( "mics_"):
            sourcePath= self.continueRun.get()._getTmpPath(self.PRE_PROC_MICs_PATH )
            print("copying mics from %s"%(sourcePath))
            createLink( sourcePath, self._getTmpPath(self.PRE_PROC_MICs_PATH ))
          else:
            makePath(self._getTmpPath(self.PRE_PROC_MICs_PATH))

          if self.checkIfPrevRunIsCompatible( "coords_"):
            for mode in ["OR", "AND", "NOISE"]:
              print("copying coordinates %s"%(mode))
              newDataPath= (self.CONSENSUS_COOR_PATH_TEMPLATE % mode)
              createLink( self.continueRun.get()._getExtraPath(newDataPath),
                        self._getExtraPath(newDataPath))
          else:
              for mode in ["AND", "OR", "NOISE"]:
                consensusCoordsPath = self.CONSENSUS_COOR_PATH_TEMPLATE % mode
                makePath(self._getExtraPath(consensusCoordsPath))

        preprocessParamsFname= self._getExtraPath("preprocess_params.json")
        preprocParams= self.getPreProcParamsFromForm()
        with open(preprocessParamsFname, "w") as f:
          json.dump(preprocParams, f)

    def retrieveTrainSets(self):
        """ Retrieve, link and return a setOfParticles
            corresponding to the NegativeTrain DeepConsensus trainning set
            with certain extraction conditions (phaseFlip/invContrast)
        """
        prefixYES = ''
        prefixNO = 'no'
        #We always work with inverted contrast particles
        modelType = "negativeTrain_%sPhaseFlip_Invert.mrcs" % (
                    prefixNO if self.ignoreCTF.get() else prefixYES) # mics will be always internally inverted if not done before
        modelPath = self.getModel("deepConsensus", modelType)
        modelFn = self._getTmpPath(modelType)
        pwutils.createLink(modelPath, modelFn)

        tmpSqliteSuff = "AddTrain"
        partSet = self._createSetOfParticles(tmpSqliteSuff)
        img = SetOfParticles.ITEM_TYPE()

        imgh = ImageHandler()
        _, _, _, n = imgh.getDimensions(modelFn)
        if n > 1:
            for index in range(1, n + 1):
                img.cleanObjId()
                img.setMicId(9999)
                img.setFileName(modelFn)
                img.setIndex(index)
                partSet.append(img)
        partSet.setAlignment(ALIGN_NONE)

        cleanPath(self._getPath("particles%s.sqlite"%tmpSqliteSuff))
        return partSet

    def _getInputMicrographs(self):
        if not hasattr(self, "inputMicrographs") or not self.inputMicrographs:
            if len(self.inputCoordinates)==0:
              print("WARNING. PROVIDE MICROGRAPHS FIRST")
            else:
              inputMicrographs = self.inputCoordinates[0].get().getMicrographs()
              if inputMicrographs is None:
                raise ValueError("there are problems with your coordiantes, they do not have associated micrographs ")
              self.inputMicrographs= inputMicrographs
        return self.inputMicrographs

    def _getBoxSize(self):
        if not hasattr(self, "boxSize") or not self.boxSize:
            firstCoords = self.inputCoordinates[0].get()
            self.boxSize = firstCoords.getBoxSize()
            self.downFactor = self.boxSize / float(DEEP_PARTICLE_SIZE)
        return self.boxSize

    def _getDownFactor(self):

        if not hasattr(self, "downFactor") or not self.downFactor:
          firstCoords = self._getInputMicrographs()
          self.boxSize= firstCoords.getBoxSize()
          self.downFactor = self.boxSize /float(DEEP_PARTICLE_SIZE)
          assert self.downFactor >= 1, \
              "Error, the particle box size must be greater or equal than 128."

        return self.downFactor


    def insertCaculateConsensusSteps(self, mode, prerequisites):

        deps = []
        outCoordsDataPath = self._getExtraPath(self.CONSENSUS_COOR_PATH_TEMPLATE% mode)
        if not self.checkIfPrevRunIsCompatible( "coords_"):
          dep_ = prerequisites
          makePath(outCoordsDataPath)
          newDep=self._insertFunctionStep('calculateCoorConsensusStep', outCoordsDataPath, mode, prerequisites=prerequisites)
          deps = [newDep]
          newDep = self._insertFunctionStep('loadCoords', outCoordsDataPath,
                                          mode, prerequisites=deps)
          deps = [newDep]
        else:
          deps= prerequisites
        return deps

    def calculateCoorConsensusStep(self, outCoordsDataPath, mode):
      Tm = []
      for coordinatesP in self.inputCoordinates:
          mics= coordinatesP.get().getMicrographs()
          Tm.append(mics.getSamplingRate())
      nCoordsSets= len(Tm)
      inputCoordsFnames={}
      for coord_num, coordinatesP in enumerate(self.inputCoordinates):
          tmpPosDir= self._getTmpPath("input_coords_%d"%(coord_num))
          makePath(tmpPosDir)
          writeSetOfCoordinates(tmpPosDir, coordinatesP.get(), scale=float(Tm[coord_num])/float(Tm[0]))
          for posFname in os.listdir(tmpPosDir):
              baseName, extension=os.path.splitext(os.path.basename(posFname))
              if extension==".pos":
                if baseName not in inputCoordsFnames:
                    inputCoordsFnames[baseName]=["None"]*nCoordsSets
                inputCoordsFnames[baseName][coord_num]= os.path.join(tmpPosDir, posFname)
      inputFileHeader="#pos_i\n"
      inputFileStr=inputFileHeader
      for baseName in inputCoordsFnames:
         fnames= inputCoordsFnames[baseName]
         inputFileStr+=" ".join(fnames)+"\n"

      assert len(inputFileStr)>len(inputFileHeader), "Error, no consensus can be computed as there " \
                                                     "are mismatch in coordinate sets filenames"
      consensus = -1 if mode=="AND" else 1
      configFname= self._getTmpPath("consensus_%s_inputs.txt"%(mode) )
      with open(configFname, "w") as f:
          f.write(inputFileStr)

      args="-i %s -s %d -c %d -d %f -o %s -t %d"%(configFname, self._getBoxSize(), consensus, self.consensusRadius.get(),
                                                 outCoordsDataPath, self.numberOfThreads.get())
      self.runJob('xmipp_coordinates_consensus', args, numberOfMpi=1)


    def loadCoords(self, posCoorsPath, mode):

        sqliteName= self._getExtraPath(self.CONSENSUS_COOR_PATH_TEMPLATE%mode)+".sqlite"
        if os.path.isfile(self._getExtraPath(sqliteName)):
            cleanPath(self._getExtraPath(sqliteName))
        setOfCoordinates= readSetOfCoordsFromPosFnames(posCoorsPath, setOfInputCoords= self.inputCoordinates[0].get(),
                                   sqliteOutName= sqliteName, write=True )
        print("Coordinates %s size: %d"%( mode, setOfCoordinates.getSize()) )
        assert setOfCoordinates.getSize() > MIN_NUM_CONSENSUS_COORDS, \
                ("Error, the consensus (%s) of your input coordinates was too small (%s). "+
                "It must be > %s. Try a different input..."
                )% (mode, str(setOfCoordinates.getSize()), str(MIN_NUM_CONSENSUS_COORDS))

        self.coordinatesDict[mode]= setOfCoordinates

    def pickNoise(self):
        if self.checkIfPrevRunIsCompatible("coords_"):
          print("using previous round noise particles")
        else:
          outputPosDir= self._getExtraPath(self.CONSENSUS_COOR_PATH_TEMPLATE % "NOISE")
          if not "OR" in self.coordinatesDict:  # fill self.coordinatesDict['OR']
              self.loadCoords( self._getExtraPath(self.CONSENSUS_COOR_PATH_TEMPLATE % 'OR'),
                               'OR')

          argsDict=pickNoise_prepareInput(self.coordinatesDict['OR'], self._getTmpPath())
          argsDict["outputPosDir"]= outputPosDir
          argsDict["nThrs"] = self.numberOfThreads.get()
          argsDict["nToPick"]=-1
          args=(" -i %(mics_dir)s -c %(inCoordsPosDir)s -o %(outputPosDir)s -s %(boxSize)s "+
                "-n %(nToPick)s -t %(nThrs)s")%argsDict

          if not self.checkIfPrevRunIsCompatible( "coords_"):
              self.runJob('xmipp_pick_noise', args, numberOfMpi=1)

          self.loadCoords(outputPosDir, 'NOISE')


    def getPreProcParamsFromForm(self):
        mics_= self._getInputMicrographs()
        mic = mics_.getFirstItem()
        fnMic = mic.getFileName()
        pathToMics= os.path.split(fnMic)[0]
        pathToCtfs= "None"

        if not self.ignoreCTF.get():
          pathToCtfs=  os.path.split(self.ctfRelations.get().getFileName())[0]

        paramsInfo={"mics_ignoreCTF":self.ignoreCTF.get(), "mics_skipInvert":self.skipInvert.get(),
                    "mics_pathToMics":pathToMics, "mics_pathToCtfs": pathToCtfs}
        coordsNames=[]
        for inputCoords in self.inputCoordinates:
          coordsNames.append( inputCoords.get().getFileName() )
        coordsNames= tuple(sorted(coordsNames))
        paramsInfo["coords_pathCoords"]= coordsNames

        return paramsInfo

    def checkIfPrevRunIsCompatible(self, inputType=""):
        '''
        inputType can be mics_ or coords_ or ""
        '''
        def _makeTupleIfList(candidateList):
          if isinstance(candidateList, list):
            return tuple(candidateList)
          elif isinstance(candidateList, six.string_types):
            return tuple([candidateList])
          else:
            return candidateList
        try:
          preprocParams= self.getPreProcParamsFromForm()
        except Exception:
          return False
        preprocParams= { k:_makeTupleIfList(preprocParams[k]) for k in preprocParams if k.startswith(inputType) }
        if self._doContinue():
            preprocessParamsFname = self.continueRun.get()._getExtraPath("preprocess_params.json")
            with open(preprocessParamsFname) as f:
              preprocParams_loaded = json.load(f)

            preprocParams_loaded= { k:_makeTupleIfList(preprocParams_loaded[k]) for k in preprocParams_loaded
                                            if k.startswith(inputType) }

            for key in preprocParams_loaded:
              if "path" in key:
                for val in preprocParams_loaded[key]:
                  if not val=="None" and not os.path.exists(val):
                    return False


            shared_items = {k: preprocParams_loaded[k] for k in preprocParams_loaded if
                                  k in preprocParams and preprocParams_loaded[k] == preprocParams[k]}


            return len(shared_items)==len(preprocParams) and len(shared_items)==len(preprocParams_loaded) and \
                   len(shared_items)>0

        return False

    def getMicsIds(self, filterOutNoCoords=False):

        if not filterOutNoCoords:
          return self._getInputMicrographs().getIdSet()
        micIds= set([])
        micFnames= set([])
        for coordinatesP in self.inputCoordinates:
            for coord in coordinatesP.get():
              micIds.add( coord.getMicId())
              micFnames.add( coord.getMicName() )
        return sorted( micIds )

    def preprocessMicsStep(self):
        if not self.checkIfPrevRunIsCompatible( "mics_"): #or not os.path.isdir(self._getTmpPath(self.PRE_PROC_MICs_PATH)):
            micIds = self.getMicsIds(filterOutNoCoords=True)
            samplingRate = self._getInputMicrographs().getSamplingRate()
            mics_ = self._getInputMicrographs()
            micsFnameSet = { mics_[micId].getMicName(): mics_[micId].getFileName() for micId in micIds }
            if self.ignoreCTF.get():
              preproMicsContent="#mics\n"
              for micName in micsFnameSet:
                preproMicsContent+= "%s\n"%(micsFnameSet[micName])
            else:
              preproMicsContent="#mics ctfs\n"
              setOfMicCtf= self.ctfRelations.get()
              if setOfMicCtf.getSize() != len(micsFnameSet):
                raise ValueError("Error, there are different number of CTFs compared to "+
                                  "the number of micrographs where particles were picked")
              else:
                assert setOfMicCtf is not None, "Error, CTFs must be provided to compute phase flip"
                for ctf in setOfMicCtf:
                  ctf_mic = ctf.getMicrograph()
                  ctfMicName = ctf_mic.getMicName()
                  if ctfMicName in micsFnameSet:
                    ctf_mic.setCTF(ctf)
                    ctfMicName= micsFnameSet[ctfMicName]
                    fnCTF = self._getTmpPath("%s.ctfParam" % os.path.basename(ctfMicName))
                    micrographToCTFParam(ctf_mic, fnCTF)
                    preproMicsContent+= "%s %s\n"%(ctfMicName, fnCTF)


            inputsFname= self._getTmpPath("preprocMic_inputs.txt")
            ouputDir= self._getTmpPath(self.PRE_PROC_MICs_PATH)
            nThrs= self.numberOfThreads.get()
            with open(inputsFname, "w") as f:
              f.write(preproMicsContent)
            downFactor = self._getDownFactor()
            args= "-i %s -s %s -d %s -o %s -t %d"%(inputsFname, samplingRate, downFactor, ouputDir, nThrs)
            if not self.skipInvert.get():
              args+=" --invert_contrast"

            if not self.ignoreCTF.get():
              args+=" --phase_flip"

            self.runJob('xmipp_preprocess_mics', args, numberOfMpi=1)

    def insertExtractPartSteps(self, mode, prerequisites):
        deps = []
        if not self.checkIfPrevRunIsCompatible(""):
          newDep = self._insertFunctionStep("extractParticles", mode, prerequisites= prerequisites)
          deps.append(newDep)
          newDep= self._insertFunctionStep("joinSetOfParticlesStep", mode, prerequisites= deps)
          deps.append(newDep)
        else:
          deps = prerequisites

        return deps

    def _getConsensusParticlesDir(self, mode):
      pathFun = self._getTmpPath if mode != "OR" else self._getExtraPath
      return pathFun(self.CONSENSUS_PARTS_PATH_TEMPLATE% mode)

    def extractParticles(self, mode):

        micsFnameSet = {}
        preprocMicsPath= self._getTmpPath(self.PRE_PROC_MICs_PATH)
        for micFname in os.listdir(preprocMicsPath):
          micFnameBase= pwutils.removeExt(micFname)
          micFname= os.path.join(preprocMicsPath, micFname)
          micsFnameSet[micFnameBase]= micFname
        extractCoordsContent="#mics coords\n"
        posDir= self._getExtraPath( self.CONSENSUS_COOR_PATH_TEMPLATE%mode )
        if mode.startswith("ADDITIONAL_COORDS"):
          os.mkdir(posDir)
          if mode.endswith("TRUE"):
            coordSet= self.trainTrueSetOfCoords.get()
          elif mode.endswith("FALSE"):
            coordSet= self.trainFalseSetOfCoords.get()
          writeSetOfCoordinates(posDir, coordSet)

        for posFname in os.listdir(posDir):
          posNameBase=  pwutils.removeExt(posFname)
          posFname= os.path.join(posDir, posFname)
          if posNameBase in micsFnameSet:
            extractCoordsContent+= "%s particles@%s\n"%(micsFnameSet[posNameBase], posFname)
          else:
            print("WARNING, no micFn for coords %s"%(posFname))

        inputsFname= self._getTmpPath("extractParticles_inputs_%s.txt"%mode)
        ouputDir= self._getConsensusParticlesDir(mode)
        makePath(ouputDir)
        nThrs= self.numberOfThreads.get()
        with open(inputsFname, "w") as f:
          f.write(extractCoordsContent)
        downFactor= self._getDownFactor()
        args= "-i %s -s %s -d %s -o %s -t %d"%(inputsFname, DEEP_PARTICLE_SIZE, downFactor, ouputDir, nThrs)

        self.runJob('xmipp_extract_particles', args, numberOfMpi=1)

    def joinSetOfParticlesStep( self, mode):
        #Create images.xmd metadata joining from different .stk
        fnImages = self._getExtraPath("particles_%s.xmd" % mode)
        imgsXmd = md.MetaData()
        posFiles = glob(self._getExtraPath(self.CONSENSUS_COOR_PATH_TEMPLATE%mode, '*.pos'))

        for posFn in posFiles:
          xmdFn = os.path.join(self._getConsensusParticlesDir(mode),
                                     pwutils.replaceBaseExt(posFn, "xmd"))
          if os.path.exists(xmdFn):
            mdFn = md.MetaData(xmdFn)
            mdPos = md.MetaData('particles@%s' % posFn)
            mdPos.merge(mdFn) 
            imgsXmd.unionAll(mdPos)
          else:
            self.warning("The coord file %s wasn't used for extraction! "
                         % os.path.basename(posFn))
        imgsXmd.write(fnImages)

    def __dataDict_toStrs(self, dataDict):
        fnamesStr=[]
        weightsStr=[]
        for fname in dataDict:
          fnamesStr.append(fname)
          weightsStr.append(str(dataDict[fname]) )
        return ":".join(fnamesStr), ":".join(weightsStr)

    def _getEffectiveNumPartsTrain(self, dictTrueData):
        nParts=0
        for mdPath in dictTrueData:
          mdObject = md.MetaData(mdPath)
          nParts+= mdObject.size()
        return nParts

    def __retrievePreTrainedModel(self, netDataPath, effectiveSize=-1):
        if effectiveSize==-1:
          effectiveSize=int(5e4)
        modelTypeDir= "keras_models/%sPhaseFlip_Invert/nnetData_%d/tfchkpoints_0" % (
                            "no" if self.ignoreCTF.get() else "", effectiveSize)
        modelTypeDir= self.getModel("deepConsensus", modelTypeDir)

        for i in range(self.nModels.get()):
          targetPath= os.path.join(netDataPath, "tfchkpoints_%d"%(i))
          print(targetPath, modelTypeDir)
          copyTree(modelTypeDir, targetPath)

    def trainCNN(self):

        netDataPath = self._getExtraPath("nnetData")
        makePath(netDataPath)
        nEpochs = self.nEpochs.get()

        posTrainDict = {self._getExtraPath("particles_AND.xmd"):  1}
        negTrainDict = {self._getExtraPath("particles_NOISE.xmd"):  1}

        if self.addTrainingData.get() == self.ADD_DATA_TRAIN_PRECOMP:
          negTrainDict[self._getTmpPath("addNegTrainParticles.xmd")]= 1

        if self.usesGpu():
          numberOfThreads = None
          gpuToUse = self.getGpuList()[0]
        else:
          numberOfThreads = self.numberOfThreads.get()
          gpuToUse = None

        print(self.trainTrueSetOfParticles.get(), self.trainFalseSetOfParticles.get(), self.trainTrueSetOfCoords.get(),
              self.trainFalseSetOfCoords.get() )

        if self.trainingDataType.get() == self.ADD_DATA_TRAIN_CUSTOM_OPT_PARTS:
          if self.trainTrueSetOfParticles.get():
            posTrainFn = self._getExtraPath("trainTrueParticlesSet.xmd")
            posTrainDict[posTrainFn] = self.trainPosWeight.get()
          if self.trainFalseSetOfParticles.get():
            negTrainFn = self._getExtraPath("trainFalseParticlesSet.xmd")
            negTrainDict[negTrainFn] = self.trainNegWeight.get()

        elif self.trainingDataType.get() == self.ADD_DATA_TRAIN_CUSTOM_OPT_COORS:
          if self.trainTrueSetOfCoords.get():
            posTrainFn = self._getExtraPath("particles_ADDITIONAL_COORDS_TRUE.xmd")
            posTrainDict[posTrainFn] = self.trainPosWeight.get()
          if self.trainFalseSetOfCoords.get():
            negTrainFn = self._getExtraPath("particles_ADDITIONAL_COORDS_FALSE.xmd")
            negTrainDict[negTrainFn] = self.trainNegWeight.get()

        effectiveSize=-1
        if self._doContinue():
          prevRunPath = self.continueRun.get()._getExtraPath('nnetData')
          copyTree(prevRunPath, netDataPath)
          if self.skipTraining.get():
              nEpochs = 0
        elif self._usePretrainedModel():
          nTrueParticles=  self._getEffectiveNumPartsTrain(posTrainDict)
          if nTrueParticles<1500:
            effectiveSize=1000
          elif 1500<=nTrueParticles<20000:
            effectiveSize=5000
          else:
            effectiveSize=50000
          self.__retrievePreTrainedModel(netDataPath, effectiveSize)
          if self.skipTraining.get():
              nEpochs = 0


        fnamesPos, weightsPos= self.__dataDict_toStrs(posTrainDict)
        fnamesNeg, weightsNeg= self.__dataDict_toStrs(negTrainDict)
        args= " -n %s --mode train -p %s -f %s --trueW %s --falseW %s"%(netDataPath,
                      fnamesPos, fnamesNeg, weightsPos, weightsNeg)
        args+= " -e %s -l %s -r %s -m %s "%(nEpochs, self.learningRate.get(), self.l2RegStrength.get(),
                                          self.nModels.get())

        if not self.auto_stopping.get():
          args+=" -s"

        if not gpuToUse is None:
          args+= " -g %s"%(gpuToUse)
        if not numberOfThreads is None:
          args+= " -t %s"%(numberOfThreads)
<<<<<<< HEAD
        self.runJob('xmipp_deep_consensus', args, numberOfMpi=1,
                    env=self.getCondaEnv())
        
=======
        self.runCondaJob('xmipp_deep_consensus', args, numberOfMpi=1)

>>>>>>> 0c03aaed
    def predictCNN(self):

        netDataPath = self._getExtraPath('nnetData')
        if not os.path.isdir(netDataPath) and self._doContinue():
            prevRunPath = self.continueRun.get()._getExtraPath('nnetData')
            copyTree(prevRunPath, netDataPath)
        elif self.skipTraining.get() and self._usePretrainedModel():
          self.__retrievePreTrainedModel(netDataPath)

        if self.usesGpu():
            numberOfThreads = None
            gpuToUse = self.getGpuList()[0]
        else:
            numberOfThreads = self.numberOfThreads.get()
            gpuToUse = None

        predictDict = {self._getExtraPath("particles_OR.xmd"): 1}
        if self.doTesting.get() and self.testTrueSetOfParticles.get() and self.testFalseSetOfParticles.get():
            posTestDict = {self._getExtraPath("testTrueParticlesSet.xmd"): 1}
            negTestDict = {self._getExtraPath("testFalseParticlesSet.xmd"): 1}
        else:
            posTestDict = None
            negTestDict = None
        outParticlesPath = self._getPath("particles.xmd")

        fnamesPred, weightsPred= self.__dataDict_toStrs(predictDict)

        args= " -n %s --mode score -i %s -o %s "%(netDataPath, fnamesPred, outParticlesPath)

        if posTestDict and posTestDict:
          fnamesPosTest, weightsPosTest= self.__dataDict_toStrs(posTestDict)
          fnamesNegTest, weightsNegTest= self.__dataDict_toStrs(posTestDict)
          args+= " --testingTrue %s --testingFalse %s "%(fnamesPosTest, fnamesNegTest)

        if not gpuToUse is None:
          args+= " -g %s"%(gpuToUse)
        if not numberOfThreads is None:
          args+= " -t %s"%(numberOfThreads)
<<<<<<< HEAD
        self.runJob('xmipp_deep_consensus', args, numberOfMpi=1,
                    env=self.getCondaEnv())
                
=======
        self.runCondaJob('xmipp_deep_consensus', args, numberOfMpi=1)

>>>>>>> 0c03aaed
    def createOutputStep(self):
        # PARTICLES
        cleanPattern(self._getPath("*.sqlite"))
        partSet = self._createSetOfParticles("outputParts_tmp")
        readSetOfParticles(self._getPath("particles.xmd"), partSet)
        inputSampling = self.inputCoordinates[0].get().getMicrographs().getSamplingRate()
        partSet.setSamplingRate(self._getDownFactor() * inputSampling)
        boxSize = self._getBoxSize()

        parSetCorrected= self._createSetOfParticles()
        parSetCorrected.copyInfo(partSet)
        # COORDINATES
        if not "OR" in self.coordinatesDict:
            self.loadCoords(self._getExtraPath(self.CONSENSUS_COOR_PATH_TEMPLATE % 'OR'),'OR')

        coordSet = self._createSetOfCoordinates(
            self.coordinatesDict['OR'].getMicrographs())
        coordSet.copyInfo(self.coordinatesDict['OR'])
        coordSet.setBoxSize(boxSize)

        downFactor = self._getDownFactor()
        for part in partSet:
            coord = part.getCoordinate().clone()
            coord.scale(downFactor)
            deepZscoreLabel = '_xmipp_%s' % emlib.label2Str(md.MDL_ZSCORE_DEEPLEARNING1)
            setattr(coord, deepZscoreLabel, getattr(part, deepZscoreLabel))
            part = part.clone()
            part.scaleCoordinate(downFactor)
            if (self.threshold.get() < 0 or
                    getattr(part, deepZscoreLabel) > self.threshold.get()):
                coordSet.append(coord)
            parSetCorrected.append(part)

        coordSet.write()
        parSetCorrected.write()
        cleanPattern(self._getPath("particles.xmd"))
        cleanPattern(self._getPath("*outputParts_tmp.sqlite"))
        writeSetOfParticles(parSetCorrected, self._getPath("particles.xmd") )
        self._defineOutputs(outputCoordinates=coordSet, outputParticles= parSetCorrected)

        for inSetOfCoords in self.inputCoordinates:
            self._defineSourceRelation(inSetOfCoords.get(), coordSet)

    def _summary(self):
        message = []
        for i, coordinates in enumerate(self.inputCoordinates):
            protocol = self.getMapper().getParent(coordinates.get())
            message.append("Data source  %d %s" % (i + 1, protocol.getClassLabel()))
        message.append("Relative Radius = %f" % self.consensusRadius)
        message.append("\nThe output contains the OR junction of all the input "
                       "coordinates with a 'zScoreDeepLearning1' value attached.\n"
                       "Please, click on 'Analyze Results' to make a subset.")
        return message

    def _methods(self):
        return []


    #--------------------------- UTILS functions --------------------------------------------
    def _updateParticle(self, item, row):
        setXmippAttributes(item, row, md.MDL_ZSCORE_DEEPLEARNING1)
        if row.getValue(md.MDL_ENABLED) <= 0:
            item._appendItem = False
        else:
            item._appendItem = True


class XmippProtDeepConsSubSet(ProtUserSubSet):
    """ Create subsets from the GUI for the Deep Consensus protocol.
        This protocol will be executed mainly calling the script 'pw_create_image_subsets.py'
        from the ShowJ gui. The enabled/disabled changes will be stored in a temporary sqlite
        file that will be read to create the new subset.
        """

    def __init__(self, **args):
        ProtUserSubSet.__init__(self, **args)

    def _createSimpleSubset(self, inputObj):
        modifiedSet = inputObj.getClass()(filename=self._dbName,
                                          prefix=self._dbPrefix)

        className = inputObj.getClassName()
        createFunc = getattr(self, '_create' + className)
        output = createFunc(inputObj.getMicrographs())

        for item in modifiedSet:
            if item.isEnabled():
                coord = item.getCoordinate().clone()
                coord.scale(1)
                output.append(coord)

        output.copyInfo(inputObj)
        output.setBoxSize(inputObj.getBoxSize())

        # Register outputs
        self._defineOutput(className, output)

        if inputObj.hasObjId():
            self._defineTransformRelation(inputObj, output)

        return output<|MERGE_RESOLUTION|>--- conflicted
+++ resolved
@@ -59,7 +59,7 @@
   from xmippPyModules.deepConsensusWorkers.deepConsensus_networkDef import DEEP_PARTICLE_SIZE
 except ImportError as e:
   DEEP_PARTICLE_SIZE = 128
-
+  
 class XmippProtScreenDeepConsensus(ProtParticlePicking, XmippProtocol):
     """ Protocol to compute a smart consensus between different particle picking
         algorithms. The protocol takes several Sets of Coordinates calculated
@@ -107,11 +107,11 @@
                        help="GPU may have several cores. Set it to zero"
                             " if you do not know what we are talking about."
                             " First core index is 0, second 1 and so on.")
-
+                            
         form.addParallelSection(threads=2, mpi=0)
-
+        
         form.addSection(label='Input')
-
+        
         form.addParam('modelInitialization', params.EnumParam,
                       choices=self.ADD_MODEL_TRAIN_TYPES,
                       default=self.ADD_MODEL_TRAIN_NEW,
@@ -122,7 +122,7 @@
                            'this project, will be employed'
                            % tuple(self.ADD_MODEL_TRAIN_TYPES))
         #CONTINUE FROM PREVIOUS TRAIN
-
+                   
         form.addParam('continueRun', params.PointerParam,
                       pointerClass=self.getClassName(),
                       condition='modelInitialization== %s'%self.ADD_MODEL_TRAIN_PREVRUN, allowsNull=True,
@@ -178,12 +178,12 @@
                       help='If you invert the contrast, your particles will be white over a black background in the micrograph. '
                            'We use white particles. Select *No* if you already have inverted the constrast in the micrograph'
                            ' so that we can extract white particles directly')
-
+        
         form.addParam('ignoreCTF', params.BooleanParam, default=True,
                       label='Ignore CTF',
                       help='Deep Consensus extracts particles. Do you want to ignore CTF for '
                             'particle extraction')
-
+                           
         form.addParam('ctfRelations', params.RelationParam, allowsNull=True,
                       relationName=RELATION_CTF, condition="not ignoreCTF",
                       attributeName='_getInputMicrographs',
@@ -192,10 +192,10 @@
                            'micrographs. \nCTF estimation is needed if you '
                            'want to do phase flipping or you want to '
                            'associate CTF information to the particles.')
-
+        
 
         form.addSection(label='Training')
-
+        
         form.addParam('nEpochs', params.FloatParam,
                       label="Number of epochs", default=5.0,
                       condition="modelInitialization==%s or not skipTraining"%self.ADD_MODEL_TRAIN_NEW,
@@ -231,7 +231,7 @@
                            'Tipical values are 1 to 5. The more the better '
                            'until a point where no gain is obtained. '
                            'Each model increases running time linearly')
-
+                           
         form.addParam('doTesting', params.BooleanParam, default=False,
                       label='Perform testing after training?', expertLevel=params.LEVEL_ADVANCED,
                       condition="modelInitialization==%s or not skipTraining"%self.ADD_MODEL_TRAIN_NEW,
@@ -305,17 +305,20 @@
         form.addParam('trainTrueSetOfCoords', params.PointerParam,
                       label="Positive coordinates(optional)",
                       pointerClass='SetOfCoordinates', allowsNull=True,
-                      condition=("(modelInitialization==%s or not skipTraining ) "+
-                                "and addTrainingData==%s and trainingDataType==%s")%(self.ADD_MODEL_TRAIN_NEW,
-                                                                                     self.ADD_DATA_TRAIN_CUST,
-                                                                                     self.ADD_DATA_TRAIN_CUSTOM_OPT_COORS),
-                      help='Select a set of true coordinates collected from the same microgaphs that the input')
+                      condition="(modelInitialization==%s or not skipTraining ) "
+                                "and addTrainingData==%s and trainingDataType==%s"
+                                % (self.ADD_MODEL_TRAIN_NEW,
+                                   self.ADD_DATA_TRAIN_CUST,
+                                   self.ADD_DATA_TRAIN_CUSTOM_OPT_COORS),
+                      help="Select a set of true coordinates collected from the "
+                           "same microgaphs that the input")
 
         form.addParam('trainPosWeight', params.IntParam, default='1',
                       label="Weight of positive additional train data",
-                      condition=("(modelInitialization==%s or not skipTraining ) "+
-                                "and addTrainingData==%s")%(self.ADD_MODEL_TRAIN_NEW,
-                                                                                     self.ADD_DATA_TRAIN_CUST),
+                      condition="(modelInitialization==%s or not skipTraining ) "
+                                "and addTrainingData==%s"
+                                % (self.ADD_MODEL_TRAIN_NEW,
+                                   self.ADD_DATA_TRAIN_CUST),
                       allowsNull=True,
                       help='Select the weigth for the additional train set of '
                            'positive particles.The weight value indicates '
@@ -327,28 +330,33 @@
         form.addParam('trainFalseSetOfParticles', params.PointerParam,
                       label="Negative train particles 128px (optional)",
                       pointerClass='SetOfParticles',  allowsNull=True,
-                      condition=("(modelInitialization==%s or not skipTraining ) "+
-                                "and addTrainingData==%s and trainingDataType==%s")%(self.ADD_MODEL_TRAIN_NEW,
-                                                                                     self.ADD_DATA_TRAIN_CUST,
-                                                                                     self.ADD_DATA_TRAIN_CUSTOM_OPT_PARTS),
+                      condition="(modelInitialization==%s or not skipTraining ) "
+                                "and addTrainingData==%s and trainingDataType==%s"
+                                % (self.ADD_MODEL_TRAIN_NEW,
+                                   self.ADD_DATA_TRAIN_CUST,
+                                   self.ADD_DATA_TRAIN_CUSTOM_OPT_PARTS),
                       help='Select a set of false positive particles. '
-                           'Take care of the preprocessing (128x128 pixels, contrast inverted (white particles), possibly '
-                           'CTF corrected')
-
+                           'Take care of the preprocessing: 128x128 pixels, '
+                           'contrast inverted (white particles), '
+                           'possibly CTF corrected')
 
         form.addParam('trainFalseSetOfCoords', params.PointerParam,
                       label="Negative coordinates(optional)",
                       pointerClass='SetOfCoordinates', allowsNull=True,
-                      condition=("(modelInitialization==%s or not skipTraining ) "+
-                                "and addTrainingData==%s and trainingDataType==%s")%(self.ADD_MODEL_TRAIN_NEW,
-                                                                                     self.ADD_DATA_TRAIN_CUST,
-                                                                                     self.ADD_DATA_TRAIN_CUSTOM_OPT_COORS),
-                      help='Select a set of incorrect coordinates collected from the same microgaphs that the input')
+                      condition="(modelInitialization==%s or not skipTraining ) "
+                                "and addTrainingData==%s and trainingDataType==%s"
+                                % (self.ADD_MODEL_TRAIN_NEW,
+                                   self.ADD_DATA_TRAIN_CUST,
+                                   self.ADD_DATA_TRAIN_CUSTOM_OPT_COORS),
+                      help="Select a set of incorrect coordinates collected from "
+                           "the same microgaphs that the input")
 
         form.addParam('trainNegWeight', params.IntParam, default='1',
                       label="Weight of negative additional train data",
-                      condition=("(modelInitialization==%s or not skipTraining ) "+
-                                "and addTrainingData==%s")%(self.ADD_MODEL_TRAIN_NEW, self.ADD_DATA_TRAIN_CUST,),
+                      condition="(modelInitialization==%s or not skipTraining ) "
+                                "and addTrainingData==%s"
+                                % (self.ADD_MODEL_TRAIN_NEW,
+                                   self.ADD_DATA_TRAIN_CUST,),
                       allowsNull=True,
                       help='Select the weigth for the additional train set of '
                            'negative particles. The weight value indicates '
@@ -358,8 +366,6 @@
                            'will be calculated such that the contribution of '
                            'additional data is equal to the contribution of '
                            'internal particles')
-
-
 
     def _validate(self):
         errorMsg = []
@@ -658,8 +664,10 @@
         if not self.ignoreCTF.get():
           pathToCtfs=  os.path.split(self.ctfRelations.get().getFileName())[0]
 
-        paramsInfo={"mics_ignoreCTF":self.ignoreCTF.get(), "mics_skipInvert":self.skipInvert.get(),
-                    "mics_pathToMics":pathToMics, "mics_pathToCtfs": pathToCtfs}
+        paramsInfo={"mics_ignoreCTF": self.ignoreCTF.get(),
+                    "mics_skipInvert": self.skipInvert.get(),
+                    "mics_pathToMics": pathToMics,
+                    "mics_pathToCtfs": pathToCtfs}
         coordsNames=[]
         for inputCoords in self.inputCoordinates:
           coordsNames.append( inputCoords.get().getFileName() )
@@ -689,8 +697,9 @@
             with open(preprocessParamsFname) as f:
               preprocParams_loaded = json.load(f)
 
-            preprocParams_loaded= { k:_makeTupleIfList(preprocParams_loaded[k]) for k in preprocParams_loaded
-                                            if k.startswith(inputType) }
+            preprocParams_loaded= {k: _makeTupleIfList(preprocParams_loaded[k])
+                                   for k in preprocParams_loaded
+                                   if k.startswith(inputType)}
 
             for key in preprocParams_loaded:
               if "path" in key:
@@ -698,13 +707,13 @@
                   if not val=="None" and not os.path.exists(val):
                     return False
 
-
-            shared_items = {k: preprocParams_loaded[k] for k in preprocParams_loaded if
-                                  k in preprocParams and preprocParams_loaded[k] == preprocParams[k]}
-
-
-            return len(shared_items)==len(preprocParams) and len(shared_items)==len(preprocParams_loaded) and \
-                   len(shared_items)>0
+            shared_items = {k: preprocParams_loaded[k]
+                            for k in preprocParams_loaded
+                            if k in preprocParams and preprocParams_loaded[k] == preprocParams[k]}
+
+            return (len(shared_items) == len(preprocParams) and
+                    len(shared_items) == len(preprocParams_loaded) and
+                    len(shared_items) > 0)
 
         return False
 
@@ -934,14 +943,9 @@
           args+= " -g %s"%(gpuToUse)
         if not numberOfThreads is None:
           args+= " -t %s"%(numberOfThreads)
-<<<<<<< HEAD
         self.runJob('xmipp_deep_consensus', args, numberOfMpi=1,
                     env=self.getCondaEnv())
         
-=======
-        self.runCondaJob('xmipp_deep_consensus', args, numberOfMpi=1)
-
->>>>>>> 0c03aaed
     def predictCNN(self):
 
         netDataPath = self._getExtraPath('nnetData')
@@ -980,14 +984,9 @@
           args+= " -g %s"%(gpuToUse)
         if not numberOfThreads is None:
           args+= " -t %s"%(numberOfThreads)
-<<<<<<< HEAD
         self.runJob('xmipp_deep_consensus', args, numberOfMpi=1,
                     env=self.getCondaEnv())
                 
-=======
-        self.runCondaJob('xmipp_deep_consensus', args, numberOfMpi=1)
-
->>>>>>> 0c03aaed
     def createOutputStep(self):
         # PARTICLES
         cleanPattern(self._getPath("*.sqlite"))
@@ -1026,7 +1025,7 @@
         cleanPattern(self._getPath("particles.xmd"))
         cleanPattern(self._getPath("*outputParts_tmp.sqlite"))
         writeSetOfParticles(parSetCorrected, self._getPath("particles.xmd") )
-        self._defineOutputs(outputCoordinates=coordSet, outputParticles= parSetCorrected)
+        self._defineOutputs(outputCoordinates=coordSet, outputParticles=parSetCorrected)
 
         for inSetOfCoords in self.inputCoordinates:
             self._defineSourceRelation(inSetOfCoords.get(), coordSet)
