--- conflicted
+++ resolved
@@ -68,11 +68,7 @@
         for micrograph in mics:
             stepId = self._insertFunctionStep("removeDuplicatesStep",
                                               micrograph.getObjId(),
-<<<<<<< HEAD
-                                              micrograph.getFileName(),
-=======
                                               micrograph.getMicName(),
->>>>>>> f2e8ba89
                                               prerequisites=[])
             deps.append(stepId)
         return deps
@@ -109,10 +105,6 @@
         self._defineTransformRelation(self.getMainInput(), outputSet)
 
     def removeDuplicatesStep(self, micId, micName):
-<<<<<<< HEAD
-        
-=======
->>>>>>> f2e8ba89
         print("Removing duplicates for micrograph %d: '%s'"
               % (micId, micName))
 
