# **************************************************************************
# *
# * Authors:     Carlos Oscar Sorzano
# *
# * Unidad de  Bioinformatica of Centro Nacional de Biotecnologia , CSIC
# *
# * This program is free software; you can redistribute it and/or modify
# * it under the terms of the GNU General Public License as published by
# * the Free Software Foundation; either version 2 of the License, or
# * (at your option) any later version.
# *
# * This program is distributed in the hope that it will be useful,
# * but WITHOUT ANY WARRANTY; without even the implied warranty of
# * MERCHANTABILITY or FITNESS FOR A PARTICULAR PURPOSE.  See the
# * GNU General Public License for more details.
# *
# * You should have received a copy of the GNU General Public License
# * along with this program; if not, write to the Free Software
# * Foundation, Inc., 59 Temple Place, Suite 330, Boston, MA
# * 02111-1307  USA
# *
# *  All comments concerning this program package may be sent to the
# *  e-mail address 'scipion@cnb.csic.es'
# *
# **************************************************************************

from os import remove
from os.path import exists
from pyworkflow import VERSION_1_2
from pyworkflow.protocol.params import PointerParam, StringParam, FloatParam, \
    IntParam, BooleanParam, GPU_LIST
from pyworkflow.utils.path import moveFile, cleanPattern
from pyworkflow.em.protocol import ProtRefine3D
from shutil import copy
from xmipp3.convert import readSetOfParticles
import xmippLib
from xmipp3.utils import writeInfoField, readInfoField
import numpy as np
import math
from pyworkflow.em.metadata.utils import iterRows
import cv2
import pyworkflow.em.metadata as md
from xmipp3.convert import createItemMatrix, setXmippAttributes
import pyworkflow.em as em
from pyworkflow.protocol.constants import LEVEL_ADVANCED
<<<<<<< HEAD
=======

>>>>>>> c10d09ae

class XmippProtDeepCones3DGT(ProtRefine3D):
    """Performs a fast and approximate angular assignment that can be further refined
    with Xmipp highres local refinement"""
    _label = 'deep cones3D highres GT'
    _lastUpdateVersion = VERSION_1_2

    def __init__(self, **args):
        ProtRefine3D.__init__(self, **args)

    # --------------------------- DEFINE param functions --------------------------------------------
    def _defineParams(self, form):
        form.addHidden(GPU_LIST, StringParam, default='0',
                       expertLevel=LEVEL_ADVANCED,
                       label="Choose GPU IDs",
                       help="GPU may have several cores. Set it to zero"
                            " if you do not know what we are talking about."
                            " First core index is 0, second 1 and so on."
                            " In this protocol is not possible to use several GPUs.")
        form.addSection(label='Input')
        form.addParam('inputSet', PointerParam, label="Input images",
                      pointerClass='SetOfParticles')

        form.addParam('modelPretrain', BooleanParam, default=False,
                      label='Choose your if you want to use pretrained models',
                      help='Setting "yes" you can choose previously trained models. '
                           'If you choose "no" new models will be trained.')
        form.addParam('pretrainedModels', PointerParam,
                      pointerClass=self.getClassName(),
                      condition='modelPretrain==True',
                      label='Set pretrained models',
                      help='Choose the protocol where your models were trained. '
                           'Be careful with using proper models for your new prediction.')

        form.addParam('inputVolume', PointerParam, label="Volume",
                      pointerClass='Volume',
                      condition='modelPretrain==False')
        form.addParam('inputTrainSet', PointerParam, label="Input training set",
                      pointerClass='SetOfParticles',
                      pointerCondition='hasAlignmentProj',
                      help='The set of particles previously aligned to be used as training set',
                      condition='modelPretrain==False')
        form.addParam('targetResolution', FloatParam, label="Target resolution",
                      default=3.0,
                      help="In Angstroms, the images and the volume are rescaled so that this resolution is at "
                           "2/3 of the Fourier spectrum.")
        form.addParam('symmetryGroup', StringParam, default="c1",
                      label='Symmetry group',
                      help='See http://xmipp.cnb.csic.es/twiki/bin/view/Xmipp/Symmetry for a description of the symmetry groups format'
                           'If no symmetry is present, give c1')
        form.addParam('numEpochs', IntParam,
                      label="Number of epochs for training",
                      default=10,
                      help="Number of epochs for training.",
                      condition='modelPretrain==False')
        form.addParam('spanConesTilt', FloatParam,
                      label="Span in degrees for every cone",
                      default=45,
                      help="Span in degrees for every cone.",
                      condition='modelPretrain==False')
        form.addParam('numConesSelected', IntParam,
                      label="Number of selected cones per image",
                      default=1,
                      help="Number of selected cones per image.")

        form.addParallelSection(threads=0, mpi=8)

    # --------------------------- INSERT steps functions --------------------------------------------
    def _insertAllSteps(self):

        self.lastIter = 0
        self.batchSize = 128  # 1024
        self.imgsFn = self._getExtraPath('input_imgs.xmd')
        self.trainImgsFn = self._getExtraPath('train_input_imgs.xmd')

        self._insertFunctionStep("convertStep")
        if self.modelPretrain.get() is False:
            self._insertFunctionStep("computeTrainingSet", 'projections')
        # Trainig steps
        numConesTilt = int(180.0 / self.spanConesTilt.get())
        numConesRot = numConesTilt * 2
        self.numCones = numConesTilt * numConesRot
        stepRot = int(360 / numConesRot)
        stepTilt = int(180 / numConesTilt)
        iniRot = 0
        endRot = stepRot
        counterCones = 0
        for i in range(numConesRot):
            iniTilt = 0
            endTilt = stepTilt
            for j in range(numConesTilt):

                # self._insertFunctionStep("projectStep", 600, iniRot, endRot, iniTilt, endTilt, 'projections', counterCones+1)

                self._insertFunctionStep("projectStep", 300, iniRot, endRot,
                                         iniTilt, endTilt,
                                         'projectionsCudaCorr',
                                         counterCones + 1)
                if self.modelPretrain.get() is False:
                    self._insertFunctionStep("generateExpImagesStep", 10000,
                                             'projections', 'projectionsExp',
                                             counterCones + 1, False)
                    # AJ posiblemente con alrededor de 8000 podria valer...
                iniTilt += stepTilt
                endTilt += stepTilt
                counterCones += 1
            iniRot += stepRot
            endRot += stepRot

        for i in range(self.numCones):
            self._insertFunctionStep("trainNClassifiers2ClassesStep", i + 1)

        # self._insertFunctionStep("trainOneClassifierNClassesStep")
        # Predict step
        self._insertFunctionStep("predictStep")

        self._insertFunctionStep("createOutputStep")

    # --------------------------- STEPS functions ---------------------------------------------------
    def convertStep(self):

        if self.modelPretrain.get() is True:
            fnPreProtocol = self.pretrainedModels.get()._getExtraPath()
            preXDim = readInfoField(fnPreProtocol, "size", xmippLib.MDL_XSIZE)

        from ..convert import writeSetOfParticles
        inputParticles = self.inputSet.get()
        writeSetOfParticles(inputParticles, self.imgsFn)
        Xdim = inputParticles.getXDim()
        Ts = inputParticles.getSamplingRate()
        newTs = self.targetResolution.get() * 1.0 / 3.0
        newTs = max(Ts, newTs)
        if self.modelPretrain.get() is False:
            self.newXdim = long(Xdim * Ts / newTs)
        else:
            self.newXdim = preXDim
        self.firstMaxShift = round(self.newXdim / 10)
        writeInfoField(self._getExtraPath(), "sampling",
                       xmippLib.MDL_SAMPLINGRATE, newTs)
        writeInfoField(self._getExtraPath(), "size", xmippLib.MDL_XSIZE,
                       self.newXdim)
        writeInfoField(self._getExtraPath(), "shift", xmippLib.MDL_SHIFT_X,
                       self.firstMaxShift)
        if self.newXdim != Xdim:
            self.runJob("xmipp_image_resize",
                        "-i %s -o %s --save_metadata_stack %s --fourier %d" %
                        (self.imgsFn,
                         self._getExtraPath('scaled_particles.stk'),
                         self._getExtraPath('scaled_particles.xmd'),
                         self.newXdim))
            moveFile(self._getExtraPath('scaled_particles.xmd'), self.imgsFn)

        from pyworkflow.em.convert import ImageHandler
        ih = ImageHandler()
        fnVol = self._getTmpPath("volume.vol")
        ih.convert(self.inputVolume.get(), fnVol)
        Xdim = self.inputVolume.get().getDim()[0]
        if Xdim != self.newXdim:
            self.runJob("xmipp_image_resize",
                        "-i %s --fourier %d" % (fnVol, self.newXdim),
                        numberOfMpi=1)

        if self.modelPretrain.get() is False:
            inputTrain = self.inputTrainSet.get()
            writeSetOfParticles(inputTrain, self.trainImgsFn)
            Xdim = inputTrain.getXDim()
            if self.newXdim != Xdim:
                self.runJob("xmipp_image_resize",
                            "-i %s -o %s --save_metadata_stack %s --fourier %d" %
                            (self.trainImgsFn,
                             self._getExtraPath('scaled_train_particles.stk'),
                             self._getExtraPath('scaled_train_particles.xmd'),
                             self.newXdim))
                moveFile(self._getExtraPath('scaled_train_particles.xmd'),
                         self.trainImgsFn)

    def computeTrainingSet(self, nameTrain):
        numConesTilt = int(180 / int(self.spanConesTilt.get()))
        numConesRot = numConesTilt * 2
        stepRot = int(360 / numConesRot)
        stepTilt = int(180 / numConesTilt)
        mdTrain = xmippLib.MetaData(self.trainImgsFn)
        mdList = []
        for i in range(numConesRot * numConesTilt):
            mdList.append(xmippLib.MetaData())
        for row in iterRows(mdTrain):
            objId = row.getObjId()
            rot = mdTrain.getValue(xmippLib.MDL_ANGLE_ROT, objId)
            tilt = mdTrain.getValue(xmippLib.MDL_ANGLE_TILT, objId)
            if rot < 0:
                rot = rot + 360
            if tilt < 0:
                tilt = tilt + 360
            numCone = int(
                ((rot // stepRot) * numConesTilt) + (tilt // stepTilt) + 1)
            mdCone = mdList[numCone - 1]
            row.addToMd(mdCone)
        for i in range(numConesRot * numConesTilt):
            fnTrain = self._getExtraPath(nameTrain + "%d.xmd" % (i + 1))
            mdList[i].write(fnTrain)

    def projectStep(self, numProj, iniRot, endRot, iniTilt, endTilt, fn, idx):

        newXdim = readInfoField(self._getExtraPath(), "size",
                                xmippLib.MDL_XSIZE)
        fnVol = self._getTmpPath("volume.vol")

        uniformProjectionsStr = """
# XMIPP_STAR_1 *
data_block1
_dimensions2D   '%d %d'
_projRotRange    '%d %d %d'
_projRotRandomness   random
_projRotNoise   '0'
_projTiltRange    '%d %d 1'
_projTiltRandomness   random
_projTiltNoise   '0'
_projPsiRange    '0 0 1'
_projPsiRandomness   random
_projPsiNoise   '0'
_noisePixelLevel   '0'
_noiseCoord   '0'
""" % (newXdim, newXdim, iniRot, endRot, numProj, iniTilt, endTilt)
        fnParams = self._getExtraPath("uniformProjections%d.xmd" % idx)
        fh = open(fnParams, "w")
        fh.write(uniformProjectionsStr)
        fh.close()

        fnProjs = self._getExtraPath(fn + "%d.stk" % idx)
        self.runJob("xmipp_phantom_project",
                    "-i %s -o %s --method fourier 1 0.5 "
                    "--params %s" % (fnVol, fnProjs, fnParams), numberOfMpi=1)
        cleanPattern(self._getExtraPath('uniformProjections'))

    def generateExpImagesStep(self, Nimgs, nameProj, nameExp, label, boolNoise):

        newXdim = readInfoField(self._getExtraPath(), "size",
                                xmippLib.MDL_XSIZE)
        fnProj = self._getExtraPath(nameProj + "%d.xmd" % label)
        fnExp = self._getExtraPath(nameExp + "%d.xmd" % label)
        fnLabels = self._getExtraPath('labels.txt')
        mdIn = xmippLib.MetaData(fnProj)
        mdExp = xmippLib.MetaData()
        newImage = xmippLib.Image()
        maxPsi = 180
        maxShift = round(newXdim / 10)
        idx = 1
        NimgsMd = mdIn.size()
        print("AAAAAA", NimgsMd)
        if NimgsMd == 0:
            if label == self.numCones:
                for n in range(0, label):
                    if exists(self._getExtraPath(
                            nameExp + "%d.xmd" % (label - n))):
                        self.runJob("xmipp_transform_filter",
                                    " -i %s --fourier low_pass %f" %
                                    (self._getExtraPath(
                                        nameExp + "%d.xmd" % (label - n)),
                                     0.15), numberOfMpi=1)
                        break
            return
        Nrepeats = int(Nimgs / NimgsMd)
        # if Nrepeats<10:
        #     Nrepeats=10
        print("Nrepeats", Nrepeats)
        if (label == 1 and exists(fnLabels)):
            remove(fnLabels)
        fileLabels = open(fnLabels, "a")
        for row in iterRows(mdIn):
            objId = row.getObjId()
            fnImg = mdIn.getValue(xmippLib.MDL_IMAGE, objId)
            myRow = row
            I = xmippLib.Image(fnImg)
            Xdim, Ydim, _, _ = I.getDimensions()
            Xdim2 = Xdim / 2
            Ydim2 = Ydim / 2
            for i in range(Nrepeats):
                psiDeg = np.random.uniform(-maxPsi, maxPsi)
                psi = psiDeg * math.pi / 180.0
                deltaX = np.random.uniform(-maxShift, maxShift)
                deltaY = np.random.uniform(-maxShift, maxShift)
                c = math.cos(psi)
                s = math.sin(psi)
                M = np.float32([[c, s, (1 - c) * Xdim2 - s * Ydim2 + deltaX],
                                [-s, c, s * Xdim2 + (1 - c) * Ydim2 + deltaY]])
                newImg = cv2.warpAffine(I.getData(), M, (Xdim, Ydim),
                                        borderMode=cv2.BORDER_REFLECT_101)
                # AAAAJJJJJJ cuidado con el borderMode del warpAffine
                if boolNoise:
                    newImg = newImg + np.random.normal(0.0, 5.0, [Xdim,
                                                                  Xdim])  # AJ 2.0 antes
                newFn = ('%06d@' % idx) + fnExp[:-3] + 'stk'
                newImage.setData(newImg)
                newImage.write(newFn)
                myRow.setValue(xmippLib.MDL_IMAGE, newFn)
                myRow.setValue(xmippLib.MDL_ANGLE_PSI, psiDeg)
                myRow.setValue(xmippLib.MDL_SHIFT_X, deltaX)
                myRow.setValue(xmippLib.MDL_SHIFT_Y, deltaY)
                myRow.addToMd(mdExp)
                idx += 1
                fileLabels.write(str(label - 1) + '\n')
        mdExp.write(fnExp)
        fileLabels.close()
        if (label - 1) > 0:
            labelPrev = -1
            for n in range(1, label):
                if exists(self._getExtraPath(nameExp + "%d.xmd" % (label - n))):
                    labelPrev = label - n
                    break
            if labelPrev is not -1:
                lastFnExp = self._getExtraPath(nameExp + "%d.xmd" % (labelPrev))
                self.runJob("xmipp_metadata_utilities",
                            " -i %s --set union %s -o %s " %
                            (lastFnExp, fnExp, fnExp), numberOfMpi=1)

        if label == self.numCones:
            self.runJob("xmipp_transform_filter",
                        " -i %s --fourier low_pass %f" %
                        (fnExp, 0.15), numberOfMpi=1)

    def trainNClassifiers2ClassesStep(self, idx):

        modelFn = 'modelCone%d' % idx
        if self.modelPretrain.get() is True:
            if exists(
                    self.pretrainedModels.get()._getExtraPath(modelFn + '.h5')):
                copy(self.pretrainedModels.get()._getExtraPath(modelFn + '.h5'),
                     self._getExtraPath(modelFn + '.h5'))

        expCheck = self._getExtraPath('projectionsExp%d.xmd' % idx)
        if exists(expCheck):
            if not exists(self._getExtraPath(
                    modelFn + '.h5')):  # AJ no se si esto tiene mucho sentido o puede ser peligroso con modelos a medias de entrenamiento
                fnLabels = self._getExtraPath('labels.txt')
                fileLabels = open(fnLabels, "r")
                expSet = self._getExtraPath(
                    'projectionsExp%d.xmd' % self.numCones)
                if not exists(expSet):
                    for n in range(1, self.numCones):
                        if exists(self._getExtraPath(
                                'projectionsExp%d.xmd' % (self.numCones - n))):
                            expSet = self._getExtraPath(
                                'projectionsExp%d.xmd' % (self.numCones - n))
                            break
                newFnLabels = self._getExtraPath('labels%d.txt' % idx)
                newFileLabels = open(newFnLabels, "w")
                lines = fileLabels.readlines()
                for line in lines:
                    if line == str(idx - 1) + '\n':
                        newFileLabels.write('1\n')
                    else:
                        newFileLabels.write('0\n')
                newFileLabels.close()
                fileLabels.close()

                newXdim = readInfoField(self._getExtraPath(), "size",
                                        xmippLib.MDL_XSIZE)
                fnLabels = self._getExtraPath('labels%d.txt' % idx)

                try:
<<<<<<< HEAD
		    args = "%s %s %s %s %d %d %d %d " % (expSet, fnLabels, self._getExtraPath(),
                                 modelFn, self.numEpochs, newXdim, 2, self.batchSize)
		    args+= " -1"#" %(GPU)s"
=======
                    args = "%s %s %s %s %d %d %d %d " % (
                    expSet, fnLabels, self._getExtraPath(),
                    modelFn, self.numEpochs, newXdim, 2, self.batchSize)
                    args += " %(GPU)s"
>>>>>>> c10d09ae
                    self.runJob("xmipp_cone_deepalign", args, numberOfMpi=1)
                except Exception as e:
                    raise Exception(
                        "ERROR: Please, if you are having memory problems, "
                        "check the target resolution to work with lower dimensions.")

    def predictStep(self):

        imgsOutStk = self._getExtraPath('images_out_filtered.stk')
        imgsOutXmd = self._getExtraPath('images_out_filtered.xmd')
        self.runJob("xmipp_transform_filter", " -i %s -o %s "
                                              "--save_metadata_stack %s "
                                              "--keep_input_columns "
                                              "--fourier low_pass %f " %
                    (self.imgsFn, imgsOutStk, imgsOutXmd, 0.15), numberOfMpi=1)

        numMax = int(self.numConesSelected)
<<<<<<< HEAD
        newXdim = readInfoField(self._getExtraPath(), "size",xmippLib.MDL_XSIZE)
        args = "%s %s %d %d %d " % (imgsOutXmd, self._getExtraPath(), newXdim, self.numCones, numMax)
        args += " -1"#" %(GPU)s"
        self.runJob("xmipp_cone_deepalign_predict", args, numberOfMpi=1)
        #AJ cuidado con el filtro, cambia self.imgsFn por imgsOutXmd en la linea anterior

        #Cuda Correlation step - creating the metadata
=======
        newXdim = readInfoField(self._getExtraPath(), "size",
                                xmippLib.MDL_XSIZE)
        args = "%s %s %d %d %d " % (
        imgsOutXmd, self._getExtraPath(), newXdim, self.numCones, numMax)
        args += " %(GPU)s"
        self.runJob("xmipp_cone_deepalign_predict", args, numberOfMpi=1)
        # AJ cuidado con el filtro, cambia self.imgsFn por imgsOutXmd en la linea anterior

        # Cuda Correlation step - creating the metadata
>>>>>>> c10d09ae
        predCones = np.loadtxt(self._getExtraPath('conePrediction.txt'))
        mdConeList = []
        for i in range(self.numCones):
            mdConeList.append(xmippLib.MetaData())
        mdIn = xmippLib.MetaData(self.imgsFn)
        allInFns = mdIn.getColumnValues(xmippLib.MDL_IMAGE)
        fnFinal = self._getExtraPath('outConesParticles.xmd')

        coneFns = []
        coneCCs = []
        mdCones = []
        for i in range(self.numCones):
            print("Classifying cone ", i + 1)
            positions = []
            for n in range(numMax):
                posAux = np.where(predCones[:, (n * 2) + 1] == (i + 1))
                positions = positions + (np.ndarray.tolist(posAux[0]))
                # print(posAux, positions, len(positions))

            if len(positions) > 0:
                for pos in positions:
                    # print(pos)
                    # imageName = allInFns[pos]
                    # cone = (i+1)
                    id = pos + 1  # int(predCones[pos,0])
                    # print(imageName, cone, id)
                    row = md.Row()
                    row.readFromMd(mdIn, id)
                    row.addToMd(mdConeList[i])
                fnExpCone = self._getExtraPath('metadataCone%d.xmd' % (i + 1))
                mdConeList[i].write(fnExpCone)

                fnProjCone = self._getExtraPath(
                    'projectionsCudaCorr%d.xmd' % (i + 1))
                fnOutCone = 'outCone%d.xmd' % (i + 1)

                if not exists(self._getExtraPath(fnOutCone)):
                    # Cuda Correlation step - calling cuda program
                    params = ' -i_ref %s -i_exp %s -o %s --odir %s --keep_best 1 ' \
<<<<<<< HEAD
                             '--maxShift 10 '%(fnProjCone, fnExpCone, fnOutCone,
                                               self._getExtraPath())
=======
                             '--maxShift 10 ' % (
                             fnProjCone, fnExpCone, fnOutCone,
                             self._getExtraPath())
>>>>>>> c10d09ae
                    params += ' --device %(GPU)s'
                    self.runJob("xmipp_cuda_correlation", params, numberOfMpi=1)

                if numMax == 1:
                    if not exists(fnFinal):
                        copy(self._getExtraPath(fnOutCone), fnFinal)
                    else:
                        params = ' -i %s --set union %s -o %s' % (fnFinal,
                                                                  self._getExtraPath(
                                                                      fnOutCone),
                                                                  fnFinal)
                        self.runJob("xmipp_metadata_utilities", params,
                                    numberOfMpi=1)
                else:
                    mdCones.append(
                        xmippLib.MetaData(self._getExtraPath(fnOutCone)))
                    coneFns.append(
                        mdCones[i].getColumnValues(xmippLib.MDL_IMAGE))
                    coneCCs.append(
                        mdCones[i].getColumnValues(xmippLib.MDL_MAXCC))

            else:
                if numMax > 1:
                    mdCones.append(None)
                    coneFns.append([])
                    coneCCs.append([])

        if numMax > 1:
            mdFinal = xmippLib.MetaData()
            row = md.Row()
            for myFn in allInFns:
                myCCs = []
                myCones = []
                myPos = []
                for n in range(self.numCones):
                    if myFn in coneFns[n]:
                        pos = coneFns[n].index(myFn)
                        myPos.append(pos)
                        myCCs.append(coneCCs[n][pos])
                        myCones.append(n + 1)
                if len(myPos) > 0:
                    coneMax = myCones[myCCs.index(max(myCCs))]
                    objId = myPos[myCCs.index(max(myCCs))] + 1
                    row.readFromMd(mdCones[coneMax - 1], objId)
                    row.addToMd(mdFinal)
            mdFinal.write(fnFinal)

    def createOutputStep(self):

        cleanPattern(self._getExtraPath('metadataCone'))

        inputParticles = self.inputSet.get()
        fnOutputParticles = self._getExtraPath('outConesParticles.xmd')

        outputSetOfParticles = self._createSetOfParticles()
        outputSetOfParticles.copyInfo(inputParticles)
        outputSetOfParticles.setAlignmentProj()

        Xdim = inputParticles.getXDim()
        newXdim = readInfoField(self._getExtraPath(), "size",
                                xmippLib.MDL_XSIZE)
        Ts = readInfoField(self._getExtraPath(), "sampling",
                           xmippLib.MDL_SAMPLINGRATE)
        if newXdim != Xdim:

            # Option 1
            # self.runJob("xmipp_image_resize",
            #             "-i %s -o %s --save_metadata_stack %s --fourier %d" %
            #             (fnOutputParticles,
            #              self._getExtraPath('outConesParticlesScaled.stk'),
            #              self._getExtraPath('outConesParticlesScaled.xmd'),
            #              Xdim))
            # fnOutputParticles = self._getExtraPath('outConesParticlesScaled.xmd')
            # readSetOfParticles(fnOutputParticles, outputSetOfParticles)

            # Option 2, evitando el resize
            self.scaleFactor = Ts / inputParticles.getSamplingRate()
            self.iterMd = md.iterRows(fnOutputParticles, xmippLib.MDL_ITEM_ID)
            self.lastRow = next(self.iterMd)
            outputSetOfParticles.copyItems(inputParticles,
                                           updateItemCallback=self._updateItem)
        else:
            readSetOfParticles(fnOutputParticles, outputSetOfParticles)
        self._defineOutputs(outputParticles=outputSetOfParticles)

    def _updateItem(self, particle, row):
        count = 0
        while self.lastRow and particle.getObjId() == self.lastRow.getValue(
                xmippLib.MDL_ITEM_ID):
            count += 1
            if count:
                self._createItemMatrix(particle, self.lastRow)
            try:
                self.lastRow = next(self.iterMd)
            except StopIteration:
                self.lastRow = None
        particle._appendItem = count > 0

    def _createItemMatrix(self, particle, row):

        row.setValue(xmippLib.MDL_SHIFT_X,
                     row.getValue(xmippLib.MDL_SHIFT_X) * self.scaleFactor)
        row.setValue(xmippLib.MDL_SHIFT_Y,
                     row.getValue(xmippLib.MDL_SHIFT_Y) * self.scaleFactor)
        setXmippAttributes(particle, row, xmippLib.MDL_SHIFT_X,
                           xmippLib.MDL_SHIFT_Y,
                           xmippLib.MDL_ANGLE_ROT, xmippLib.MDL_ANGLE_TILT,
                           xmippLib.MDL_ANGLE_PSI)
        createItemMatrix(particle, row, align=em.ALIGN_PROJ)

    # --------------------------- INFO functions --------------------------------
    def _summary(self):
        summary = []
        summary.append("Images evaluated: %i" % self.inputSet.get().getSize())
        summary.append("Volume: %s" % self.inputVolume.getNameId())
        return summary

    def _methods(self):
        methods = []
        if hasattr(self, 'outputParticles'):
            methods.append(
                "We evaluated %i input images %s regarding to volume %s." \
                % (self.inputSet.get().getSize(), self.getObjectTag('inputSet'),
                   self.getObjectTag('inputVolume')))
        return methods

<|MERGE_RESOLUTION|>--- conflicted
+++ resolved
@@ -43,10 +43,7 @@
 from xmipp3.convert import createItemMatrix, setXmippAttributes
 import pyworkflow.em as em
 from pyworkflow.protocol.constants import LEVEL_ADVANCED
-<<<<<<< HEAD
-=======
-
->>>>>>> c10d09ae
+
 
 class XmippProtDeepCones3DGT(ProtRefine3D):
     """Performs a fast and approximate angular assignment that can be further refined
@@ -407,16 +404,10 @@
                 fnLabels = self._getExtraPath('labels%d.txt' % idx)
 
                 try:
-<<<<<<< HEAD
-		    args = "%s %s %s %s %d %d %d %d " % (expSet, fnLabels, self._getExtraPath(),
-                                 modelFn, self.numEpochs, newXdim, 2, self.batchSize)
-		    args+= " -1"#" %(GPU)s"
-=======
                     args = "%s %s %s %s %d %d %d %d " % (
                     expSet, fnLabels, self._getExtraPath(),
                     modelFn, self.numEpochs, newXdim, 2, self.batchSize)
                     args += " %(GPU)s"
->>>>>>> c10d09ae
                     self.runJob("xmipp_cone_deepalign", args, numberOfMpi=1)
                 except Exception as e:
                     raise Exception(
@@ -434,15 +425,6 @@
                     (self.imgsFn, imgsOutStk, imgsOutXmd, 0.15), numberOfMpi=1)
 
         numMax = int(self.numConesSelected)
-<<<<<<< HEAD
-        newXdim = readInfoField(self._getExtraPath(), "size",xmippLib.MDL_XSIZE)
-        args = "%s %s %d %d %d " % (imgsOutXmd, self._getExtraPath(), newXdim, self.numCones, numMax)
-        args += " -1"#" %(GPU)s"
-        self.runJob("xmipp_cone_deepalign_predict", args, numberOfMpi=1)
-        #AJ cuidado con el filtro, cambia self.imgsFn por imgsOutXmd en la linea anterior
-
-        #Cuda Correlation step - creating the metadata
-=======
         newXdim = readInfoField(self._getExtraPath(), "size",
                                 xmippLib.MDL_XSIZE)
         args = "%s %s %d %d %d " % (
@@ -452,7 +434,6 @@
         # AJ cuidado con el filtro, cambia self.imgsFn por imgsOutXmd en la linea anterior
 
         # Cuda Correlation step - creating the metadata
->>>>>>> c10d09ae
         predCones = np.loadtxt(self._getExtraPath('conePrediction.txt'))
         mdConeList = []
         for i in range(self.numCones):
@@ -492,14 +473,9 @@
                 if not exists(self._getExtraPath(fnOutCone)):
                     # Cuda Correlation step - calling cuda program
                     params = ' -i_ref %s -i_exp %s -o %s --odir %s --keep_best 1 ' \
-<<<<<<< HEAD
-                             '--maxShift 10 '%(fnProjCone, fnExpCone, fnOutCone,
-                                               self._getExtraPath())
-=======
                              '--maxShift 10 ' % (
                              fnProjCone, fnExpCone, fnOutCone,
                              self._getExtraPath())
->>>>>>> c10d09ae
                     params += ' --device %(GPU)s'
                     self.runJob("xmipp_cuda_correlation", params, numberOfMpi=1)
 
