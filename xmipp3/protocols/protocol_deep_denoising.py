--- conflicted
+++ resolved
@@ -399,7 +399,6 @@
         summary.append("Particles denoised")
         return summary
 
-<<<<<<< HEAD
     def _validate(self):
 
         assertModel = self.model.get()==ITER_PREDICT and not self.modelPretrain
@@ -748,5 +747,3 @@
             cnt += 1
         plt.savefig(filename % epoch)
         plt.close()
-=======
->>>>>>> eaab618a
