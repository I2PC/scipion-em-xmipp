--- conflicted
+++ resolved
@@ -28,11 +28,7 @@
 
 import sys, os
 import numpy as np
-<<<<<<< HEAD
-
-=======
 import re
->>>>>>> 72ced908
 from pyworkflow import VERSION_2_0
 from xmipp3.protocols import XmippProtCompareReprojections
 
@@ -48,11 +44,6 @@
 import xmipp3
 from shutil import copyfile
 
-<<<<<<< HEAD
-from deepDenoisingWorkers.deepDenoising import getModelClass
-       
-=======
->>>>>>> 72ced908
 EXEC_MODES= ['Train & Predict','Predict'] 
 ITER_TRAIN = 0
 ITER_PREDICT = 1
@@ -72,11 +63,8 @@
 TRAINING_LOSS_PERCEPTUAL = 1
 TRAINING_LOSS_BOTH = 2
 
-<<<<<<< HEAD
-=======
 PRED_BATCH_SIZE=2000
 
->>>>>>> 72ced908
 class XmippProtDeepDenoising(XmippProtGenerateReprojections):
 
     _label ="deep denoising"
@@ -104,12 +92,6 @@
                             'or their projections in an initial volume'
                             '*Predict*: The particles are denoised with a '
                             'pretrained model')
-<<<<<<< HEAD
-
-        form.addParam('customModelOverPretrain', params.BooleanParam, default = False,
-                      condition='modelTrainPredMode==%d'%ITER_PREDICT,
-                      label='Choose your own model or use pretrained', help='Setting "yes" '
-=======
 
         form.addParam('continueTraining', params.BooleanParam, default = False,
                       condition='modelTrainPredMode==%d'%ITER_TRAIN,
@@ -121,17 +103,12 @@
         form.addParam('customModelOverPretrain', params.BooleanParam, default = False,
                       condition='modelTrainPredMode==%d or continueTraining'%ITER_PREDICT,
                       label='Use your own model (or use pretrained)', help='Setting "yes" '
->>>>>>> 72ced908
                       'you can choose your own model trained. If you choose'
                       '"no" a general model pretrained will be assign')
 
         form.addParam('ownModel', params.PointerParam,
                       pointerClass=self.getClassName(),
-<<<<<<< HEAD
-                      condition='customModelOverPretrain==True and modelTrainPredMode==%d'%ITER_PREDICT,
-=======
                       condition='customModelOverPretrain==True and (modelTrainPredMode==%d or continueTraining)'%ITER_PREDICT,
->>>>>>> 72ced908
                       label='Set your model',
                       help='Choose the protocol where your model is trained')
                       
@@ -151,39 +128,11 @@
                       'projections. If compare reprojections protocol output is used as '
                       '"Input noisy particles", this field is ignored')
 
-        form.addParam('modelType', params.EnumParam,
-                      choices=MODEL_TYPES,
-                      default=MODEL_TYPE_UNET,
-                      condition='modelTrainPredMode==%d'%ITER_TRAIN,
-                      label='Select model type',
-                      help='If you set to *%s*, GAN will be employed '
-                           'employed. If you set to *%s* U-Net will be used instead'
-                           % tuple(MODEL_TYPES))
-
-        form.addParam('inputProjections', params.PointerParam, allowsNull=True,
-                      pointerClass='SetOfParticles', important=False,
-                      label='Input projections to train (mandatory)/compare (optional)',
-                      help='use the protocol generate reprojections to generate the '
-                      'reprojections views')
-
-
-
         form.addParam('inputParticles', params.PointerParam,
                       pointerClass='SetOfParticles', important=True,
                       label='Input noisy particles to denoise', help='Input noisy '
                       'particles from the protocol generate reprojections if '
                       'you are training or from any other protocol if you are '
-<<<<<<< HEAD
-                      'predicting')
-
-        form.addParam('emptyParticles', params.PointerParam, expertLevel=cons.LEVEL_ADVANCED,
-                      pointerClass='SetOfParticles',  allowsNull=True,
-                      label='Input "empty" particles', help='Input "empty" '
-                      'particles to learn how to deal with noise')
-
-        form.addParam('imageSize', params.IntParam, allowsNull=True, expertLevel=cons.LEVEL_ADVANCED,
-                      condition='modelTrainPredMode==%d'%ITER_TRAIN,
-=======
                       'predicting. If compare reprojections protocol output is used as '
                       '"Input noisy particles", "Input projections to train" is ignored')
 
@@ -194,16 +143,11 @@
                       
         form.addParam('imageSize', params.IntParam, allowsNull=True, expertLevel=cons.LEVEL_ADVANCED,
                       condition='modelTrainPredMode==%d and not continueTraining'%ITER_TRAIN,
->>>>>>> 72ced908
                       label='Scale images to (px)',
                       default=-1, help='Scale particles to desired size to improve training'
                                         'The recommended particle size is 128 px. The size must be even.'
                                          'Do not use loss=perceptualLoss or loss=Both if  96< size <150.')
-<<<<<<< HEAD
-
-=======
                       
->>>>>>> 72ced908
         form.addSection(label='Training')
         
         form.addParam('nEpochs', params.FloatParam,
@@ -223,17 +167,13 @@
                        label='Model depth',
                        help='Indicate the model depth. For 128-64 px images, 4 is the recommend value. '
                             ' larger images may require bigger models') 
-<<<<<<< HEAD
-                            
-=======
 
         form.addParam('regularizationStrength', params.FloatParam, default=1e-5,
                        condition='modelTrainPredMode==%d'%ITER_TRAIN, expertLevel=cons.LEVEL_ADVANCED,
                        label='Regularization strength',
                        help='Indicate the regularization strength. Make it bigger if sufferening overfitting'
-                            ' and smaller if suffering underfitting') 
-                                                     
->>>>>>> 72ced908
+                            ' and smaller if suffering underfitting')
+
         form.addParam('trainingSetType', params.EnumParam, choices=TRAINING_DATA_MODE,
                        condition='modelTrainPredMode==%d'%ITER_TRAIN,
                        default=TRAINING_DATA_MODE_SYNNOISE, expertLevel=cons.LEVEL_ADVANCED,
@@ -246,23 +186,13 @@
                        condition='modelTrainPredMode==%d'%ITER_TRAIN,
                        default=TRAINING_LOSS_BOTH, expertLevel=cons.LEVEL_ADVANCED,
                        label='Select loss for training',
-<<<<<<< HEAD
-                       help='*MSE*: Train using mean squered error'
-                            'or\n*PerceptualLoss*: Train using DeepConsensus perceptual loss\n'
-                            'or\n*Both*: Train using both DeepConsensus perceptual loss and mean squered error\n')                                                   
-                          
-                            
-        form.addParam('numberOfDiscVsGenUpdates', params.IntParam, default=5,
-                       condition='modelType==%d and modelTrainPredMode==%d'%(MODEL_TYPE_GAN, ITER_TRAIN),
-=======
                        help='*MSE*: Train using mean squered error or\n*PerceptualLoss*: '
                             'Train using DeepConsensus perceptual loss\n or\n*Both*: Train '
-                            'using both DeepConsensus perceptual loss and mean squered error\n')                                                   
+                            'using both DeepConsensus perceptual loss and mean squered error\n')
                           
                             
         form.addParam('numberOfDiscVsGenUpdates', params.IntParam, default=5,
                        condition='modelType==%d and modelTrainPredMode==%d'%(MODEL_TYPE_GAN, ITER_TRAIN), 
->>>>>>> 72ced908
                        expertLevel=cons.LEVEL_ADVANCED,
                        label='D/G trainig ratio',
                        help='Indicate the number of times the discriminator is trained for each '
@@ -270,11 +200,7 @@
                             'smaller, whereas if the discriminator is not training, make it bigger')                           
 
         form.addParam('loss_logWeight', params.FloatParam, default=3, expertLevel=cons.LEVEL_ADVANCED,
-<<<<<<< HEAD
-                       condition='modelType==%d and modelTrainPredMode==%d'%(MODEL_TYPE_GAN, ITER_TRAIN),
-=======
                        condition='modelType==%d and modelTrainPredMode==%d'%(MODEL_TYPE_GAN, ITER_TRAIN), 
->>>>>>> 72ced908
                        label='D/G loss ratio',
                        help='Indicate the 10^lossRatio times that the generator loss is stronger than '
                             ' the discriminator loss. If discriminator loss is going to 0, make it '
@@ -298,52 +224,11 @@
 
     def _validate(self):
         errorMsg = []
-<<<<<<< HEAD
-        if self.modelTrainPredMode.get()==ITER_TRAIN and self.inputProjections.get() is None:
-=======
         if not self.checkIfInputIsCompareReprojection()  and self.modelTrainPredMode.get()==ITER_TRAIN and self.inputProjections.get() is None:
->>>>>>> 72ced908
           errorMsg.append("Error, in training mode, both particles and projections must be provided")
         if self.imageSize.get() is None and self.modelTrainPredMode.get()==ITER_TRAIN:
           errorMsg.append("Error, in training mode, image size must be provdided")
         return errorMsg
-<<<<<<< HEAD
-
-    def _getResizedSize(self):
-      resizedSize= self.imageSize.get()
-      if self.modelTrainPredMode.get()==ITER_PREDICT:
-        if self.customModelOverPretrain.get()== True:
-          resizedSize= self.ownModel.get()._getResizedSize()
-        else:
-          resizedSize= 128
-      resizedSize= resizedSize if resizedSize>0 else 128
-      return resizedSize
-
-    def preprocessData(self):
-        if self.modelTrainPredMode.get() == ITER_PREDICT and self.modelType.get() == MODEL_TYPE_UNET and not self.customModelOverPretrain:
-          raise ValueError("Predict directly with UNET is not implemented yet")
-          
-        particlesFname = self._getExtraPath('noisyParticles.xmd')
-        writeSetOfParticles(self.inputParticles.get(), particlesFname)
-        fnNewParticles = self._getExtraPath('resizedParticles.stk')
-
-        self.runJob("xmipp_image_resize", "-i %s -o %s --fourier %d" % (
-            particlesFname, fnNewParticles, self._getResizedSize()))
-
-        if not self.inputProjections.get() is None:
-            projectionsFname = self._getExtraPath('projections.xmd')
-            writeSetOfParticles(self.inputProjections.get(), projectionsFname)
-            fnNewProjections = self._getExtraPath('resizedProjections.stk')
-            self.runJob("xmipp_image_resize", "-i %s -o %s --fourier %d" % (
-                projectionsFname, fnNewProjections, self._getResizedSize()))
-
-        if not self.emptyParticles.get() is None:
-            emptyPartsFname = self._getExtraPath('emptyParts.xmd')
-            writeSetOfParticles(self.emptyParticles.get(), emptyPartsFname)
-            fnNewEmptyParts = self._getExtraPath('resizedEmptyParts.stk')
-            self.runJob("xmipp_image_resize", "-i %s -o %s --fourier %d" % (
-                emptyPartsFname, fnNewEmptyParts, self._getResizedSize()))
-=======
             
     def _getResizedSize(self):
         resizedSize= self.imageSize.get()
@@ -354,7 +239,7 @@
             resizedSize= 128
         resizedSize= resizedSize if resizedSize>0 else 128
         return resizedSize
-      
+
     def getStackOrResize(self, setOfParticles, mdFnameIn, stackFnameOut):
 
         if self._getResizedSize()== self.inputParticles.get().getDimensions()[0]:
@@ -395,17 +280,14 @@
           if not self.inputProjections.get() is None:
 
               self.getStackOrResize(self.inputProjections.get(), projectionsFname, fnNewProjections)
->>>>>>> 72ced908
 
         if not self.emptyParticles.get() is None:
             emptyPartsFname = self._getExtraPath('emptyParts.xmd')
             fnNewEmptyParts = self._getExtraPath('resizedEmptyParts.stk')
             self.getStackOrResize(self.emptyParticles.get(), emptyPartsFname, fnNewEmptyParts)
 
-  
+
     def trainModel(self):
-<<<<<<< HEAD
-=======
 
         modelFname = self._getPath('ModelTrained.h5')
         builder_args= {"modelType":MODEL_TYPES[self.modelType.get()], "boxSize":self._getResizedSize(),
@@ -453,102 +335,8 @@
 
             copyfile(modelFnameInit, modelFname)
         return modelFname
->>>>>>> 72ced908
-
-        modelFname = self._getPath('ModelTrained.h5')
-        ModelClass= getModelClass( MODEL_TYPES[self.modelType.get()], self.gpuList.get())
-         
-        builder_args= {"boxSize":self._getResizedSize(), "saveModelFname":modelFname,
-                       "modelDepth": self.modelDepth.get(), "gpuList":self.gpuList.get(),
-                       "generatorLoss": TRAINING_LOSS[self.trainingLoss.get()],
-                       "trainingDataMode": TRAINING_DATA_MODE[self.trainingSetType.get()] }
-        if self.modelType.get() == MODEL_TYPE_GAN:
-
-          builder_args["training_DG_ratio"]= self.numberOfDiscVsGenUpdates.get()
-          builder_args["loss_logWeight"]= self.loss_logWeight.get()
-          
-        model = ModelClass( **builder_args )
-        
-        dataPathParticles= self._getExtraPath('resizedParticles.xmd')
-        dataPathProjections= self._getExtraPath('resizedProjections.xmd')
-        dataPathEmpty= self._getExtraPath('resizedProjections.xmd')
-        if not os.path.isfile(dataPathEmpty):
-          dataPathEmpty= None
-        model.train( self.learningRate.get(), self.nEpochs.get(), dataPathParticles,
-                     dataPathProjections, dataPathEmpty )
-        model.clean()
-        del model
-#        raise ValueError("training ended")
-        
+
     def predictModel(self):
-<<<<<<< HEAD
-        from scipy.stats import pearsonr
-        
-        if self.modelTrainPredMode.get() == ITER_PREDICT:
-          if self.customModelOverPretrain == True:
-              modelFname = self.ownModel.get()._getPath('ModelTrained.h5')
-          else:
-              modelFname = xmipp3.Plugin.getModel('deepDenoising', 'PretrainModel.h5')
-        else:
-          modelFname = self._getPath('ModelTrained.h5')
-                
-        ModelClass= getModelClass( MODEL_TYPES[self.modelType.get()], self.gpuList.get())
-
-        builder_args= {"boxSize":self._getResizedSize(), "saveModelFname":modelFname,
-                       "modelDepth": -1, "gpuList":self.gpuList.get(),
-                       "generatorLoss": TRAINING_LOSS[self.trainingLoss.get()], "batchSize": 2000}
-                       
-        model = ModelClass( **builder_args)
-        
-        inputParticlesMdName= self._getExtraPath('resizedParticles.xmd' )
-        inputParticlesStackName= self._getExtraPath('resizedParticles.stk' )
-        outputParticlesStackName= self._getExtraPath('particlesDenoised.stk' )
-        outputParticlesMdName= self._getExtraPath('particlesDenoised.xmd' )
-        inputProjectionsStackName= self._getExtraPath('resizedProjections.stk' )
-           
-        metadataParticles = xmippLib.MetaData(inputParticlesMdName )
-        useProjections= False
-        if os.path.isfile(inputProjectionsStackName):
-          useProjections=True
-
-        if useProjections:
-          metadataProjections = xmippLib.MetaData(inputProjectionsStackName )
-
-        dimMetadata = getMdSize(inputParticlesMdName )
-        xmippLib.createEmptyFile(outputParticlesStackName, self._getResizedSize(),
-                                  self._getResizedSize(),1, dimMetadata)
-
-        mdNewParticles = md.MetaData()
-        
-        I = xmippLib.Image()
-        i=1 #TODO. Is this the correct way? Should we use particle ids instead
-        
-        for preds, particles, projections in model.yieldPredictions(inputParticlesMdName, metadataProjections 
-                                                                          if useProjections else None ):
-          newRow = md.Row()
-          for pred, particle, projection in zip(preds, particles, projections):
-              outputImgpath = ('%06d@' %(i ,)) + outputParticlesStackName
-              I.setData(np.squeeze(pred))
-              I.write(outputImgpath)
-
-              pathNoise = ('%06d@' %(i,)) + inputParticlesStackName
-
-              newRow.setValue(md.MDL_IMAGE, outputImgpath)
-              newRow.setValue(md.MDL_IMAGE_ORIGINAL, pathNoise)
-              if useProjections:
-                  pathProj = ('%06d@' %(i ,)) + inputProjectionsStackName
-                  newRow.setValue(md.MDL_IMAGE_REF, pathProj)
-                  correlations1, _ = pearsonr(pred.ravel(), projection.ravel())
-                  newRow.setValue(md.MDL_CORR_DENOISED_PROJECTION, correlations1)
-
-              newRow.addToMd(mdNewParticles)
-              i+=1
-
-        mdNewParticles.write('particles@' + outputParticlesMdName, xmippLib.MD_APPEND)
-        self.runJob("xmipp_transform_normalize", "-i %s --method NewXmipp "
-                    "--background circle %d "%(outputParticlesStackName, self._getResizedSize()/2))
-                    
-=======
 
       builder_args = {"boxSize": self._getResizedSize(), "saveModelFname": self._getModelFname(),
                       "modelDepth": -1, "gpuList": self.gpuList.get(),"modelType":MODEL_TYPES[self.modelType.get()],
@@ -573,7 +361,6 @@
 
       self.runJob("xmipp_deep_denoising", args, numberOfMpi=1)
 
->>>>>>> 72ced908
     def createOutputStep(self):
         imgSet = self.inputParticles.get()
         outputSet = self._createSetOfParticles()
@@ -581,20 +368,11 @@
         Ts = imgSet.getSamplingRate()
         xdim = imgSet.getDimensions()[0]
         outputSet.setSamplingRate((Ts*xdim)/self._getResizedSize())
-<<<<<<< HEAD
-        imgFn = self._getExtraPath('particlesDenoised.xmd')
-        outputSet.copyItems(imgSet,
-                            updateItemCallback=self._processRow,
-                            itemDataIterator=md.iterRows(imgFn,
-                                                         sortByLabel=md.MDL_ITEM_ID)
-                            )
-=======
         writeSetOfParticles(self.inputParticles.get(), self._getExtraPath('inputParticles.xmd'))
         imgFname = self._getExtraPath('particlesDenoised.xmd')
         outputSet.copyItems(imgSet, updateItemCallback=self._processRow,
                             itemDataIterator=md.iterRows(imgFname, sortByLabel=md.MDL_ITEM_ID) )
 
->>>>>>> 72ced908
         self._defineOutputs(outputParticles=outputSet)
         self._defineSourceRelation(self.inputParticles, outputSet)
 
@@ -608,20 +386,12 @@
 
     def _processRow(self, particle, row):
         particle.setLocation(xmippToLocation(row.getValue(xmippLib.MDL_IMAGE)))
-<<<<<<< HEAD
-        if not self.inputProjections.get() is None:
-            setXmippAttributes(particle, row,
-                               xmippLib.MDL_CORR_DENOISED_PROJECTION)
-
-=======
         if self.inputProjections.get() is not None:
             mdToAdd= (md.MDL_IMAGE_ORIGINAL, md.MDL_IMAGE_REF, md.MDL_CORR_DENOISED_PROJECTION, md.MDL_CORR_DENOISED_NOISY)
         else:
             mdToAdd= (md.MDL_IMAGE_ORIGINAL, md.MDL_CORR_DENOISED_NOISY )
-        
+
         setXmippAttributes(particle, row, *mdToAdd)
->>>>>>> 72ced908
-
 
     # --------------------------- INFO functions --------------------------------------------
     def _summary(self):
