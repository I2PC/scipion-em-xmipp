--- conflicted
+++ resolved
@@ -438,12 +438,6 @@
         x = Conv2D(128, (5, 5), padding='same')(x)
         x = BatchNormalization(momentum=0.8)(x)
         encoded = LeakyReLU(alpha=0.2)(x)
-<<<<<<< HEAD
-        
-=======
-        '''encoded = MaxPooling2D((2, 2), padding='same',
-                                   name='encoder')(x)'''
->>>>>>> 674940d7
         x = Conv2DTranspose(64, kernel_size=1, strides=1, padding='same')(
             encoded)
         x = BatchNormalization(momentum=0.8)(x)
