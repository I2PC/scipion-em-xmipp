--- conflicted
+++ resolved
@@ -30,12 +30,9 @@
 import numpy as np
 import re
 from pyworkflow import VERSION_2_0
-<<<<<<< HEAD
 from xmipp3.protocols import XmippProtCompareReprojections
 
 from .protocol_generate_reprojections import XmippProtGenerateReprojections
-=======
->>>>>>> 56a11fc8
 import pyworkflow.protocol.params as params
 import pyworkflow.protocol.constants as cons
 from pyworkflow.utils.path import cleanPath
@@ -406,8 +403,6 @@
         summary.append("Particles denoised")
         return summary
 
-<<<<<<< HEAD
-=======
     def _validate(self):
 
         assertModel = self.model.get()==ITER_PREDICT and not self.modelPretrain
@@ -756,4 +751,3 @@
             cnt += 1
         plt.savefig(filename % epoch)
         plt.close()
->>>>>>> 56a11fc8
