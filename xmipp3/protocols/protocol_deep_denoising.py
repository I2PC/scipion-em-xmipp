--- conflicted
+++ resolved
@@ -37,11 +37,7 @@
 
 import xmippLib
 from xmipp3.convert import writeSetOfParticles, setXmippAttributes, xmippToLocation
-<<<<<<< HEAD
-from xmipp3.utils import getMdSize
-=======
 from xmipp3.utils import getMdSize, validateDLtoolkit
->>>>>>> a56d2336
 import xmipp3
 
 
@@ -580,11 +576,8 @@
             evaluate = self.generator.evaluate(self.noise, self.true)
             print "Validation =", evaluate
 
-            if len(self.validation)>0:
-                print("BBBBBBB", np.min(self.validation))
             if epoch > 500 and evaluate <= np.min(self.validation):
                 self.generatorNoParallel.save(self.dir2)
-            #AJ y que pasa si no se cumple esto???
 
             self.lossD.append(d_loss[0])
             self.lossG.append(g_loss)
