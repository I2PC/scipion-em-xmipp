--- conflicted
+++ resolved
@@ -24,17 +24,13 @@
 # *
 # **************************************************************************
 
-import time
+import sys, time
 
 from pyworkflow import VERSION_2_0
 from pyworkflow.protocol.params import (PointerParam, FloatParam, BooleanParam,
-<<<<<<< HEAD
                                         IntParam, StringParam, LEVEL_ADVANCED,
                                         USE_GPU, GPU_LIST)
-from pyworkflow.em.protocol import ProtMonitor
-=======
-                                        IntParam, StringParam, LEVEL_ADVANCED)
->>>>>>> 2123d8bc
+
 from pyworkflow.project import Manager
 from pyworkflow.protocol import getProtocolFromDb
 import pyworkflow.object as pwobj
