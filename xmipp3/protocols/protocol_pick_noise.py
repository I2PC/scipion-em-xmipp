--- conflicted
+++ resolved
@@ -34,11 +34,7 @@
 import pyworkflow.protocol.params as params
 from pwem.protocols import ProtParticlePicking
 
-<<<<<<< HEAD
-import pyworkflow.em.metadata as MD
-=======
 import pwem.metadata as MD
->>>>>>> 56a11fc8
 from xmipp3.convert import writeSetOfCoordinates, readSetOfCoordsFromPosFnames
 from xmipp3 import XmippProtocol
 
