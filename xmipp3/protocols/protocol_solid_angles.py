--- conflicted
+++ resolved
@@ -185,31 +185,19 @@
 
         self._insertFunctionStep('createOutputStep')
 
-<<<<<<< HEAD
     # --------------------------- STEPS functions -------------------------------
 
     def readInfoField(self, fnDir, block, label):
-        mdInfo = xmippLib.MetaData(
+        mdInfo = emlib.MetaData(
             "%s@%s" % (block, join(fnDir, "iterInfo.xmd")))
         return mdInfo.getValue(label, mdInfo.firstObject())
 
     def writeInfoField(self, fnDir, block, label, value):
-        mdInfo = xmippLib.MetaData()
+        mdInfo = emlib.MetaData()
         objId = mdInfo.addObject()
         mdInfo.setValue(label, value, objId)
         mdInfo.write("%s@%s" % (block, join(fnDir, "iterInfo.xmd")),
-                     xmippLib.MD_APPEND)
-=======
-    def readInfoField(self,fnDir,block,label):
-        mdInfo = emlib.MetaData("%s@%s"%(block,join(fnDir,"iterInfo.xmd")))
-        return mdInfo.getValue(label,mdInfo.firstObject())
-
-    def writeInfoField(self,fnDir,block,label, value):
-        mdInfo = emlib.MetaData()
-        objId=mdInfo.addObject()
-        mdInfo.setValue(label,value,objId)
-        mdInfo.write("%s@%s"%(block,join(fnDir,"iterInfo.xmd")),emlib.MD_APPEND)
->>>>>>> 2123d8bc
+                     emlib.MD_APPEND)
 
     def convertInputStep(self, particlesId, volId):
         """ Write the input images as a Xmipp metadata file.
@@ -242,21 +230,13 @@
             if Xdim != newXdim:
                 self.runJob("xmipp_image_resize", "-i %s --dim %d"
                             % (self._getInputVolFn(), newXdim), numberOfMpi=1)
-<<<<<<< HEAD
 
             Xdim = newXdim
             Ts = newTs
         self.writeInfoField(self._getExtraPath(), "sampling",
-                            xmippLib.MDL_SAMPLINGRATE, Ts)
-        self.writeInfoField(self._getExtraPath(), "size", xmippLib.MDL_XSIZE,
-                            long(Xdim))
-=======
-            
-            Xdim=newXdim
-            Ts=newTs
-        self.writeInfoField(self._getExtraPath(),"sampling",emlib.MDL_SAMPLINGRATE,Ts)
-        self.writeInfoField(self._getExtraPath(),"size",emlib.MDL_XSIZE,int(Xdim))
->>>>>>> 2123d8bc
+                            emlib.MDL_SAMPLINGRATE, Ts)
+        self.writeInfoField(self._getExtraPath(), "size", emlib.MDL_XSIZE,
+                            int(Xdim))
 
     def constructGroupsStep(self, particlesId, angularSampling,
                             angularDistance, symmetryGroup):
@@ -309,11 +289,7 @@
         args += "--distance correlation --classicalMultiref "
         args += "--maxShift %f " % self.maxShift
         try:
-<<<<<<< HEAD
-            self.runJob("xmipp_classify_CL2D", args)
-=======
                 self.runJob("xmipp_classify_CL2D", args)
->>>>>>> 2123d8bc
         except:
             return
 
@@ -336,15 +312,9 @@
         args = "-i %s_alignment.xmd --apply_transform" % fnAlignRoot
         self.runJob("xmipp_transform_geometry", args, numberOfMpi=1)
 
-<<<<<<< HEAD
         for classNo in range(1, Nclasses + 1):
-            localImagesMd = xmippLib.MetaData("class%06d_images@%s"
+            localImagesMd = emlib.MetaData("class%06d_images@%s"
                                               % (classNo, classesXmd))
-=======
-        for classNo in range(1, Nclasses+1):
-            localImagesMd = emlib.MetaData("class%06d_images@%s"
-                                           % (classNo, classesXmd))
->>>>>>> 2123d8bc
 
             # New class detected
             self.classCount += 1
@@ -356,28 +326,18 @@
                 if imgId not in self.classImages:
                     self.classImages.add(imgId)
                     newObjId = mdImages.addObject()
-<<<<<<< HEAD
-                    mdImages.setValue(xmippLib.MDL_ITEM_ID, imgId, newObjId)
-                    mdImages.setValue(xmippLib.MDL_REF2, self.classCount,
+                    mdImages.setValue(emlib.MDL_ITEM_ID, imgId, newObjId)
+                    mdImages.setValue(emlib.MDL_REF2, self.classCount,
                                       newObjId)
-=======
-                    mdImages.setValue(emlib.MDL_ITEM_ID, imgId, newObjId)
-                    mdImages.setValue(emlib.MDL_REF2, self.classCount, newObjId)
->>>>>>> 2123d8bc
 
             newClassId = mdClasses.addObject()
             mdClasses.setValue(emlib.MDL_REF, projNumber, newClassId)
             mdClasses.setValue(emlib.MDL_REF2, self.classCount, newClassId)
             mdClasses.setValue(emlib.MDL_IMAGE, "%d@%s" %
                                (classNo, classesStk), newClassId)
-<<<<<<< HEAD
-            mdClasses.setValue(xmippLib.MDL_IMAGE1, projRef, newClassId)
-            mdClasses.setValue(xmippLib.MDL_CLASS_COUNT, localImagesMd.size(),
+            mdClasses.setValue(emlib.MDL_IMAGE1, projRef, newClassId)
+            mdClasses.setValue(emlib.MDL_CLASS_COUNT, localImagesMd.size(),
                                newClassId)
-=======
-            mdClasses.setValue(emlib.MDL_IMAGE1, projRef, newClassId)
-            mdClasses.setValue(emlib.MDL_CLASS_COUNT,localImagesMd.size(),newClassId)
->>>>>>> 2123d8bc
 
     def classifyGroupsStep(self):
         # Create two metadatas, one for classes and another one for images
@@ -436,31 +396,18 @@
                         minClass = blockSize
 
         # Construct the homogeneized metadata
-<<<<<<< HEAD
-        mdAll = xmippLib.MetaData()
-        mdSubset = xmippLib.MetaData()
-        mdRandom = xmippLib.MetaData()
-        for block in xmippLib.getBlocksInMetaDataFile(fnNeighbours):
-=======
         mdAll = emlib.MetaData()
-        mdSubset=emlib.MetaData()
-        mdRandom=emlib.MetaData()
+        mdSubset = emlib.MetaData()
+        mdRandom = emlib.MetaData()
         for block in emlib.getBlocksInMetaDataFile(fnNeighbours):
->>>>>>> 2123d8bc
             projNumber = int(block.split("_")[1])
             fnDir = self._getExtraPath("direction_%d" % projNumber, "level_00",
                                        "class_classes.xmd")
             if exists(fnDir):
-<<<<<<< HEAD
-                mdDirection = xmippLib.MetaData("class000001_images@" + fnDir)
+                mdDirection = emlib.MetaData("class000001_images@" + fnDir)
                 mdRandom.randomize(mdDirection)
-                mdSubset.selectPart(mdRandom, 0L,
+                mdSubset.selectPart(mdRandom, 0,
                                     min(mdRandom.size(), minClass))
-=======
-                mdDirection = emlib.MetaData("class000001_images@"+fnDir)
-                mdRandom.randomize(mdDirection)
-                mdSubset.selectPart(mdRandom,0,min(mdRandom.size(),minClass))
->>>>>>> 2123d8bc
                 mdAll.unionAll(mdSubset)
         mdAll.removeDuplicates(md.MDL_ITEM_ID)
         mdAll.sort(md.MDL_ITEM_ID)
@@ -475,15 +422,10 @@
         fnTmpDir = self._getTmpPath()
         fnDirectional = self._getDirectionalClassesFn()
         inputParticles = self.inputParticles.get()
-<<<<<<< HEAD
         newTs = self.readInfoField(self._getExtraPath(), "sampling",
-                                   xmippLib.MDL_SAMPLINGRATE)
+                                   emlib.MDL_SAMPLINGRATE)
         newXdim = self.readInfoField(self._getExtraPath(), "size",
-                                     xmippLib.MDL_XSIZE)
-=======
-        newTs = self.readInfoField(self._getExtraPath(),"sampling",emlib.MDL_SAMPLINGRATE)
-        newXdim = self.readInfoField(self._getExtraPath(),"size",emlib.MDL_XSIZE)
->>>>>>> 2123d8bc
+                                     emlib.MDL_XSIZE)
 
         # Generate projections
         fnGallery = join(fnTmpDir, "gallery.stk")
@@ -504,22 +446,22 @@
             self.runJob('xmipp_reconstruct_significant', args,
                         numberOfMpi=self.numberOfMpi.get() * self.numberOfThreads.get())
         else:
-	    count=0
+            count=0
             GpuListCuda=''
             if self.useQueueForSteps() or self.useQueue():
                 GpuList = os.environ["CUDA_VISIBLE_DEVICES"]
-	        GpuList = GpuList.split(",")
-	        for elem in GpuList:
-		    GpuListCuda = GpuListCuda+str(count)+' '
-		    count+=1
+                GpuList = GpuList.split(",")
+                for elem in GpuList:
+                    GpuListCuda = GpuListCuda+str(count)+' '
+                    count+=1
             else:
                 GpuList = ' '.join([str(elem) for elem in self.getGpuList()])
-	        GpuListAux = ''
+                GpuListAux = ''
                 for elem in self.getGpuList():
-	            GpuListCuda = GpuListCuda+str(count)+' '
+                    GpuListCuda = GpuListCuda+str(count)+' '
                     GpuListAux = GpuListAux+str(elem)+','
                     count+=1
-	        os.environ["CUDA_VISIBLE_DEVICES"] = GpuListAux
+                os.environ["CUDA_VISIBLE_DEVICES"] = GpuListAux
 
             args = '-i %s -r %s -o %s --dev %s ' % (fnDirectional, fnGalleryMd, fnAngles, GpuListCuda)
             self.runJob('xmipp_cuda_align_significant', args, numberOfMpi=1)
@@ -545,15 +487,10 @@
         cleanPattern(self._getExtraPath("direction_*"))
 
     def splitVolumeStep(self):
-<<<<<<< HEAD
         newTs = self.readInfoField(self._getExtraPath(), "sampling",
-                                   xmippLib.MDL_SAMPLINGRATE)
+                                   emlib.MDL_SAMPLINGRATE)
         newXdim = self.readInfoField(self._getExtraPath(), "size",
-                                     xmippLib.MDL_XSIZE)
-=======
-        newTs = self.readInfoField(self._getExtraPath(),"sampling",emlib.MDL_SAMPLINGRATE)
-        newXdim = self.readInfoField(self._getExtraPath(),"size",emlib.MDL_XSIZE)
->>>>>>> 2123d8bc
+                                     emlib.MDL_XSIZE)
         fnMask = ""
         if self.mask.hasValue():
             fnMask = self._getExtraPath("mask.vol")
@@ -578,12 +515,8 @@
         if not self._useSeveralClasses():
             newTs = inputParticles.getSamplingRate()
         else:
-<<<<<<< HEAD
             newTs = self.readInfoField(self._getExtraPath(), "sampling",
-                                       xmippLib.MDL_SAMPLINGRATE)
-=======
-            newTs = self.readInfoField(self._getExtraPath(),"sampling",emlib.MDL_SAMPLINGRATE)
->>>>>>> 2123d8bc
+                                       emlib.MDL_SAMPLINGRATE)
 
         self.mdClasses = emlib.MetaData(self._getDirectionalClassesFn())
         self.mdImages = emlib.MetaData(self._getDirectionalImagesFn())
@@ -658,28 +591,17 @@
 
         representative = item.getRepresentative()
         representative.setTransform(rowToAlignment(classRow, ALIGN_PROJ))
-<<<<<<< HEAD
         representative.setLocation(
-            xmippToLocation(classRow.getValue(xmippLib.MDL_IMAGE)))
-        setXmippAttributes(representative, classRow, xmippLib.MDL_ANGLE_ROT)
-        setXmippAttributes(representative, classRow, xmippLib.MDL_ANGLE_TILT)
-        setXmippAttributes(representative, classRow, xmippLib.MDL_CLASS_COUNT)
-=======
-        representative.setLocation(xmippToLocation(classRow.getValue(emlib.MDL_IMAGE)))
+            xmippToLocation(classRow.getValue(emlib.MDL_IMAGE)))
         setXmippAttributes(representative, classRow, emlib.MDL_ANGLE_ROT)
         setXmippAttributes(representative, classRow, emlib.MDL_ANGLE_TILT)
         setXmippAttributes(representative, classRow, emlib.MDL_CLASS_COUNT)
->>>>>>> 2123d8bc
 
         self.averageSet.append(representative)
 
         reprojection = Image()
-<<<<<<< HEAD
         reprojection.setLocation(
-            xmippToLocation(classRow.getValue(xmippLib.MDL_IMAGE1)))
-=======
-        reprojection.setLocation(xmippToLocation(classRow.getValue(emlib.MDL_IMAGE1)))
->>>>>>> 2123d8bc
+            xmippToLocation(classRow.getValue(emlib.MDL_IMAGE1)))
         item.reprojection = reprojection
 
     # --------------------------- INFO functions -------------------------------
