--- conflicted
+++ resolved
@@ -184,26 +184,8 @@
             self._insertFunctionStep("splitVolumeStep")
 
         self._insertFunctionStep('createOutputStep')
-<<<<<<< HEAD
 
     # --------------------------- STEPS functions -------------------------------
-
-    def readInfoField(self, fnDir, block, label):
-        mdInfo = emlib.MetaData(
-            "%s@%s" % (block, join(fnDir, "iterInfo.xmd")))
-        return mdInfo.getValue(label, mdInfo.firstObject())
-
-    def writeInfoField(self, fnDir, block, label, value):
-        mdInfo = emlib.MetaData()
-        objId = mdInfo.addObject()
-        mdInfo.setValue(label, value, objId)
-        mdInfo.write("%s@%s" % (block, join(fnDir, "iterInfo.xmd")),
-                     emlib.MD_APPEND)
-
-=======
-    
-    #--------------------------- STEPS functions -------------------------------
->>>>>>> 78b2180f
     def convertInputStep(self, particlesId, volId):
         """ Write the input images as a Xmipp metadata file.
         particlesId: is only need to detect changes in
@@ -235,21 +217,11 @@
             if Xdim != newXdim:
                 self.runJob("xmipp_image_resize", "-i %s --dim %d"
                             % (self._getInputVolFn(), newXdim), numberOfMpi=1)
-<<<<<<< HEAD
-
-            Xdim = newXdim
-            Ts = newTs
-        self.writeInfoField(self._getExtraPath(), "sampling",
-                            emlib.MDL_SAMPLINGRATE, Ts)
-        self.writeInfoField(self._getExtraPath(), "size", emlib.MDL_XSIZE,
-                            int(Xdim))
-=======
             
             Xdim=newXdim
             Ts=newTs
         writeInfoField(self._getExtraPath(),"sampling",emlib.MDL_SAMPLINGRATE,Ts)
         writeInfoField(self._getExtraPath(),"size",emlib.MDL_XSIZE,int(Xdim))
->>>>>>> 78b2180f
 
     def constructGroupsStep(self, particlesId, angularSampling,
                             angularDistance, symmetryGroup):
@@ -435,15 +407,8 @@
         fnTmpDir = self._getTmpPath()
         fnDirectional = self._getDirectionalClassesFn()
         inputParticles = self.inputParticles.get()
-<<<<<<< HEAD
-        newTs = self.readInfoField(self._getExtraPath(), "sampling",
-                                   emlib.MDL_SAMPLINGRATE)
-        newXdim = self.readInfoField(self._getExtraPath(), "size",
-                                     emlib.MDL_XSIZE)
-=======
         newTs = readInfoField(self._getExtraPath(),"sampling",emlib.MDL_SAMPLINGRATE)
         newXdim = readInfoField(self._getExtraPath(),"size",emlib.MDL_XSIZE)
->>>>>>> 78b2180f
 
         # Generate projections
         fnGallery = join(fnTmpDir, "gallery.stk")
@@ -505,15 +470,8 @@
         cleanPattern(self._getExtraPath("direction_*"))
 
     def splitVolumeStep(self):
-<<<<<<< HEAD
-        newTs = self.readInfoField(self._getExtraPath(), "sampling",
-                                   emlib.MDL_SAMPLINGRATE)
-        newXdim = self.readInfoField(self._getExtraPath(), "size",
-                                     emlib.MDL_XSIZE)
-=======
         newTs = readInfoField(self._getExtraPath(),"sampling",emlib.MDL_SAMPLINGRATE)
         newXdim = readInfoField(self._getExtraPath(),"size",emlib.MDL_XSIZE)
->>>>>>> 78b2180f
         fnMask = ""
         if self.mask.hasValue():
             fnMask = self._getExtraPath("mask.vol")
@@ -538,12 +496,7 @@
         if not self._useSeveralClasses():
             newTs = inputParticles.getSamplingRate()
         else:
-<<<<<<< HEAD
-            newTs = self.readInfoField(self._getExtraPath(), "sampling",
-                                       emlib.MDL_SAMPLINGRATE)
-=======
             newTs = readInfoField(self._getExtraPath(),"sampling",emlib.MDL_SAMPLINGRATE)
->>>>>>> 78b2180f
 
         self.mdClasses = emlib.MetaData(self._getDirectionalClassesFn())
         self.mdImages = emlib.MetaData(self._getDirectionalImagesFn())
