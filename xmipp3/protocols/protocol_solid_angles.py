# **************************************************************************
# *
# * Authors:     C.O.S. Sorzano (coss@cnb.csic.es)
# *
# * Unidad de  Bioinformatica of Centro Nacional de Biotecnologia , CSIC
# *
# * This program is free software; you can redistribute it and/or modify
# * it under the terms of the GNU General Public License as published by
# * the Free Software Foundation; either version 2 of the License, or
# * (at your option) any later version.
# *
# * This program is distributed in the hope that it will be useful,
# * but WITHOUT ANY WARRANTY; without even the implied warranty of
# * MERCHANTABILITY or FITNESS FOR A PARTICULAR PURPOSE.  See the
# * GNU General Public License for more details.
# *
# * You should have received a copy of the GNU General Public License
# * along with this program; if not, write to the Free Software
# * Foundation, Inc., 59 Temple Place, Suite 330, Boston, MA
# * 02111-1307  USA
# *
# *  All comments concerning this program package may be sent to the
# *  e-mail address 'scipion@cnb.csic.es'
# *
# **************************************************************************

from os.path import join, exists
import math
import os

import pyworkflow.protocol.params as params
from pyworkflow import VERSION_1_1
from pyworkflow.utils import makePath, cleanPattern, moveFile, cleanPath
from pwem.emlib.image import ImageHandler
from pwem.constants import ALIGN_PROJ
from pwem.objects import Image, Volume
from pwem.protocols import ProtAnalysis3D
import pwem.emlib.metadata as md
from pyworkflow import BETA, UPDATED, NEW, PROD

from pwem import emlib
from xmipp3.base import findRow, readInfoField, writeInfoField, isXmippCudaPresent
from xmipp3.convert import (rowToAlignment, setXmippAttributes, xmippToLocation,
                            createItemMatrix, writeSetOfParticles)
from xmipp3.constants import SYM_URL, CUDA_ALIGN_SIGNIFICANT


class XmippProtSolidAngles(ProtAnalysis3D):
    """    
    Construct image groups based on the angular assignment. All images assigned within a solid angle
    are assigned to a class. Classes are not exclusive and an image may be assigned to multiple classes
    """

    _label = 'solid angles'
    _lastUpdateVersion = VERSION_1_1
<<<<<<< HEAD
=======
    _devStatus = BETA
>>>>>>> 3c3f27d6

    def __init__(self, *args, **kwargs):
        ProtAnalysis3D.__init__(self, *args, **kwargs)

    # --------------------------- DEFINE param functions ------------------------
    def _defineParams(self, form):

        form.addHidden(params.USE_GPU, params.BooleanParam, default=True,
                       label="Use GPU for execution",
                       help="This protocol has both CPU and GPU implementation.\
                       Select the one you want to use.")

        form.addHidden(params.GPU_LIST, params.StringParam, default='0',
                       expertLevel=params.LEVEL_ADVANCED,
                       label="Choose GPU IDs",
                       help="Add a list of GPU devices that can be used")

        form.addSection(label='Input')

        form.addParam('inputVolume', params.PointerParam, pointerClass='Volume',
                      label="Input volume",
                      help='Select the input volume.')

        form.addParam('inputParticles', params.PointerParam,
                      pointerClass='SetOfParticles',
                      pointerCondition='hasAlignmentProj',
                      label="Input particles",
                      help='Select the input experimental images with an '
                           'angular assignment.')

        form.addParam('symmetryGroup', params.StringParam, default='c1',
                      label="Symmetry group",
                      help='See %s page for a description of the symmetries '
                           'accepted by Xmipp' % SYM_URL)

        form.addParam('angularSampling', params.FloatParam, default=5,
                      label='Angular sampling',
                      expertLevel=params.LEVEL_ADVANCED, help="In degrees")

        form.addParam('angularDistance', params.FloatParam, default=10,
                      expertLevel=params.LEVEL_ADVANCED,
                      label='Angular distance',
                      help="In degrees. An image belongs to a group if its "
                           "distance is smaller than this value")

        form.addParam('maxShift', params.FloatParam, default=15,
                      expertLevel=params.LEVEL_ADVANCED,
                      label='Maximum shift',
                      help="In pixels")

        form.addSection("Directional Classes")

        form.addParam('directionalClasses', params.IntParam, default=1,
                      label='Number of directional classes',
                      help="By default only one class will be computed for "
                           "each projection direction. More classes could be"
                           "computed and this is needed for protocols "
                           "split-volume. ")

        form.addParam('homogeneize', params.IntParam, default=-1,
                      label='Homogeneize groups',
                      condition="directionalClasses==1",
                      help="Set to -1 for no homogeneization. Set to 0 for homogeneizing "
                           "to the minimum of class size. Set to any other number to "
                           "homogeneize to that particular number")

        form.addParam('targetResolution', params.FloatParam, default=10,
                      condition="directionalClasses > 1",
                      label='Target resolution (A)')

        form.addParam('refineAngles', params.BooleanParam, default=True,
                      expertLevel=params.LEVEL_ADVANCED,
                      label='Refine angles',
                      help="Refine the angles of the classes using a "
                           "continuous angular assignment")

        form.addParam('cl2dIterations', params.IntParam, default=5,
                      expertLevel=params.LEVEL_ADVANCED,
                      condition="directionalClasses > 1",
                      label='Number of CL2D iterations')

        form.addSection("Split volume")
        form.addParam('splitVolume', params.BooleanParam, label="Split volume",
                      condition="directionalClasses > 1", default=False,
                      help='If desired, the protocol can use the directional classes calculated in this protocol to divide the input volume '
                           'into 2 distinct 3D classes as measured by PCA. If the PCA component is just noise, it means that the algorithm '
                           'does not find a difference between the 2D classes')
        form.addParam('mask', params.PointerParam, label="Mask",
                      pointerClass='VolumeMask', allowsNull=True,
                      condition="splitVolume",
                      help='The mask values must be binary: 0 (remove these voxels) and 1 (let them pass).')
        form.addParam('Nrec', params.IntParam,
                      label="Number of reconstructions", default=5000,
                      condition="splitVolume",
                      expertLevel=params.LEVEL_ADVANCED,
                      help="Number of random reconstructions to perform");
        form.addParam('Nsamples', params.IntParam,
                      label="Number of images/reconstruction", default=15,
                      condition="splitVolume",
                      expertLevel=params.LEVEL_ADVANCED,
                      help="Number of images per reconstruction. Consider that reconstructions with symmetry c1 will be perfomed");
        form.addParam('alpha', params.FloatParam, label="Confidence level",
                      default=0.05, condition="splitVolume",
                      expertLevel=params.LEVEL_ADVANCED,
                      help="This parameter is alpha. Two volumes, one at alpha/2 and another one at 1-alpha/2, will be generated");

        form.addParallelSection(threads=0, mpi=8)

    # --------------------------- INSERT steps functions ------------------------

    def _insertAllSteps(self):
        self._insertFunctionStep('convertInputStep',
                                 self.inputParticles.get().getObjId(),
                                 self.inputVolume.get().getObjId())

        self._insertFunctionStep('constructGroupsStep',
                                 self.inputParticles.get().getObjId(),
                                 self.angularSampling.get(),
                                 self.angularDistance.get(),
                                 self.symmetryGroup.get())

        self._insertFunctionStep('classifyGroupsStep')
        if self.directionalClasses.get() == 1 and self.homogeneize.get() >= 0:
            self._insertFunctionStep('homogeneizeStep')

        if self.refineAngles:
            self._insertFunctionStep('refineAnglesStep')

        if self.splitVolume and self.directionalClasses.get() > 1:
            self._insertFunctionStep("splitVolumeStep")

        self._insertFunctionStep('createOutputStep')
<<<<<<< HEAD

    # --------------------------- STEPS functions -------------------------------

    def readInfoField(self, fnDir, block, label):
        mdInfo = xmippLib.MetaData(
            "%s@%s" % (block, join(fnDir, "iterInfo.xmd")))
        return mdInfo.getValue(label, mdInfo.firstObject())

    def writeInfoField(self, fnDir, block, label, value):
        mdInfo = xmippLib.MetaData()
        objId = mdInfo.addObject()
        mdInfo.setValue(label, value, objId)
        mdInfo.write("%s@%s" % (block, join(fnDir, "iterInfo.xmd")),
                     xmippLib.MD_APPEND)
=======
>>>>>>> 3c3f27d6

    # --------------------------- STEPS functions -------------------------------
    def convertInputStep(self, particlesId, volId):
        """ Write the input images as a Xmipp metadata file.
        particlesId: is only need to detect changes in
        input particles and cause restart from here.
        """
        inputParticles = self.inputParticles.get()
        inputVolume = self.inputVolume.get()

        writeSetOfParticles(inputParticles, self._getExpParticlesFn())

        img = ImageHandler()
        img.convert(inputVolume, self._getInputVolFn())

        Xdim = inputParticles.getXDim()
        Ts = inputParticles.getSamplingRate()
        if self._useSeveralClasses():
            # Scale particles
            newTs = self.targetResolution.get() * 0.4
            newTs = max(Ts, newTs)
            newXdim = int(Xdim * Ts / newTs)
            self.runJob("xmipp_image_resize",
                        "-i %s -o %s --save_metadata_stack %s --fourier %d" %
                        (self._getExpParticlesFn(),
                         self._getTmpPath('scaled_particles.stk'),
                         self._getTmpPath('scaled_particles.xmd'),
                         newXdim))
            # Scale volume
            Xdim = inputVolume.getXDim()
            if Xdim != newXdim:
                self.runJob("xmipp_image_resize", "-i %s --dim %d"
                            % (self._getInputVolFn(), newXdim), numberOfMpi=1)
<<<<<<< HEAD

            Xdim = newXdim
            Ts = newTs
        self.writeInfoField(self._getExtraPath(), "sampling",
                            xmippLib.MDL_SAMPLINGRATE, Ts)
        self.writeInfoField(self._getExtraPath(), "size", xmippLib.MDL_XSIZE,
                            long(Xdim))
=======
            
            Xdim=newXdim
            Ts=newTs
        writeInfoField(self._getExtraPath(),"sampling",emlib.MDL_SAMPLINGRATE,Ts)
        writeInfoField(self._getExtraPath(),"size",emlib.MDL_XSIZE,int(Xdim))
>>>>>>> 3c3f27d6

    def constructGroupsStep(self, particlesId, angularSampling,
                            angularDistance, symmetryGroup):
        args = '-i %s ' % self._getInputVolFn()
        args += '-o %s ' % self._getExtraPath("gallery.stk")
        args += '--sampling_rate %f ' % self.angularSampling
        args += '--sym %s ' % self.symmetryGroup
        args += '--method fourier 1 0.25 bspline --compute_neighbors '
        args += '--angular_distance %f ' % self.angularDistance
        args += '--experimental_images %s ' % self._getInputParticlesFn()
        args += '--max_tilt_angle 90 '

        # Create a gallery of projections of the input volume
        # with the given angular sampling
        self.runJob("xmipp_angular_project_library", args)

        args = '--i1 %s ' % self._getInputParticlesFn()
        args += '--i2 %s ' % self._getExtraPath("gallery.doc")
        args += '-o %s ' % self._getExtraPath("neighbours.xmd")
        args += '--dist %f ' % self.angularDistance
        args += '--sym %s ' % self.symmetryGroup
        args += '--check_mirrors '

        # Compute several groups of the experimental images into
        # different angular neighbourhoods
        self.runJob("xmipp_angular_neighbourhood", args, numberOfMpi=1)

    def classifyOneGroup(self, projNumber, projMdBlock, projRef,
                         mdClasses, mdImages):
        """ Classify one of the neighbourhood groups if not empty.
         Class information will be stored in output metadata: mdOut
        """
        blockSize = md.getSize(projMdBlock)
        Nclasses = self.directionalClasses.get()
        Nlevels = int(math.ceil(math.log(Nclasses) / math.log(2)))

        # Skip projection directions with not enough images to
        # create a given number of classes
        if blockSize / Nclasses < 10:
            return

        fnDir = self._getExtraPath("direction_%s" % projNumber)
        makePath(fnDir)

        # Run CL2D classification for the images assigned to one direction
        args = "-i %s " % projMdBlock
        args += "--odir %s " % fnDir
        args += "--ref0 %s --iter %d --nref %d " % (
        projRef, self.cl2dIterations, Nclasses)
        args += "--distance correlation --classicalMultiref "
        args += "--maxShift %f " % self.maxShift
        try:
<<<<<<< HEAD
            self.runJob("xmipp_classify_CL2D", args)
=======
                self.runJob("xmipp_classify_CL2D", args)
>>>>>>> 3c3f27d6
        except:
            return

        # After CL2D the stk and xmd files should be produced
        classesXmd = join(fnDir, "level_%02d/class_classes.xmd" % Nlevels)
        classesStk = join(fnDir, "level_%02d/class_classes.stk" % Nlevels)

        # Let's check that the output was produced
        if not exists(classesStk):
            return

        # Run align of the class average and the projection representative
        fnAlignRoot = join(fnDir, "classes")
        args = "-i %s " % classesStk
        args += "--ref %s " % projRef
        args += " --oroot %s --iter 1" % fnAlignRoot
        self.runJob("xmipp_image_align", args, numberOfMpi=1)

        # Apply alignment
        args = "-i %s_alignment.xmd --apply_transform" % fnAlignRoot
        self.runJob("xmipp_transform_geometry", args, numberOfMpi=1)

        for classNo in range(1, Nclasses + 1):
<<<<<<< HEAD
            localImagesMd = xmippLib.MetaData("class%06d_images@%s"
=======
            localImagesMd = emlib.MetaData("class%06d_images@%s"
>>>>>>> 3c3f27d6
                                              % (classNo, classesXmd))

            # New class detected
            self.classCount += 1
            # Check which images have not been assigned yet to any class
            # and assign them to this new class
            for objId in localImagesMd:
                imgId = localImagesMd.getValue(emlib.MDL_ITEM_ID, objId)
                # Add images not classify yet and store their class number
                if imgId not in self.classImages:
                    self.classImages.add(imgId)
                    newObjId = mdImages.addObject()
<<<<<<< HEAD
                    mdImages.setValue(xmippLib.MDL_ITEM_ID, imgId, newObjId)
                    mdImages.setValue(xmippLib.MDL_REF2, self.classCount,
=======
                    mdImages.setValue(emlib.MDL_ITEM_ID, imgId, newObjId)
                    mdImages.setValue(emlib.MDL_REF2, self.classCount,
>>>>>>> 3c3f27d6
                                      newObjId)

            newClassId = mdClasses.addObject()
            mdClasses.setValue(emlib.MDL_REF, projNumber, newClassId)
            mdClasses.setValue(emlib.MDL_REF2, self.classCount, newClassId)
            mdClasses.setValue(emlib.MDL_IMAGE, "%d@%s" %
                               (classNo, classesStk), newClassId)
<<<<<<< HEAD
            mdClasses.setValue(xmippLib.MDL_IMAGE1, projRef, newClassId)
            mdClasses.setValue(xmippLib.MDL_CLASS_COUNT, localImagesMd.size(),
=======
            mdClasses.setValue(emlib.MDL_IMAGE1, projRef, newClassId)
            mdClasses.setValue(emlib.MDL_CLASS_COUNT, localImagesMd.size(),
>>>>>>> 3c3f27d6
                               newClassId)

    def classifyGroupsStep(self):
        # Create two metadatas, one for classes and another one for images
        mdClasses = emlib.MetaData()
        mdImages = emlib.MetaData()

        fnNeighbours = self._getExtraPath("neighbours.xmd")
        fnGallery = self._getExtraPath("gallery.stk")

        self.classCount = 0
        self.classImages = set()

        for block in emlib.getBlocksInMetaDataFile(fnNeighbours):
            # Figure out the projection number from the block name
            projNumber = int(block.split("_")[1])

            self.classifyOneGroup(projNumber,
                                  projMdBlock="%s@%s" % (block, fnNeighbours),
                                  projRef="%06d@%s" % (projNumber, fnGallery),
                                  mdClasses=mdClasses,
                                  mdImages=mdImages)

        galleryMd = emlib.MetaData(self._getExtraPath("gallery.doc"))
        # Increment the reference number to starts from 1
        galleryMd.operate("ref=ref+1")
        mdJoined = emlib.MetaData()
        # Add extra information from the gallery metadata
        mdJoined.join1(mdClasses, galleryMd, emlib.MDL_REF)
        # Remove unnecessary columns
        md.keepColumns(mdJoined, "ref", "ref2", "image", "image1",
                       "classCount", "angleRot", "angleTilt")

        # Write both classes and images
        fnDirectional = self._getDirectionalClassesFn()
        self.info("Writting classes info to: %s" % fnDirectional)
        mdJoined.write(fnDirectional)

        fnDirectionalImages = self._getDirectionalImagesFn()
        self.info("Writing images info to: %s" % fnDirectionalImages)
        mdImages.write(fnDirectionalImages)

    def homogeneizeStep(self):
        minClass = self.homogeneize.get()
        fnNeighbours = self._getExtraPath("neighbours.xmd")

        # Look for the block with the minimum number of images
        if minClass == 0:
            minClass = 1e38
            for block in emlib.getBlocksInMetaDataFile(fnNeighbours):
                projNumber = int(block.split("_")[1])
                fnDir = self._getExtraPath("direction_%d" % projNumber,
                                           "level_00", "class_classes.xmd")
                if exists(fnDir):
                    blockSize = md.getSize("class000001_images@" + fnDir)
                    if blockSize < minClass:
                        minClass = blockSize

        # Construct the homogeneized metadata
<<<<<<< HEAD
        mdAll = xmippLib.MetaData()
        mdSubset = xmippLib.MetaData()
        mdRandom = xmippLib.MetaData()
        for block in xmippLib.getBlocksInMetaDataFile(fnNeighbours):
=======
        mdAll = emlib.MetaData()
        mdSubset = emlib.MetaData()
        mdRandom = emlib.MetaData()
        for block in emlib.getBlocksInMetaDataFile(fnNeighbours):
>>>>>>> 3c3f27d6
            projNumber = int(block.split("_")[1])
            fnDir = self._getExtraPath("direction_%d" % projNumber, "level_00",
                                       "class_classes.xmd")
            if exists(fnDir):
<<<<<<< HEAD
                mdDirection = xmippLib.MetaData("class000001_images@" + fnDir)
                mdRandom.randomize(mdDirection)
                mdSubset.selectPart(mdRandom, 0L,
=======
                mdDirection = emlib.MetaData("class000001_images@" + fnDir)
                mdRandom.randomize(mdDirection)
                mdSubset.selectPart(mdRandom, 0,
>>>>>>> 3c3f27d6
                                    min(mdRandom.size(), minClass))
                mdAll.unionAll(mdSubset)
        mdAll.removeDuplicates(md.MDL_ITEM_ID)
        mdAll.sort(md.MDL_ITEM_ID)
        mdAll.fillConstant(md.MDL_PARTICLE_ID, 1)
        fnHomogeneous = self._getExtraPath("images_homogeneous.xmd")
        mdAll.write(fnHomogeneous)
        self.runJob("xmipp_metadata_utilities",
                    '-i %s --operate modify_values "particleId=itemId"' % fnHomogeneous,
                    numberOfMpi=1)

    def refineAnglesStep(self):
        fnTmpDir = self._getTmpPath()
        fnDirectional = self._getDirectionalClassesFn()
        inputParticles = self.inputParticles.get()
<<<<<<< HEAD
        newTs = self.readInfoField(self._getExtraPath(), "sampling",
                                   xmippLib.MDL_SAMPLINGRATE)
        newXdim = self.readInfoField(self._getExtraPath(), "size",
                                     xmippLib.MDL_XSIZE)
=======
        newTs = readInfoField(self._getExtraPath(),"sampling",emlib.MDL_SAMPLINGRATE)
        newXdim = readInfoField(self._getExtraPath(),"size",emlib.MDL_XSIZE)
>>>>>>> 3c3f27d6

        # Generate projections
        fnGallery = join(fnTmpDir, "gallery.stk")
        fnGalleryMd = join(fnTmpDir, "gallery.doc")
        fnVol = self._getInputVolFn()
        args = "-i %s -o %s --sampling_rate %f --sym %s" % \
               (fnVol, fnGallery, 5.0, self.symmetryGroup)
        args += " --compute_neighbors --angular_distance -1 --experimental_images %s" % fnDirectional
        self.runJob("xmipp_angular_project_library", args,
                    numberOfMpi=self.numberOfMpi.get() * self.numberOfThreads.get())

        # Global angular assignment
        maxShift = 0.15 * newXdim
        fnAngles = join(fnTmpDir, "angles_iter001_00.xmd")
        if not self.useGpu.get():
            args = '-i %s --initgallery %s --maxShift %d --odir %s --dontReconstruct --useForValidation 0' % \
                   (fnDirectional, fnGalleryMd, maxShift, fnTmpDir)
            self.runJob('xmipp_reconstruct_significant', args,
                        numberOfMpi=self.numberOfMpi.get() * self.numberOfThreads.get())
        else:
<<<<<<< HEAD
            GpuList = ' '.join([str(elem) for elem in self.getGpuList()])
            args = '-i %s -r %s -o %s --dev %s ' % (fnDirectional, fnGalleryMd, fnAngles, GpuList)
            self.runJob('xmipp_cuda_align_significant', args, numberOfMpi=1)
=======
            count=0
            GpuListCuda=''
            if self.useQueueForSteps() or self.useQueue():
                GpuList = os.environ["CUDA_VISIBLE_DEVICES"]
                GpuList = GpuList.split(",")
                for elem in GpuList:
                    GpuListCuda = GpuListCuda+str(count)+' '
                    count+=1
            else:
                GpuList = ' '.join([str(elem) for elem in self.getGpuList()])
                GpuListAux = ''
                for elem in self.getGpuList():
                    GpuListCuda = GpuListCuda+str(count)+' '
                    GpuListAux = GpuListAux+str(elem)+','
                    count+=1
                os.environ["CUDA_VISIBLE_DEVICES"] = GpuListAux

            args = '-i %s -r %s -o %s --dev %s ' % (fnDirectional, fnGalleryMd, fnAngles, GpuListCuda)
            self.runJob(CUDA_ALIGN_SIGNIFICANT, args, numberOfMpi=1)
>>>>>>> 3c3f27d6

        self.runJob("xmipp_metadata_utilities",
                    "-i %s --operate drop_column ref" % fnAngles, numberOfMpi=1)
        self.runJob("xmipp_metadata_utilities",
                    "-i %s --set join %s ref2" % (fnAngles, fnDirectional),
                    numberOfMpi=1)

        # Local angular assignment
        fnAnglesLocalStk = self._getPath("directional_local_classes.stk")
<<<<<<< HEAD
        args = "-i %s -o %s --sampling %f --Rmax %d --padding %d --ref %s --max_resolution %f --applyTo image1 --Nsimultaneous %d" % \
               (fnAngles, fnAnglesLocalStk, newTs, newXdim / 2, 2, fnVol,
                self.targetResolution, 8)
=======
        args = "-i %s -o %s --sampling %f --Rmax %d --padding %d --ref %s --max_resolution %f --applyTo image1 " % \
               (fnAngles, fnAnglesLocalStk, newTs, newXdim / 2, 2, fnVol,
                self.targetResolution)
>>>>>>> 3c3f27d6
        args += " --optimizeShift --max_shift %f" % maxShift
        args += " --optimizeAngles --max_angular_change %f" % self.angularDistance
        self.runJob("xmipp_angular_continuous_assign2", args,
                    numberOfMpi=self.numberOfMpi.get() * self.numberOfThreads.get())
        moveFile(self._getPath("directional_local_classes.xmd"),
                 self._getDirectionalClassesFn())

        cleanPattern(self._getExtraPath("direction_*"))

    def splitVolumeStep(self):
<<<<<<< HEAD
        newTs = self.readInfoField(self._getExtraPath(), "sampling",
                                   xmippLib.MDL_SAMPLINGRATE)
        newXdim = self.readInfoField(self._getExtraPath(), "size",
                                     xmippLib.MDL_XSIZE)
=======
        newTs = readInfoField(self._getExtraPath(),"sampling",emlib.MDL_SAMPLINGRATE)
        newXdim = readInfoField(self._getExtraPath(),"size",emlib.MDL_XSIZE)
>>>>>>> 3c3f27d6
        fnMask = ""
        if self.mask.hasValue():
            fnMask = self._getExtraPath("mask.vol")
            img = ImageHandler()
            img.convert(self.mask.get(), fnMask)
            self.runJob('xmipp_image_resize',
                        "-i %s --dim %d" % (fnMask, newXdim), numberOfMpi=1)
            self.runJob('xmipp_transform_threshold',
                        "-i %s --select below 0.5 --substitute binarize" % fnMask,
                        numberOfMpi=1)

        args = "-i %s --oroot %s --Nrec %d --Nsamples %d --sym %s --alpha %f" % \
               (self._getDirectionalClassesFn(), self._getExtraPath("split"),
                self.Nrec.get(), self.Nsamples.get(),
                self.symmetryGroup.get(), self.alpha.get())
        if fnMask != "":
            args += " --mask binary_file %s" % fnMask
        self.runJob("xmipp_classify_first_split", args, numberOfMpi=1)

    def createOutputStep(self):
        inputParticles = self.inputParticles.get()
        if not self._useSeveralClasses():
            newTs = inputParticles.getSamplingRate()
        else:
<<<<<<< HEAD
            newTs = self.readInfoField(self._getExtraPath(), "sampling",
                                       xmippLib.MDL_SAMPLINGRATE)
=======
            newTs = readInfoField(self._getExtraPath(),"sampling",emlib.MDL_SAMPLINGRATE)
>>>>>>> 3c3f27d6

        self.mdClasses = emlib.MetaData(self._getDirectionalClassesFn())
        self.mdImages = emlib.MetaData(self._getDirectionalImagesFn())

        classes2D = self._createSetOfClasses2D(inputParticles)
        classes2D.getImages().setSamplingRate(newTs)

        self.averageSet = self._createSetOfAverages()
        self.averageSet.copyInfo(inputParticles)
        self.averageSet.setAlignmentProj()
        self.averageSet.setSamplingRate(newTs)

        # Let's use a SetMdIterator because it should be less particles
        # in the metadata produced than in the input set
        iterator = md.SetMdIterator(self.mdImages, sortByLabel=md.MDL_ITEM_ID,
                                    updateItemCallback=self._updateParticle,
                                    skipDisabled=True)

        fnHomogeneous = self._getExtraPath("images_homogeneous.xmd")
        if exists(fnHomogeneous):
            homogeneousSet = self._createSetOfParticles()
            homogeneousSet.copyInfo(inputParticles)
            homogeneousSet.setSamplingRate(newTs)
            homogeneousSet.setAlignmentProj()
            self.iterMd = md.iterRows(fnHomogeneous, md.MDL_PARTICLE_ID)
            self.lastRow = next(self.iterMd)
            homogeneousSet.copyItems(inputParticles,
                                     updateItemCallback=self._updateHomogeneousItem)
            self._defineOutputs(outputHomogeneous=homogeneousSet)
            self._defineSourceRelation(self.inputParticles, homogeneousSet)

        classes2D.classifyItems(updateItemCallback=iterator.updateItem,
                                updateClassCallback=self._updateClass)

        self._defineOutputs(outputClasses=classes2D)
        self._defineOutputs(outputAverages=self.averageSet)
        self._defineSourceRelation(self.inputParticles, classes2D)
        self._defineSourceRelation(self.inputParticles, self.averageSet)

        if self.splitVolume and self.directionalClasses.get() > 1:
            volumesSet = self._createSetOfVolumes()
            volumesSet.setSamplingRate(newTs)
            for i in range(2):
                fnVol = self._getExtraPath("split_v%d.vol" % (i + 1))
                fnMrc = self._getExtraPath("split_v%d.mrc" % (i + 1))
                self.runJob("xmipp_image_convert", "-i %s -o %s -t vol" % (fnVol, fnMrc), numberOfMpi=1)
                self.runJob("xmipp_image_header", "-i %s --sampling_rate %f" % (fnMrc, newTs), numberOfMpi=1)
                cleanPath(fnVol)

                vol = Volume()
<<<<<<< HEAD
                vol.setLocation(1,
                                self._getExtraPath("split_v%d.vol" % (i + 1)))
=======
                vol.setLocation(1,fnMrc)
>>>>>>> 3c3f27d6
                volumesSet.append(vol)

            self._defineOutputs(outputVolumes=volumesSet)
            self._defineSourceRelation(inputParticles, volumesSet)

    def _updateHomogeneousItem(self, particle, row):
        count = 0
        while self.lastRow and particle.getObjId() == self.lastRow.getValue(
                md.MDL_PARTICLE_ID):
            count += 1
            if count:
                createItemMatrix(particle, self.lastRow, align=ALIGN_PROJ)
            try:
                self.lastRow = next(self.iterMd)
            except StopIteration:
                self.lastRow = None

        particle._appendItem = count > 0

    def _updateParticle(self, item, row):
        item.setClassId(row.getValue(emlib.MDL_REF2))

    def _updateClass(self, item):
        classId = item.getObjId()
        classRow = findRow(self.mdClasses, emlib.MDL_REF2, classId)

        representative = item.getRepresentative()
        representative.setTransform(rowToAlignment(classRow, ALIGN_PROJ))
        representative.setLocation(
<<<<<<< HEAD
            xmippToLocation(classRow.getValue(xmippLib.MDL_IMAGE)))
        setXmippAttributes(representative, classRow, xmippLib.MDL_ANGLE_ROT)
        setXmippAttributes(representative, classRow, xmippLib.MDL_ANGLE_TILT)
        setXmippAttributes(representative, classRow, xmippLib.MDL_CLASS_COUNT)
=======
            xmippToLocation(classRow.getValue(emlib.MDL_IMAGE)))
        setXmippAttributes(representative, classRow, emlib.MDL_ANGLE_ROT)
        setXmippAttributes(representative, classRow, emlib.MDL_ANGLE_TILT)
        setXmippAttributes(representative, classRow, emlib.MDL_CLASS_COUNT)
>>>>>>> 3c3f27d6

        self.averageSet.append(representative)

        reprojection = Image()
        reprojection.setLocation(
<<<<<<< HEAD
            xmippToLocation(classRow.getValue(xmippLib.MDL_IMAGE1)))
=======
            xmippToLocation(classRow.getValue(emlib.MDL_IMAGE1)))
>>>>>>> 3c3f27d6
        item.reprojection = reprojection

    # --------------------------- INFO functions -------------------------------

    def _validate(self):
        validateMsgs = []
        # if there are Volume references, it cannot be empty.
        if self.inputVolume.get() and not self.inputVolume.hasValue():
            validateMsgs.append('Please provide an input reference volume.')
        if self.inputParticles.get() and not self.inputParticles.hasValue():
            validateMsgs.append('Please provide input particles.')
<<<<<<< HEAD
=======
        if self.useGpu and not isXmippCudaPresent():
            validateMsgs.append("You have asked to use GPU, but I cannot find the Xmipp GPU programs")
>>>>>>> 3c3f27d6
        return validateMsgs

    def _summary(self):
        summary = []
        return summary

    # ----------------------- UTILITY FUNCTIONS ---------------------------------

    def _useSeveralClasses(self):
        return self.directionalClasses > 1

    def _getExpParticlesFn(self):
        return self._getPath('input_particles.xmd')

    def _getInputParticlesFn(self):
        if self._useSeveralClasses():
            return self._getTmpPath('scaled_particles.xmd')
        else:
            return self._getExpParticlesFn()

    def _getInputVolFn(self):
        return self._getTmpPath('volume.vol')

    def _getDirectionalClassesFn(self):
        return self._getPath("directional_classes.xmd")

    def _getDirectionalImagesFn(self):
        return self._getPath("directional_images.xmd")<|MERGE_RESOLUTION|>--- conflicted
+++ resolved
@@ -53,10 +53,7 @@
 
     _label = 'solid angles'
     _lastUpdateVersion = VERSION_1_1
-<<<<<<< HEAD
-=======
     _devStatus = BETA
->>>>>>> 3c3f27d6
 
     def __init__(self, *args, **kwargs):
         ProtAnalysis3D.__init__(self, *args, **kwargs)
@@ -189,23 +186,6 @@
             self._insertFunctionStep("splitVolumeStep")
 
         self._insertFunctionStep('createOutputStep')
-<<<<<<< HEAD
-
-    # --------------------------- STEPS functions -------------------------------
-
-    def readInfoField(self, fnDir, block, label):
-        mdInfo = xmippLib.MetaData(
-            "%s@%s" % (block, join(fnDir, "iterInfo.xmd")))
-        return mdInfo.getValue(label, mdInfo.firstObject())
-
-    def writeInfoField(self, fnDir, block, label, value):
-        mdInfo = xmippLib.MetaData()
-        objId = mdInfo.addObject()
-        mdInfo.setValue(label, value, objId)
-        mdInfo.write("%s@%s" % (block, join(fnDir, "iterInfo.xmd")),
-                     xmippLib.MD_APPEND)
-=======
->>>>>>> 3c3f27d6
 
     # --------------------------- STEPS functions -------------------------------
     def convertInputStep(self, particlesId, volId):
@@ -239,21 +219,11 @@
             if Xdim != newXdim:
                 self.runJob("xmipp_image_resize", "-i %s --dim %d"
                             % (self._getInputVolFn(), newXdim), numberOfMpi=1)
-<<<<<<< HEAD
-
-            Xdim = newXdim
-            Ts = newTs
-        self.writeInfoField(self._getExtraPath(), "sampling",
-                            xmippLib.MDL_SAMPLINGRATE, Ts)
-        self.writeInfoField(self._getExtraPath(), "size", xmippLib.MDL_XSIZE,
-                            long(Xdim))
-=======
             
             Xdim=newXdim
             Ts=newTs
         writeInfoField(self._getExtraPath(),"sampling",emlib.MDL_SAMPLINGRATE,Ts)
         writeInfoField(self._getExtraPath(),"size",emlib.MDL_XSIZE,int(Xdim))
->>>>>>> 3c3f27d6
 
     def constructGroupsStep(self, particlesId, angularSampling,
                             angularDistance, symmetryGroup):
@@ -306,11 +276,7 @@
         args += "--distance correlation --classicalMultiref "
         args += "--maxShift %f " % self.maxShift
         try:
-<<<<<<< HEAD
-            self.runJob("xmipp_classify_CL2D", args)
-=======
                 self.runJob("xmipp_classify_CL2D", args)
->>>>>>> 3c3f27d6
         except:
             return
 
@@ -334,11 +300,7 @@
         self.runJob("xmipp_transform_geometry", args, numberOfMpi=1)
 
         for classNo in range(1, Nclasses + 1):
-<<<<<<< HEAD
-            localImagesMd = xmippLib.MetaData("class%06d_images@%s"
-=======
             localImagesMd = emlib.MetaData("class%06d_images@%s"
->>>>>>> 3c3f27d6
                                               % (classNo, classesXmd))
 
             # New class detected
@@ -351,13 +313,8 @@
                 if imgId not in self.classImages:
                     self.classImages.add(imgId)
                     newObjId = mdImages.addObject()
-<<<<<<< HEAD
-                    mdImages.setValue(xmippLib.MDL_ITEM_ID, imgId, newObjId)
-                    mdImages.setValue(xmippLib.MDL_REF2, self.classCount,
-=======
                     mdImages.setValue(emlib.MDL_ITEM_ID, imgId, newObjId)
                     mdImages.setValue(emlib.MDL_REF2, self.classCount,
->>>>>>> 3c3f27d6
                                       newObjId)
 
             newClassId = mdClasses.addObject()
@@ -365,13 +322,8 @@
             mdClasses.setValue(emlib.MDL_REF2, self.classCount, newClassId)
             mdClasses.setValue(emlib.MDL_IMAGE, "%d@%s" %
                                (classNo, classesStk), newClassId)
-<<<<<<< HEAD
-            mdClasses.setValue(xmippLib.MDL_IMAGE1, projRef, newClassId)
-            mdClasses.setValue(xmippLib.MDL_CLASS_COUNT, localImagesMd.size(),
-=======
             mdClasses.setValue(emlib.MDL_IMAGE1, projRef, newClassId)
             mdClasses.setValue(emlib.MDL_CLASS_COUNT, localImagesMd.size(),
->>>>>>> 3c3f27d6
                                newClassId)
 
     def classifyGroupsStep(self):
@@ -431,30 +383,17 @@
                         minClass = blockSize
 
         # Construct the homogeneized metadata
-<<<<<<< HEAD
-        mdAll = xmippLib.MetaData()
-        mdSubset = xmippLib.MetaData()
-        mdRandom = xmippLib.MetaData()
-        for block in xmippLib.getBlocksInMetaDataFile(fnNeighbours):
-=======
         mdAll = emlib.MetaData()
         mdSubset = emlib.MetaData()
         mdRandom = emlib.MetaData()
         for block in emlib.getBlocksInMetaDataFile(fnNeighbours):
->>>>>>> 3c3f27d6
             projNumber = int(block.split("_")[1])
             fnDir = self._getExtraPath("direction_%d" % projNumber, "level_00",
                                        "class_classes.xmd")
             if exists(fnDir):
-<<<<<<< HEAD
-                mdDirection = xmippLib.MetaData("class000001_images@" + fnDir)
-                mdRandom.randomize(mdDirection)
-                mdSubset.selectPart(mdRandom, 0L,
-=======
                 mdDirection = emlib.MetaData("class000001_images@" + fnDir)
                 mdRandom.randomize(mdDirection)
                 mdSubset.selectPart(mdRandom, 0,
->>>>>>> 3c3f27d6
                                     min(mdRandom.size(), minClass))
                 mdAll.unionAll(mdSubset)
         mdAll.removeDuplicates(md.MDL_ITEM_ID)
@@ -470,15 +409,8 @@
         fnTmpDir = self._getTmpPath()
         fnDirectional = self._getDirectionalClassesFn()
         inputParticles = self.inputParticles.get()
-<<<<<<< HEAD
-        newTs = self.readInfoField(self._getExtraPath(), "sampling",
-                                   xmippLib.MDL_SAMPLINGRATE)
-        newXdim = self.readInfoField(self._getExtraPath(), "size",
-                                     xmippLib.MDL_XSIZE)
-=======
         newTs = readInfoField(self._getExtraPath(),"sampling",emlib.MDL_SAMPLINGRATE)
         newXdim = readInfoField(self._getExtraPath(),"size",emlib.MDL_XSIZE)
->>>>>>> 3c3f27d6
 
         # Generate projections
         fnGallery = join(fnTmpDir, "gallery.stk")
@@ -499,11 +431,6 @@
             self.runJob('xmipp_reconstruct_significant', args,
                         numberOfMpi=self.numberOfMpi.get() * self.numberOfThreads.get())
         else:
-<<<<<<< HEAD
-            GpuList = ' '.join([str(elem) for elem in self.getGpuList()])
-            args = '-i %s -r %s -o %s --dev %s ' % (fnDirectional, fnGalleryMd, fnAngles, GpuList)
-            self.runJob('xmipp_cuda_align_significant', args, numberOfMpi=1)
-=======
             count=0
             GpuListCuda=''
             if self.useQueueForSteps() or self.useQueue():
@@ -523,7 +450,6 @@
 
             args = '-i %s -r %s -o %s --dev %s ' % (fnDirectional, fnGalleryMd, fnAngles, GpuListCuda)
             self.runJob(CUDA_ALIGN_SIGNIFICANT, args, numberOfMpi=1)
->>>>>>> 3c3f27d6
 
         self.runJob("xmipp_metadata_utilities",
                     "-i %s --operate drop_column ref" % fnAngles, numberOfMpi=1)
@@ -533,15 +459,9 @@
 
         # Local angular assignment
         fnAnglesLocalStk = self._getPath("directional_local_classes.stk")
-<<<<<<< HEAD
-        args = "-i %s -o %s --sampling %f --Rmax %d --padding %d --ref %s --max_resolution %f --applyTo image1 --Nsimultaneous %d" % \
-               (fnAngles, fnAnglesLocalStk, newTs, newXdim / 2, 2, fnVol,
-                self.targetResolution, 8)
-=======
         args = "-i %s -o %s --sampling %f --Rmax %d --padding %d --ref %s --max_resolution %f --applyTo image1 " % \
                (fnAngles, fnAnglesLocalStk, newTs, newXdim / 2, 2, fnVol,
                 self.targetResolution)
->>>>>>> 3c3f27d6
         args += " --optimizeShift --max_shift %f" % maxShift
         args += " --optimizeAngles --max_angular_change %f" % self.angularDistance
         self.runJob("xmipp_angular_continuous_assign2", args,
@@ -552,15 +472,8 @@
         cleanPattern(self._getExtraPath("direction_*"))
 
     def splitVolumeStep(self):
-<<<<<<< HEAD
-        newTs = self.readInfoField(self._getExtraPath(), "sampling",
-                                   xmippLib.MDL_SAMPLINGRATE)
-        newXdim = self.readInfoField(self._getExtraPath(), "size",
-                                     xmippLib.MDL_XSIZE)
-=======
         newTs = readInfoField(self._getExtraPath(),"sampling",emlib.MDL_SAMPLINGRATE)
         newXdim = readInfoField(self._getExtraPath(),"size",emlib.MDL_XSIZE)
->>>>>>> 3c3f27d6
         fnMask = ""
         if self.mask.hasValue():
             fnMask = self._getExtraPath("mask.vol")
@@ -585,12 +498,7 @@
         if not self._useSeveralClasses():
             newTs = inputParticles.getSamplingRate()
         else:
-<<<<<<< HEAD
-            newTs = self.readInfoField(self._getExtraPath(), "sampling",
-                                       xmippLib.MDL_SAMPLINGRATE)
-=======
             newTs = readInfoField(self._getExtraPath(),"sampling",emlib.MDL_SAMPLINGRATE)
->>>>>>> 3c3f27d6
 
         self.mdClasses = emlib.MetaData(self._getDirectionalClassesFn())
         self.mdImages = emlib.MetaData(self._getDirectionalImagesFn())
@@ -641,12 +549,7 @@
                 cleanPath(fnVol)
 
                 vol = Volume()
-<<<<<<< HEAD
-                vol.setLocation(1,
-                                self._getExtraPath("split_v%d.vol" % (i + 1)))
-=======
                 vol.setLocation(1,fnMrc)
->>>>>>> 3c3f27d6
                 volumesSet.append(vol)
 
             self._defineOutputs(outputVolumes=volumesSet)
@@ -676,27 +579,16 @@
         representative = item.getRepresentative()
         representative.setTransform(rowToAlignment(classRow, ALIGN_PROJ))
         representative.setLocation(
-<<<<<<< HEAD
-            xmippToLocation(classRow.getValue(xmippLib.MDL_IMAGE)))
-        setXmippAttributes(representative, classRow, xmippLib.MDL_ANGLE_ROT)
-        setXmippAttributes(representative, classRow, xmippLib.MDL_ANGLE_TILT)
-        setXmippAttributes(representative, classRow, xmippLib.MDL_CLASS_COUNT)
-=======
             xmippToLocation(classRow.getValue(emlib.MDL_IMAGE)))
         setXmippAttributes(representative, classRow, emlib.MDL_ANGLE_ROT)
         setXmippAttributes(representative, classRow, emlib.MDL_ANGLE_TILT)
         setXmippAttributes(representative, classRow, emlib.MDL_CLASS_COUNT)
->>>>>>> 3c3f27d6
 
         self.averageSet.append(representative)
 
         reprojection = Image()
         reprojection.setLocation(
-<<<<<<< HEAD
-            xmippToLocation(classRow.getValue(xmippLib.MDL_IMAGE1)))
-=======
             xmippToLocation(classRow.getValue(emlib.MDL_IMAGE1)))
->>>>>>> 3c3f27d6
         item.reprojection = reprojection
 
     # --------------------------- INFO functions -------------------------------
@@ -708,11 +600,8 @@
             validateMsgs.append('Please provide an input reference volume.')
         if self.inputParticles.get() and not self.inputParticles.hasValue():
             validateMsgs.append('Please provide input particles.')
-<<<<<<< HEAD
-=======
         if self.useGpu and not isXmippCudaPresent():
             validateMsgs.append("You have asked to use GPU, but I cannot find the Xmipp GPU programs")
->>>>>>> 3c3f27d6
         return validateMsgs
 
     def _summary(self):
