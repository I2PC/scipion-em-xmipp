--- conflicted
+++ resolved
@@ -33,17 +33,6 @@
                                         STEPS_PARALLEL,
                                         StringParam, BooleanParam, IntParam,
                                         LEVEL_ADVANCED, USE_GPU, GPU_LIST)
-<<<<<<< HEAD
-from pyworkflow.em.data import Volume
-from pyworkflow.em import Viewer
-import pyworkflow.em.metadata as md
-from pyworkflow.em.protocol import ProtAnalysis3D
-from pyworkflow.utils.path import moveFile, makePath, cleanPattern
-from pyworkflow.gui.plotter import Plotter
-
-from xmipp3.convert import writeSetOfParticles, writeSetOfVolumes, \
-    getImageLocation
-=======
 
 from pyworkflow.utils.path import moveFile, makePath, cleanPattern
 from pyworkflow.gui.plotter import Plotter
@@ -51,7 +40,6 @@
 from pwem.objects import Volume
 import pwem.emlib.metadata as md
 from pwem.protocols import ProtAnalysis3D
->>>>>>> 3c3f27d6
 
 from xmipp3.constants import CUDA_ALIGN_SIGNIFICANT
 from xmipp3.convert import writeSetOfParticles, writeSetOfVolumes, \
@@ -66,12 +54,9 @@
     """
     _label = 'multireference alignability'
 
-<<<<<<< HEAD
-=======
     INPUTARG = "-i %s"
     OUTPUTARG = " -o %s"
 
->>>>>>> 3c3f27d6
     def __init__(self, *args, **kwargs):
         ProtAnalysis3D.__init__(self, *args, **kwargs)
 
@@ -154,8 +139,6 @@
 
         form.addParallelSection(threads=1, mpi=1)
 
-<<<<<<< HEAD
-=======
     def _getFileName(self, key, **kwargs):
         if key=="volume":
             return self._getExtraPath("volume.mrc")
@@ -164,7 +147,6 @@
         else:
             return ""
 
->>>>>>> 3c3f27d6
     # --------------------------- INSERT steps functions --------------------------------------------
 
     def _insertAllSteps(self):
@@ -226,13 +208,8 @@
                             self._getPath('input_particles.xmd'))
 
         if self.doWiener.get():
-<<<<<<< HEAD
-            params = '  -i %s' % self._getPath('input_particles.xmd')
-            params += '  -o %s' % self._getExtraPath(
-=======
             params = self.INPUTARG % self._getPath('input_particles.xmd')
             params += self.OUTPUTARG % self._getExtraPath(
->>>>>>> 3c3f27d6
                 'corrected_ctf_particles.stk')
             params += '  --save_metadata_stack %s' % self._getExtraPath(
                 'corrected_ctf_particles.xmd')
@@ -255,21 +232,6 @@
         newTs, newXdim = self._getModifiedSizeAndSampling()
 
         if self.doWiener.get():
-<<<<<<< HEAD
-            params = '  -i %s' % self._getExtraPath(
-                'corrected_ctf_particles.xmd')
-        else:
-            params = '  -i %s' % self._getPath('input_particles.xmd')
-
-        params += '  -o %s' % self._getExtraPath('scaled_particles.stk')
-        params += '  --save_metadata_stack %s' % self._getExtraPath(
-            'scaled_particles.xmd')
-        params += '  --fourier %d' % newXdim
-
-        self.runJob('xmipp_image_resize', params)
-
-        from pyworkflow.em.convert import ImageHandler
-=======
             params =  self.INPUTARG % self._getExtraPath('corrected_ctf_particles.xmd')
         else :
             params =  self.INPUTARG % self._getPath('input_particles.xmd')
@@ -281,24 +243,15 @@
         self.runJob('xmipp_image_resize',params)
         
         from pwem.emlib.image import ImageHandler
->>>>>>> 3c3f27d6
         img = ImageHandler()
         img.convert(self.inputVolumes.get(), self._getFileName("volume"))
         Xdim = self.inputVolumes.get().getDim()[0]
         if Xdim != newXdim:
             self.runJob("xmipp_image_resize", "-i %s --dim %d" % \
-<<<<<<< HEAD
-                        (self._getExtraPath("volume.vol"),
-                         newXdim), numberOfMpi=1)
-
-    def _getCommonParams(self):
-        params = '  -i %s' % self._getExtraPath('scaled_particles.xmd')
-=======
                         (self._getFileName("volume"), newXdim), numberOfMpi=1)
 
     def _getCommonParams(self):
         params = self.INPUTARG % self._getExtraPath('scaled_particles.xmd')
->>>>>>> 3c3f27d6
         params += ' --sym %s' % self.symmetryGroup.get()
         params += ' --dontReconstruct'
         params += ' --useForValidation %0.3f' % (self.numOrientations.get() - 1)
@@ -306,11 +259,7 @@
         return params
 
     def _getCommonParamsRef(self):
-<<<<<<< HEAD
-        params = '  -i %s' % self._getPath('reference_particles.xmd')
-=======
         params = self.INPUTARG % self._getFileName("reference_particles")
->>>>>>> 3c3f27d6
         params += ' --sym %s' % self.symmetryGroup.get()
         params += ' --dontReconstruct'
         params += ' --useForValidation %0.3f' % (self.numOrientations.get() - 1)
@@ -346,25 +295,11 @@
                                self.inputParticles.get().isPhaseFlipped(),
                                self.doWiener.get()))
         f.close()
-<<<<<<< HEAD
-        param = ' -i %s' % self._getExtraPath("volume.vol")
-=======
         param = self.INPUTARG % self._getFileName("volume")
->>>>>>> 3c3f27d6
         param += ' --params %s' % self._getExtraPath('params.txt')
         param += self.OUTPUTARG % self._getFileName("reference_particles")
         param += ' --sampling_rate % 0.3f' % newTs
         param += ' --method fourier'
-<<<<<<< HEAD
-
-        # while (~isfile(self._getExtraPath('params'))):
-        #    print 'No created'
-
-        self.runJob('xmipp_phantom_project',
-                    param, numberOfMpi=1, numberOfThreads=1)
-
-        param = ' -i %s' % self._getPath('reference_particles.stk')
-=======
                 
         #while (~isfile(self._getExtraPath('params'))):
         #    print('No created')
@@ -373,7 +308,6 @@
                     param, numberOfMpi=1,numberOfThreads=1)
 
         param = self.INPUTARG % self._getPath('reference_particles.stk')
->>>>>>> 3c3f27d6
         param += ' --mask circular %d' % R
         self.runJob('xmipp_transform_mask', param, numberOfMpi=nproc,
                     numberOfThreads=nT)
@@ -383,11 +317,7 @@
         # Generate projections from this reconstruction
         nproc = self.numberOfMpi.get()
         nT = self.numberOfThreads.get()
-<<<<<<< HEAD
-        volName = self._getExtraPath("volume.vol")
-=======
         volName = self._getFileName("volume")
->>>>>>> 3c3f27d6
         makePath(volDir)
         fnGallery = (volDir + '/gallery.stk')
         params = '-i %s -o %s --sampling_rate %f --sym %s --method fourier 1 0.25 bspline --compute_neighbors --angular_distance %f --experimental_images %s --max_tilt_angle %f --min_tilt_angle %f' \
@@ -413,18 +343,6 @@
             copyfile(volDir + '/angles_iter001_00.xmd',
                      self._getTmpPath(anglesPath))
         else:
-<<<<<<< HEAD
-            GpuList = ' '.join([str(elem) for elem in self.getGpuList()])
-            if anglesPath == 'exp_particles.xmd':
-                params = '  -i %s' % self._getExtraPath('scaled_particles.xmd')
-            elif anglesPath == 'ref_particles.xmd':
-                params = '  -i %s' % self._getPath('reference_particles.xmd')
-            params += ' --keepBestN %f' % (self.numOrientations.get() - 1)
-            params += ' -r  %s' % fnGallery
-            params += ' -o  %s' % self._getTmpPath(anglesPath)
-            params += ' --dev %s ' % GpuList
-            self.runJob('xmipp_cuda_align_significant', params, numberOfMpi=1)
-=======
             count=0
             GpuListCuda=''
             if self.useQueueForSteps() or self.useQueue():
@@ -451,7 +369,6 @@
             params += ' -o  %s' % self._getTmpPath(anglesPath)
             params += ' --dev %s ' % GpuListCuda
             self.runJob(CUDA_ALIGN_SIGNIFICANT, params, numberOfMpi=1)
->>>>>>> 3c3f27d6
 
     def alignabilityStep(self, volName, volDir, sym):
 
@@ -460,20 +377,12 @@
 
         makePath(volDir)
         inputFile = self._getPath('input_particles.xmd')
-<<<<<<< HEAD
-        inputFileRef = self._getPath('reference_particles.xmd')
-=======
         inputFileRef = self._getFileName("reference_particles")
->>>>>>> 3c3f27d6
         aFile = self._getTmpPath('exp_particles.xmd')
         aFileRef = self._getTmpPath('ref_particles.xmd')
         aFileGallery = (volDir + '/gallery.doc')
 
-<<<<<<< HEAD
-        params = '  -i %s' % inputFile
-=======
         params = self.INPUTARG % inputFile
->>>>>>> 3c3f27d6
         params += ' -i2 %s' % inputFileRef
         params += '  --volume %s' % volName
         params += '  --angles_file %s' % aFile
@@ -496,11 +405,7 @@
 
         params = '  --i1 %s' % self._getPath('input_particles.xmd')
         params += ' --i2 %s' % aFileGallery
-<<<<<<< HEAD
-        params += ' -o %s' % neighbours
-=======
         params += self.OUTPUTARG % neighbours
->>>>>>> 3c3f27d6
         params += ' --dist %s' % (self.angDist.get() + 1)
         params += ' --sym %s' % sym
 
@@ -514,15 +419,9 @@
 
         neighbours = (volDir + '/neighbours.xmd')
 
-<<<<<<< HEAD
-        params = ' -i %s' % volName
-        params += ' --i2 %s' % neighbours
-        params += ' -o %s' % (
-=======
         params = self.INPUTARG % volName
         params += ' --i2 %s' % neighbours
         params += self.OUTPUTARG % (
->>>>>>> 3c3f27d6
                 volDir + '/pruned_particles_alignability_accuracy.xmd')
 
         self.runJob('xmipp_angular_accuracy_pca', params, numberOfMpi=nproc,
@@ -586,10 +485,7 @@
         cleanPattern(self._getExtraPath("corrected_ctf_particles.*"))
         cleanPattern(self._getFileName("volume"))
         cleanPattern(self._getExtraPath("params.txt"))
-<<<<<<< HEAD
         cleanPattern(self._getExtraPath("input_particles.xmd"))
-=======
->>>>>>> 3c3f27d6
 
     # --------------------------- INFO functions --------------------------------------------
     def _validate(self):
@@ -599,11 +495,8 @@
             validateMsgs.append('Please provide an input reference volume.')
         if self.inputParticles.get() and not self.inputParticles.hasValue():
             validateMsgs.append('Please provide input particles.')
-<<<<<<< HEAD
-=======
         if self.useGpu and not isXmippCudaPresent(CUDA_ALIGN_SIGNIFICANT):
             validateMsgs.append("You have asked to use GPU, but I cannot find the Xmipp GPU programs in the path")
->>>>>>> 3c3f27d6
         return validateMsgs
 
     def _summary(self):
@@ -696,18 +589,6 @@
         item._xmipp_scoreAlignabilityAccuracy = Float(
             row.getValue(md.MDL_SCORE_BY_ALIGNABILITY_ACCURACY))
         item._xmipp_scoreMirror = Float(row.getValue(md.MDL_SCORE_BY_MIRROR))
-<<<<<<< HEAD
-        item._xmipp_weight = Float(
-            float(item._xmipp_scoreAlignabilityAccuracy) * float(
-                item._xmipp_scoreAlignabilityPrecision))
-
-    def createPlot2D(self, volPrefix, md):
-
-        import xmippLib
-
-        figurePath = self._getExtraPath(
-            volPrefix + 'softAlignmentValidation2D.png')
-=======
         item._xmipp_weight = Float( float(item._xmipp_scoreAlignabilityAccuracy)*float(item._xmipp_scoreAlignabilityPrecision))
         
     def createPlot2D(self,volPrefix,md):
@@ -715,7 +596,6 @@
         from pwem import emlib
         
         figurePath = self._getExtraPath(volPrefix + 'softAlignmentValidation2D.png')
->>>>>>> 3c3f27d6
         figureSize = (8, 6)
 
         # alignedMovie = mic.alignMetaData
@@ -729,15 +609,9 @@
         ax.set_ylabel('Angular Accuracy')
 
         for objId in md:
-<<<<<<< HEAD
-            x = md.getValue(xmippLib.MDL_SCORE_BY_ALIGNABILITY_PRECISION, objId)
-            y = md.getValue(xmippLib.MDL_SCORE_BY_ALIGNABILITY_ACCURACY, objId)
-            ax.plot(x, y, 'r.', markersize=1)
-=======
             x = md.getValue(emlib.MDL_SCORE_BY_ALIGNABILITY_PRECISION, objId)
             y = md.getValue(emlib.MDL_SCORE_BY_ALIGNABILITY_ACCURACY, objId)
             ax.plot(x, y, 'r.',markersize=1)
->>>>>>> 3c3f27d6
 
         ax.grid(True, which='both')
         ax.autoscale_view(True, True, True)
