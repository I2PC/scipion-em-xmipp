# **************************************************************************
# *
# * Authors:         Javier Vargas (jvargas@cnb.csic.es) (2016)
# *
# * Unidad de  Bioinformatica of Centro Nacional de Biotecnologia , CSIC
# *
# * This program is free software; you can redistribute it and/or modify
# * it under the terms of the GNU General Public License as published by
# * the Free Software Foundation; either version 2 of the License, or
# * (at your option) any later version.
# *
# * This program is distributed in the hope that it will be useful,
# * but WITHOUT ANY WARRANTY; without even the implied warranty of
# * MERCHANTABILITY or FITNESS FOR A PARTICULAR PURPOSE.  See the
# * GNU General Public License for more details.
# *
# * You should have received a copy of the GNU General Public License
# * along with this program; if not, write to the Free Software
# * Foundation, Inc., 59 Temple Place, Suite 330, Boston, MA
# * 02111-1307  USA
# *
# *  All comments concerning this program package may be sent to the
# *  e-mail address 'scipion@cnb.csic.es'
# *
# **************************************************************************

from os.path import join, isfile
from shutil import copyfile

from pyworkflow.object import Float, String
from pyworkflow.protocol.params import (PointerParam, FloatParam,
                                        STEPS_PARALLEL,
                                        StringParam, BooleanParam, IntParam,
                                        LEVEL_ADVANCED, USE_GPU, GPU_LIST)
from pyworkflow.em.data import Volume
from pyworkflow.em import Viewer
import pyworkflow.em.metadata as md
from pyworkflow.em.protocol import ProtAnalysis3D
from pyworkflow.utils.path import moveFile, makePath, cleanPattern
from pyworkflow.gui.plotter import Plotter

from xmipp3.convert import writeSetOfParticles, writeSetOfVolumes, \
    getImageLocation


class XmippProtMultiRefAlignability(ProtAnalysis3D):
    """    
    Performs soft alignment validation of a set of particles confronting them
    against a given 3DEM map. This protocol produces particle alignment
    precision and accuracy parameters.
    """
    _label = 'multireference alignability'

    def __init__(self, *args, **kwargs):
        ProtAnalysis3D.__init__(self, *args, **kwargs)

    # --------------------------- DEFINE param functions --------------------------------------------
    def _defineParams(self, form):
        form.addHidden(USE_GPU, BooleanParam, default=True,
                       label="Use GPU for execution",
                       help="This protocol has both CPU and GPU implementation.\
                       Select the one you want to use.")

        form.addHidden(GPU_LIST, StringParam, default='0',
                       expertLevel=LEVEL_ADVANCED,
                       label="Choose GPU IDs",
                       help="Add a list of GPU devices that can be used")

        form.addSection(label='Input')
        form.addParam('inputVolumes', PointerParam, pointerClass='Volume',
                      label="Input volume",
                      help='Select the input volume(s).')
        form.addParam('inputParticles', PointerParam,
                      pointerClass='SetOfParticles',
                      pointerCondition='hasAlignment',
                      label="Input particles", important=True,
                      help='Select the input projection images.')
        form.addParam('symmetryGroup', StringParam, default='c1',
                      label="Symmetry group",
                      help='See [[Xmipp Symmetry][http://www2.mrc-lmb.cam.ac.uk/Xmipp/index.php/Conventions_%26_File_formats#Symmetry]] page '
                           'for a description of the symmetry format accepted by Xmipp')
        form.addParam('angularSampling', FloatParam, default=5,
                      expertLevel=LEVEL_ADVANCED,
                      label="Angular Sampling (degrees)",
                      help='Angular distance (in degrees) between neighboring projection points ')
        form.addParam('numOrientations', FloatParam, default=7,
                      expertLevel=LEVEL_ADVANCED,
                      label="Number of Orientations for particle",
                      help='Parameter to define the number of most similar volume \n'
                           '    projected images for each projection image')
        form.addParam('doNotUseWeights', BooleanParam, default=False,
                      expertLevel=LEVEL_ADVANCED,
                      label="Do not use the weights",
                      help='Do not use the weights in the clustering calculation')
        form.addParam('pseudoSymmetryGroup', StringParam, default='',
                      expertLevel=LEVEL_ADVANCED,
                      label="Pseudo symmetry group",
                      help='Add only in case the map is close to a symmetry different and more restrict than the one reported in the parameter Symmetry group.'
                           'See [[Xmipp Symmetry][http://www2.mrc-lmb.cam.ac.uk/Xmipp/index.php/Conventions_%26_File_formats#Symmetry]] page '
                           'for a description of the symmetry format accepted by Xmipp')
        form.addParam('minTilt', FloatParam, default=0,
                      expertLevel=LEVEL_ADVANCED,
                      label="Minimum allowed tilt angle",
                      help='Tilts below this value will not be considered for the alignment')
        form.addParam('maxTilt', FloatParam, default=180,
                      expertLevel=LEVEL_ADVANCED,
                      label="Maximum allowed tilt angle without mirror check",
                      help='Tilts above this value will not be considered for the alignment without mirror check')

        form.addSection(label='Preprocess')
        form.addParam('doWiener', BooleanParam, default='True',
                      label="CTF correction",
                      help='Perform CTF correction by Wiener filtering.')
        form.addParam('isIsotropic', BooleanParam, default='True',
                      label="Isotropic Correction", condition='doWiener',
                      help='If true, Consider that there is not astigmatism and then it is performed an isotropic correction.')
        form.addParam('padding_factor', IntParam, default=2,
                      expertLevel=LEVEL_ADVANCED,
                      label="Padding factor", condition='doWiener',
                      help='Padding factor for Wiener correction ')
        form.addParam('wiener_constant', FloatParam, default=-1,
                      expertLevel=LEVEL_ADVANCED,
                      label="Wiener constant", condition='doWiener',
                      help=' Wiener-filter constant (if < 0: use FREALIGN default)')
        form.addParam('correctEnvelope', BooleanParam, default='False',
                      expertLevel=LEVEL_ADVANCED,
                      label="Correct for CTF envelope", condition='doWiener',
                      help=' Only in cases where the envelope is well estimated correct for it')
        form.addParam('targetResolution', FloatParam, default=8,
                      label='Target resolution (A)',
                      help='Low pass filter the particles to this resolution. This usually helps a lot obtaining good alignment. You should have a good'
                           ' reason to modify this value outside the range  [8-10] A')

        form.addParallelSection(threads=1, mpi=1)

    # --------------------------- INSERT steps functions --------------------------------------------

    def _insertAllSteps(self):
        convertId = self._insertFunctionStep('convertInputStep',
                                             self.inputParticles.get().getObjId())
        deps = []  # store volumes steps id to use as dependencies for last step
        commonParams = self._getCommonParams()
        commonParamsRef = self._getCommonParamsRef()

        sym = self.symmetryGroup.get()

        for i, vol in enumerate(self._iterInputVols()):

            volName = getImageLocation(vol)
            volDir = self._getVolDir(i + 1)

            pmStepId = self._insertFunctionStep('projectionLibraryStep',
                                                volName, volDir,
                                                self.angularSampling.get(),
                                                prerequisites=[convertId])

            sigStepId1 = self._insertFunctionStep('significantStep',
                                                  volName, volDir,
                                                  'exp_particles.xmd',
                                                  commonParams,
                                                  prerequisites=[pmStepId])

            phanProjStepId = self._insertFunctionStep('phantomProject',
                                                      prerequisites=[
                                                          sigStepId1])

            sigStepId2 = self._insertFunctionStep('significantStep',
                                                  volName, volDir,
                                                  'ref_particles.xmd',
                                                  commonParamsRef,
                                                  prerequisites=[
                                                      phanProjStepId])

            if (not (self.pseudoSymmetryGroup.get() == '')):
                sym = self.pseudoSymmetryGroup.get()

            volStepId = self._insertFunctionStep('alignabilityStep',
                                                 volName, volDir,
                                                 sym,
                                                 prerequisites=[sigStepId2])

            deps.append(volStepId)

        self._insertFunctionStep('createOutputStep',
                                 prerequisites=deps)

    def convertInputStep(self, particlesId):
        """ Write the input images as a Xmipp metadata file.
        particlesId: is only need to detect changes in
        input particles and cause restart from here.
        """

        writeSetOfParticles(self.inputParticles.get(),
                            self._getPath('input_particles.xmd'))

        if self.doWiener.get():
            params = '  -i %s' % self._getPath('input_particles.xmd')
            params += '  -o %s' % self._getExtraPath(
                'corrected_ctf_particles.stk')
            params += '  --save_metadata_stack %s' % self._getExtraPath(
                'corrected_ctf_particles.xmd')
            params += '  --pad %s' % self.padding_factor.get()
            params += '  --wc %s' % self.wiener_constant.get()
            params += '  --sampling_rate %s' % self.inputParticles.get().getSamplingRate()

            if self.inputParticles.get().isPhaseFlipped():
                params += '  --phase_flipped '

            if self.correctEnvelope:
                params += '  --correct_envelope '

            nproc = self.numberOfMpi.get()
            nT = self.numberOfThreads.get()

            self.runJob('xmipp_ctf_correct_wiener2d',
                        params)

        newTs, newXdim = self._getModifiedSizeAndSampling()

        if self.doWiener.get():
            params = '  -i %s' % self._getExtraPath(
                'corrected_ctf_particles.xmd')
        else:
            params = '  -i %s' % self._getPath('input_particles.xmd')

        params += '  -o %s' % self._getExtraPath('scaled_particles.stk')
        params += '  --save_metadata_stack %s' % self._getExtraPath(
            'scaled_particles.xmd')
        params += '  --fourier %d' % newXdim

        self.runJob('xmipp_image_resize', params)

        from pyworkflow.em.convert import ImageHandler
        img = ImageHandler()
        img.convert(self.inputVolumes.get(), self._getExtraPath("volume.vol"))
        Xdim = self.inputVolumes.get().getDim()[0]
        if Xdim != newXdim:
            self.runJob("xmipp_image_resize", "-i %s --dim %d" % \
                        (self._getExtraPath("volume.vol"),
                         newXdim), numberOfMpi=1)

    def _getCommonParams(self):
        params = '  -i %s' % self._getExtraPath('scaled_particles.xmd')
        params += ' --sym %s' % self.symmetryGroup.get()
        params += ' --dontReconstruct'
        params += ' --useForValidation %0.3f' % (self.numOrientations.get() - 1)
        params += ' --dontCheckMirrors'
        return params

    def _getCommonParamsRef(self):
        params = '  -i %s' % self._getPath('reference_particles.xmd')
        params += ' --sym %s' % self.symmetryGroup.get()
        params += ' --dontReconstruct'
        params += ' --useForValidation %0.3f' % (self.numOrientations.get() - 1)
        params += ' --dontCheckMirrors'
        return params

    def _getModifiedSizeAndSampling(self):
        Xdim = self.inputParticles.get().getDimensions()[0]
        Ts = self.inputParticles.get().getSamplingRate()
        newTs = self.targetResolution.get() * 0.4
        newTs = max(Ts, newTs)
        newXdim = Xdim * Ts / newTs
        return newTs, newXdim

    def phantomProject(self):
        nproc = self.numberOfMpi.get()
        nT = self.numberOfThreads.get()

        newTs, newXdim = self._getModifiedSizeAndSampling()

        pathParticles = self._getExtraPath('scaled_particles.xmd')
        R = -int(newXdim / 2)
        f = open(self._getExtraPath('params.txt'), 'w')
        f.write("""# XMIPP_STAR_1 *
#
data_block1
_dimensions2D '%d %d'
_projAngleFile %s
_ctfPhaseFlipped %d
_ctfCorrected %d
_applyShift 0
_noisePixelLevel   '0 0'""" % (newXdim, newXdim, pathParticles,
                               self.inputParticles.get().isPhaseFlipped(),
                               self.doWiener.get()))
        f.close()
        param = ' -i %s' % self._getExtraPath("volume.vol")
        param += ' --params %s' % self._getExtraPath('params.txt')
        param += ' -o %s' % self._getPath('reference_particles.xmd')
        param += ' --sampling_rate % 0.3f' % newTs
        param += ' --method fourier'

        # while (~isfile(self._getExtraPath('params'))):
        #    print 'No created'

        self.runJob('xmipp_phantom_project',
                    param, numberOfMpi=1, numberOfThreads=1)

        param = ' -i %s' % self._getPath('reference_particles.stk')
        param += ' --mask circular %d' % R
        self.runJob('xmipp_transform_mask', param, numberOfMpi=nproc,
                    numberOfThreads=nT)

    def projectionLibraryStep(self, volName, volDir, angularSampling):

        # Generate projections from this reconstruction
        nproc = self.numberOfMpi.get()
        nT = self.numberOfThreads.get()
        volName = self._getExtraPath("volume.vol")
        makePath(volDir)
        fnGallery = (volDir + '/gallery.stk')
        params = '-i %s -o %s --sampling_rate %f --sym %s --method fourier 1 0.25 bspline --compute_neighbors --angular_distance %f --experimental_images %s --max_tilt_angle %f --min_tilt_angle %f' \
                 % (
                 volName, fnGallery, angularSampling, self.symmetryGroup.get(),
                 -1, self._getExtraPath('scaled_particles.xmd'),
                 self.maxTilt.get(), self.minTilt.get())

        self.runJob("xmipp_angular_project_library", params, numberOfMpi=nproc,
                    numberOfThreads=nT)

    def significantStep(self, volName, volDir, anglesPath, params):
        nproc = self.numberOfMpi.get()
        nT = self.numberOfThreads.get()
        fnGallery = (volDir + '/gallery.doc')

        if not self.useGpu.get():
            params += ' --initgallery  %s' % fnGallery
            params += ' --odir %s' % volDir
            params += ' --iter %d' % 1
            self.runJob('xmipp_reconstruct_significant',
                        params, numberOfMpi=nproc, numberOfThreads=nT)
            copyfile(volDir + '/angles_iter001_00.xmd',
                     self._getTmpPath(anglesPath))
        else:
            GpuList = ' '.join([str(elem) for elem in self.getGpuList()])
            if anglesPath == 'exp_particles.xmd':
                params = '  -i %s' % self._getExtraPath('scaled_particles.xmd')
            elif anglesPath == 'ref_particles.xmd':
                params = '  -i %s' % self._getPath('reference_particles.xmd')
            params += ' --keepBestN %f' % (self.numOrientations.get() - 1)
            params += ' -r  %s' % fnGallery
            params += ' -o  %s' % self._getTmpPath(anglesPath)
            params += ' --dev %s ' % GpuList
            self.runJob('xmipp_cuda_align_significant', params, numberOfMpi=1)

    def alignabilityStep(self, volName, volDir, sym):

        nproc = self.numberOfMpi.get()
        nT = self.numberOfThreads.get()

        makePath(volDir)
        inputFile = self._getPath('input_particles.xmd')
        inputFileRef = self._getPath('reference_particles.xmd')
        aFile = self._getTmpPath('exp_particles.xmd')
        aFileRef = self._getTmpPath('ref_particles.xmd')
        aFileGallery = (volDir + '/gallery.doc')

        params = '  -i %s' % inputFile
        params += ' -i2 %s' % inputFileRef
        params += '  --volume %s' % volName
        params += '  --angles_file %s' % aFile
        params += '  --angles_file_ref %s' % aFileRef
        params += '  --gallery %s' % aFileGallery
        params += ' --odir %s' % volDir
        params += ' --sym %s' % sym
        params += ' --check_mirrors'

        if self.doNotUseWeights:
            params += ' --dontUseWeights'

<<<<<<< HEAD
        self.runJob('xmipp_multireference_aligneability', params,numberOfMpi=nproc,numberOfThreads=nT)
=======
        self.runJob('xmipp_multireference_aligneability', params,
                    numberOfMpi=nproc, numberOfThreads=nT)

    def neighbourhoodDirectionStep(self, volName, volDir, sym):
>>>>>>> 69e4907c

        aFileGallery = (volDir + '/gallery.doc')
        neighbours = (volDir + '/neighbours.xmd')

        params = '  --i1 %s' % self._getPath('input_particles.xmd')
        params += ' --i2 %s' % aFileGallery
        params += ' -o %s' % neighbours
        params += ' --dist %s' % (self.angDist.get() + 1)
        params += ' --sym %s' % sym

        self.runJob('xmipp_angular_neighbourhood', params, numberOfMpi=1,
                    numberOfThreads=1)

    def angularAccuracyStep(self, volName, volDir, indx):

        nproc = self.numberOfMpi.get()
        nT = self.numberOfThreads.get()

        neighbours = (volDir + '/neighbours.xmd')

        params = ' -i %s' % volName
        params += ' --i2 %s' % neighbours
        params += ' -o %s' % (
                volDir + '/pruned_particles_alignability_accuracy.xmd')

        self.runJob('xmipp_angular_accuracy_pca', params, numberOfMpi=nproc,
                    numberOfThreads=nT)

    def createOutputStep(self):

        outputVols = self._createSetOfVolumes()

        for i, vol in enumerate(self._iterInputVols()):
            volDir = self._getVolDir(i + 1)
            volume = vol.clone()
            volPrefix = 'vol%03d_' % (i + 1)

            m_pruned = md.MetaData()
            m_pruned.read(volDir + '/pruned_particles_alignability.xmd')
            prunedMd = self._getExtraPath(
                volPrefix + 'pruned_particles_alignability.xmd')

            moveFile(join(volDir, 'pruned_particles_alignability.xmd'),
                     prunedMd)
            m_volScore = md.MetaData()
            m_volScore.read(volDir + '/validationAlignability.xmd')
            validationMd = self._getExtraPath(
                volPrefix + 'validation_alignability.xmd')
            moveFile(join(volDir, 'validationAlignability.xmd'), validationMd)

            imgSet = self.inputParticles.get()

            outImgSet = self._createSetOfParticles(volPrefix)
            outImgSet.copyInfo(imgSet)

            outImgSet.copyItems(imgSet,
                                updateItemCallback=self._setWeight,
                                itemDataIterator=md.iterRows(prunedMd,
                                                             sortByLabel=md.MDL_ITEM_ID))

            mdValidatoin = md.getFirstRow(validationMd)

            weight = mdValidatoin.getValue(md.MDL_WEIGHT_PRECISION_ALIGNABILITY)
            volume.weightAlignabilityPrecision = Float(weight)

            weight = mdValidatoin.getValue(md.MDL_WEIGHT_ACCURACY_ALIGNABILITY)
            volume.weightAlignabilityAccuracy = Float(weight)

            weight = mdValidatoin.getValue(md.MDL_WEIGHT_PRECISION_MIRROR)
            volume.weightMirror = Float(weight)

            volume.cleanObjId()  # clean objects id to assign new ones inside the set
            outputVols.append(volume)
            self._defineOutputs(outputParticles=outImgSet)

            self.createPlot2D(volPrefix, m_pruned)

        outputVols.setSamplingRate(volume.getSamplingRate())
        self._defineOutputs(outputVolumes=outputVols)

        cleanPattern(self._getPath("reference_particles.*"))
        cleanPattern(self._getExtraPath("scaled_particles.*"))
        cleanPattern(self._getExtraPath("reference_particles.*"))
        cleanPattern(self._getExtraPath("corrected_ctf_particles.*"))
        cleanPattern(self._getExtraPath("volume.vol"))
        cleanPattern(self._getExtraPath("params.txt"))

    # --------------------------- INFO functions --------------------------------------------
    def _validate(self):
        validateMsgs = []
        # if there are Volume references, it cannot be empty.
        if self.inputVolumes.get() and not self.inputVolumes.hasValue():
            validateMsgs.append('Please provide an input reference volume.')
        if self.inputParticles.get() and not self.inputParticles.hasValue():
            validateMsgs.append('Please provide input particles.')
        return validateMsgs

    def _summary(self):
        summary = [
            "Input particles:  %s" % self.inputParticles.get().getNameId()]
        summary.append("-----------------")

        if self.inputVolumes.get():
            for i, vol in enumerate(self._iterInputVols()):
                summary.append("Input volume(s)_%d: [%s]" % (i + 1, vol))
        summary.append("-----------------")

        if (not hasattr(self, 'outputVolumes')):
            summary.append("Output volumes not ready yet.")
        else:
            for i, vol in enumerate(self._iterInputVols()):
                VolPrefix = 'vol%03d_' % (i + 1)
                mdVal = md.MetaData(self._getExtraPath(
                    VolPrefix + 'validation_alignability.xmd'))
                weightAccuracy = mdVal.getValue(
                    md.MDL_WEIGHT_ACCURACY_ALIGNABILITY, mdVal.firstObject())
                weightPrecision = mdVal.getValue(
                    md.MDL_WEIGHT_PRECISION_ALIGNABILITY, mdVal.firstObject())
                weightAlignability = mdVal.getValue(md.MDL_WEIGHT_ALIGNABILITY,
                                                    mdVal.firstObject())

                summary.append("ALIGNABILITY ACCURACY parameter_%d : %f" % (
                i + 1, weightAccuracy))
                summary.append("ALIGNABILITY PRECISION parameter_%d : %f" % (
                i + 1, weightPrecision))
                summary.append(
                    "ALIGNABILITY ACCURACY & PRECISION parameter_%d : %f" % (
                    i + 1, weightAlignability))

                summary.append("-----------------")
        return summary

    def _methods(self):
        messages = []
        if (hasattr(self, 'outputVolumes')):
            messages.append('The quality parameter(s) has been obtained using '
                            'the approach [Vargas2014a] with angular sampling '
                            'of %f and number of orientations of %f' % (
                            self.angularSampling.get(),
                            self.numOrientations.get()))
        return messages

    def _citations(self):
        return ['Vargas2014a']

    # --------------------------- UTILS functions --------------------------------------------
    def _getVolDir(self, volIndex):
        return self._getTmpPath('vol%03d' % volIndex)

    def _iterInputVols(self):
        """ In this function we will encapsulate the logic
        to iterate through the input volumes.
        This give the flexibility of having Volumes, SetOfVolumes or
        a combination of them as input and the protocol code
        remain the same.
        """
        inputVols = self.inputVolumes.get()

        if isinstance(inputVols, Volume):
            yield inputVols
        else:
            for vol in inputVols:
                yield vol

    def _defineMetadataRootName(self, mdrootname, volId):

        if mdrootname == 'P':
            VolPrefix = 'vol%03d_' % (volId)
            return self._getExtraPath(VolPrefix + 'clusteringTendency.xmd')
        if mdrootname == 'Volume':
            VolPrefix = 'vol%03d_' % (volId)
            return self._getExtraPath(VolPrefix + 'validation.xmd')

    def _definePName(self):
        fscFn = self._defineMetadataRootName('P')
        return fscFn

    def _defineVolumeName(self, volId):
        fscFn = self._defineMetadataRootName('Volume', volId)
        return fscFn

    def _setWeight(self, item, row):
        item._xmipp_scoreAlignabilityPrecision = Float(
            row.getValue(md.MDL_SCORE_BY_ALIGNABILITY_PRECISION))
        item._xmipp_scoreAlignabilityAccuracy = Float(
            row.getValue(md.MDL_SCORE_BY_ALIGNABILITY_ACCURACY))
        item._xmipp_scoreMirror = Float(row.getValue(md.MDL_SCORE_BY_MIRROR))
        item._xmipp_weight = Float(
            float(item._xmipp_scoreAlignabilityAccuracy) * float(
                item._xmipp_scoreAlignabilityPrecision))

    def createPlot2D(self, volPrefix, md):

        import xmippLib

        figurePath = self._getExtraPath(
            volPrefix + 'softAlignmentValidation2D.png')
        figureSize = (8, 6)

        # alignedMovie = mic.alignMetaData
        plotter = Plotter(*figureSize)
        figure = plotter.getFigure()

        ax = figure.add_subplot(111)
        ax.grid()
        ax.set_title('Soft alignment validation map')
        ax.set_xlabel('Angular Precision')
        ax.set_ylabel('Angular Accuracy')

        for objId in md:
            x = md.getValue(xmippLib.MDL_SCORE_BY_ALIGNABILITY_PRECISION, objId)
            y = md.getValue(xmippLib.MDL_SCORE_BY_ALIGNABILITY_ACCURACY, objId)
            ax.plot(x, y, 'r.', markersize=1)

        ax.grid(True, which='both')
        ax.autoscale_view(True, True, True)

        plotter.savefig(figurePath)
        plotter.show()
        return plotter<|MERGE_RESOLUTION|>--- conflicted
+++ resolved
@@ -368,14 +368,10 @@
         if self.doNotUseWeights:
             params += ' --dontUseWeights'
 
-<<<<<<< HEAD
-        self.runJob('xmipp_multireference_aligneability', params,numberOfMpi=nproc,numberOfThreads=nT)
-=======
         self.runJob('xmipp_multireference_aligneability', params,
                     numberOfMpi=nproc, numberOfThreads=nT)
 
     def neighbourhoodDirectionStep(self, volName, volDir, sym):
->>>>>>> 69e4907c
 
         aFileGallery = (volDir + '/gallery.doc')
         neighbours = (volDir + '/neighbours.xmd')
