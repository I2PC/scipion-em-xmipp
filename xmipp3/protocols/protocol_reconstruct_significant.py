# **************************************************************************
# *
# * Authors:     Carlos Oscar S. Sorzano (coss@cnb.csic.es)
# *              Amaya Jimenez Moreno (ajimenez@cnb.csic.es)
# *
# * Unidad de  Bioinformatica of Centro Nacional de Biotecnologia , CSIC
# *
# * This program is free software; you can redistribute it and/or modify
# * it under the terms of the GNU General Public License as published by
# * the Free Software Foundation; either version 2 of the License, or
# * (at your option) any later version.
# *
# * This program is distributed in the hope that it will be useful,
# * but WITHOUT ANY WARRANTY; without even the implied warranty of
# * MERCHANTABILITY or FITNESS FOR A PARTICULAR PURPOSE.  See the
# * GNU General Public License for more details.
# *
# * You should have received a copy of the GNU General Public License
# * along with this program; if not, write to the Free Software
# * Foundation, Inc., 59 Temple Place, Suite 330, Boston, MA
# * 02111-1307  USA
# *
# *  All comments concerning this program package may be sent to the
# *  e-mail address 'scipion@cnb.csic.es'
# *
# **************************************************************************

import math
import os
from glob import glob
from shutil import copy
import os

from pyworkflow.utils import Timer, join
from pyworkflow.utils.path import cleanPattern, cleanPath, makePath, moveFile
from pyworkflow.protocol.params import *

import pwem.emlib.metadata as metadata
from pwem.protocols import ProtInitialVolume
from pwem.constants import ALIGN_NONE
from pwem.objects import SetOfClasses2D, Volume

from pwem import emlib
from xmipp3.base import XmippMdRow
from xmipp3.convert import writeSetOfClasses2D, writeSetOfParticles, volumeToRow


class XmippProtReconstructSignificant(ProtInitialVolume):
    """
    This algorithm addresses the initial volume problem in SPA
    by setting it in a Weighted Least Squares framework and
    calculating the weights through a statistical approach based on
    the cumulative density function of different image similarity measures.
    """
    _label = 'reconstruct significant'

    # --------------------------- DEFINE param functions -----------------------

    def _defineParams(self, form):
        form.addHidden(USE_GPU, BooleanParam, default=True,
                       label="Use GPU for execution",
                       help="This protocol has both CPU and GPU implementation.\
                       Select the one you want to use.")

        form.addHidden(GPU_LIST, StringParam, default='0',
                       expertLevel=LEVEL_ADVANCED,
                       label="Choose GPU IDs",
                       help="Add a list of GPU devices that can be used")

        form.addSection(label='Input')
        form.addParam('inputSet', PointerParam, label="Input classes",
                      important=True,
                      pointerClass='SetOfClasses2D, SetOfAverages',
                      help='Select the input classes2D from the project.\n'
                           'It should be a SetOfClasses2D class with  class '
                           'representative')
        form.addParam('symmetryGroup', TextParam, default='c1',
                      label="Symmetry group",
                      help='See [[http://xmipp.cnb.csic.es/twiki/bin/view/Xmipp/Symmetry][Symmetry]]'
                           'for a description of the symmetry groups format.'
                           ' If no symmetry is present, give c1.')
        form.addParam('thereisRefVolume', BooleanParam, default=False,
                      label="Is there a reference volume(s)?",
                      help='You may use a reference volume to initialize  '
                           'the calculations. For instance, this is very  '
                           'useful to obtain asymmetric volumes from '
                           'symmetric  references. The symmetric reference  '
                           'is provided as starting point, choose no '
                           'symmetry  group (c1), and reconstruct_significant'
                           'will tend to break the symmetry finding a '
                           'suitable  volume. The reference volume can also be '
                           'useful, for instance, when reconstructing a '
                           'fiber.  Provide in this case a cylinder of a  '
                           'suitable size.')
        form.addParam('refVolume', PointerParam,
                      label='Initial 3D reference volumes',
                      pointerClass='Volume', condition="thereisRefVolume")
        form.addParam('angularSampling', FloatParam, default=5,
                      expertLevel=LEVEL_ADVANCED,
                      label='Angular sampling',
                      help='Angular sampling in degrees for generating the '
                           'projection gallery.')
        form.addParam('minTilt', FloatParam, default=0,
                      expertLevel=LEVEL_ADVANCED,
                      label='Minimum tilt (deg)',
                      help='Use the minimum and maximum tilts to limit the  '
                           'angular search. This can be useful, for instance, '
                           'in the reconstruction of fibers from side views. '
                           '0 degrees is a top view, while 90 degrees is a  '
                           'side view.')
        form.addParam('maxTilt', FloatParam, default=180,
                      expertLevel=LEVEL_ADVANCED,
                      label='Maximum tilt (deg)',
                      help='Use the minimum and maximum tilts to limit the  '
                           'angular search. This can be useful, for instance, '
                           'in the reconstruction of fibers from side views. '
                           '0 degrees is a top view, while 90 degrees is a  '
                           'side view.')
        form.addParam('maximumShift', FloatParam, default=-1,
                      expertLevel=LEVEL_ADVANCED,
                      label='Maximum shift (px):',
                      help="Set to -1 for free shift search")
        form.addParam('keepIntermediate', BooleanParam, default=False,
                      expertLevel=LEVEL_ADVANCED,
                      label='Keep intermediate volumes',
                      help='Keep all volumes and angular assignments along  '
                           'iterations')
        form.addParam('useMaxRes', BooleanParam, default=False,
                      label="Use new maximum resolution?",
                      help='You may use a new maximum resolution to simplify '
                           'the calculations keeping only low frequency '
                           'information.',
                      expertLevel=LEVEL_ADVANCED)
        form.addParam('maxResolution', FloatParam,
                      label="Target resolution", default=12,
                      help='Target resolution (A).', condition='useMaxRes',
                      expertLevel=LEVEL_ADVANCED)

        form.addSection(label='Criteria')
        form.addParam('alpha0', FloatParam, default=80,
                      label='Starting significance',
                      help='80 means 80% of significance. Use larger numbers '
                           'to relax the starting significance and have a  '
                           'smoother landscape of solutions')
        form.addParam('iter', IntParam, default=50,
                      label='Number of iterations',
                      help='Number of iterations to go from the initial  '
                           'significance to the final one')
        form.addParam('alphaF', FloatParam, default=99.5,
                      label='Final significance',
                      help='99.5 means 99.5% of significance. Use smaller  '
                           'numbers to be more strict and have a sharper  '
                           'reconstruction. Be aware that if you are too '
                           'strict, you may end with very few projections  '
                           'and the reconstruction becomes very'
                           'noisy.')
        form.addParam('useImed', BooleanParam, default=True,
                      expertLevel=LEVEL_ADVANCED,
                      label='Use IMED',
                      help='Use IMED for the weighting. IMED is an '
                           'alternative to correlation that can discriminate '
                           'better among very similar images')
        form.addParam('strictDir', BooleanParam, default=False,
                      expertLevel=LEVEL_ADVANCED,
                      label='Strict direction',
                      help='If the direction  is strict, then only the most  '
                           'significant experimental images can contribute  '
                           'to it. As a consequence, many experimental '
                           'classes are lost and only the best contribute '
                           'to the 3D reconstruction. Be aware that only the '
                           'best can be very few depending on the cases.')
        form.addParam('angDistance', IntParam, default=10,
                      expertLevel=LEVEL_ADVANCED,
                      label='Angular neighborhood',
                      help='Images in an angular neighborhood also determines '
                           'the weight of each image. It should be at least  '
                           'twice the angular sampling')
        form.addParam('dontApplyFisher', BooleanParam, default=False,
                      expertLevel=LEVEL_ADVANCED,
                      label='Do not apply Fisher',
                      help="Images are preselected using Fisher's confidence "
                           "interval on the correlation coefficient. "
                           "Check this box if you do not want to make "
                           "this preselection.")

        form.addParallelSection(threads=1, mpi=8)

    # --------------------------- INSERT steps functions -----------------------

    def getSignificantArgs(self, imgsFn):
        """ Return the arguments needed to launch the program. """
        # Prepare arguments to call program
        self._params = {'imgsFn': imgsFn,
                        'extraDir': self._getExtraPath(),
                        'symmetryGroup': self.symmetryGroup.get(),
                        'angularSampling': self.angularSampling.get(),
                        'minTilt': self.minTilt.get(),
                        'maxTilt': self.maxTilt.get(),
                        'maximumShift': self.maximumShift.get(),
                        'angDistance': self.angDistance.get()
                        }
        args = '-i %(imgsFn)s --sym %(symmetryGroup)s --angularSampling ' \
               '%(angularSampling)f --minTilt %(minTilt)f --maxTilt ' \
               '%(maxTilt)f ' '--maxShift %(maximumShift)f --dontReconstruct ' \
               '--angDistance %(angDistance)f' % self._params

        if self.useImed:
            args += " --useImed"
        if self.strictDir:
            args += " --strictDirection"
        if self.dontApplyFisher:
            args += " --dontApplyFisher"

        return args

    def _insertAllSteps(self):
        # Convert input images if necessary
        self.imgsFn = self._getExtraPath('input_classes.xmd')
        self._insertFunctionStep('convertInputStep', self.imgsFn)
        SL = emlib.SymList()
        SL.readSymmetryFile(self.symmetryGroup.get())
        self.trueSymsNo = SL.getTrueSymsNo()
        self.TsCurrent = self.inputSet.get().getSamplingRate()

        n = self.iter.get()
        alpha0 = self.alpha0.get()
        deltaAlpha = (self.alphaF.get() - alpha0) / n

        # Insert one step per iteration
        for i in range(n):
            alpha = 1 - (alpha0 + deltaAlpha * i) / 100.0
            self._insertFunctionStep('significantStep', i + 1, alpha)

        self._insertFunctionStep('createOutputStep')

        # --------------------------- STEPS functions --------------------------

    def significantStep(self, iterNumber, alpha):
        iterDir = self._getTmpPath('iter%03d' % iterNumber)
        makePath(iterDir)
        prevVolFn = self.getIterVolume(iterNumber - 1)
        volFn = self.getIterVolume(iterNumber)
        anglesFn = self._getExtraPath('angles_iter%03d.xmd' % iterNumber)

        t = Timer()
        t.tic()
        if self.useGpu.get() and iterNumber > 1:
            # Generate projections
            fnGalleryRoot = join(iterDir, "gallery")
            args = "-i %s -o %s.stk --sampling_rate %f --sym %s " \
                   "--compute_neighbors --angular_distance -1 " \
                   "--experimental_images %s --min_tilt_angle %f " \
                   "--max_tilt_angle %f -v 0 --perturb %f " % \
                   (prevVolFn, fnGalleryRoot, self.angularSampling.get(),
                    self.symmetryGroup, self.imgsFn, self.minTilt, self.maxTilt,
                    math.sin(self.angularSampling.get()) / 4)
            self.runJob("xmipp_angular_project_library ", args, numberOfMpi=1)

            if self.trueSymsNo != 0:
                alphaApply = (alpha * self.trueSymsNo) / 2
            else:
                alphaApply = alpha / 2
            from pyworkflow.em.metadata.utils import getSize
            N = int(getSize(fnGalleryRoot+'.doc')*alphaApply*2)
            
	    count=0
            GpuListCuda=''
            if self.useQueueForSteps() or self.useQueue():
                GpuList = os.environ["CUDA_VISIBLE_DEVICES"]
	        GpuList = GpuList.split(",")
	        for elem in GpuList:
		    GpuListCuda = GpuListCuda+str(count)+' '
		    count+=1
            else:
                GpuList = ' '.join([str(elem) for elem in self.getGpuList()])
	        GpuListAux = ''
                for elem in self.getGpuList():
	            GpuListCuda = GpuListCuda+str(count)+' '
                    GpuListAux = GpuListAux+str(elem)+','
                    count+=1
	        os.environ["CUDA_VISIBLE_DEVICES"] = GpuListAux

            args = '-i %s -r %s.doc -o %s --keepBestN %f --dev %s ' % \
                   (self.imgsFn, fnGalleryRoot, anglesFn, N, GpuListCuda)
            self.runJob("xmipp_cuda_align_significant", args, numberOfMpi=1)

            cleanPattern(fnGalleryRoot + "*")
        else:
            args = self.getSignificantArgs(self.imgsFn)
            args += ' --odir %s' % iterDir
            args += ' --alpha0 %f --alphaF %f' % (alpha, alpha)
            args += ' --dontCheckMirrors '

            if iterNumber == 1:
                if self.thereisRefVolume:
                    args += " --initvolumes " + \
                            self._getExtraPath('input_volumes.xmd')
                else:
                    args += " --numberOfVolumes 1"
            else:
                args += " --initvolumes %s" % prevVolFn

            self.runJob("xmipp_reconstruct_significant", args)
            moveFile(os.path.join(iterDir, 'angles_iter001_00.xmd'), anglesFn)
        t.toc('Significant took: ')

        reconsArgs = ' -i %s --fast' % anglesFn
        reconsArgs += ' -o %s' % volFn
        reconsArgs += ' --weight -v 0  --sym %s ' % self.symmetryGroup

        print("Number of images for reconstruction: ", metadata.getSize(
            anglesFn))
        t.tic()
        if self.useGpu.get():
<<<<<<< HEAD
            cudaReconsArgs = reconsArgs
	    #AJ to make it work with and without queue system
	    if self.numberOfMpi.get()>1:
	        N_GPUs = len((self.gpuList.get()).split(','))
	        cudaReconsArgs += ' -gpusPerNode %d' % N_GPUs
	        cudaReconsArgs += ' -threadsPerGPU %d' % max(self.numberOfThreads.get(),4)
	    count=0
	    GpuListCuda=''
	    if self.useQueueForSteps() or self.useQueue():
	        GpuList = os.environ["CUDA_VISIBLE_DEVICES"]
	        GpuList = GpuList.split(",")
	        for elem in GpuList:
		    GpuListCuda = GpuListCuda+str(count)+' '
		    count+=1
	    else:
	        GpuListAux = ''
	        GpuList = ' '.join([str(elem) for elem in self.getGpuList()])
	        for elem in self.getGpuList():
		    GpuListCuda = GpuListCuda+str(count)+' '
	            GpuListAux = GpuListAux+str(elem)+','
	            count+=1
	        os.environ["CUDA_VISIBLE_DEVICES"] = GpuListAux

            cudaReconArgs += ' --thr %s' %  self.numberOfThreads.get()
	    if self.numberOfMpi.get()==1:
                cudaReconArgs += ' --device %s' %(GpuListCuda)
            if self.numberOfMpi.get()>1:
                self.runJob('xmipp_cuda_reconstruct_fourier', cudaReconArgs, numberOfMpi=len((self.gpuList.get()).split(','))+1)
            else:
                self.runJob('xmipp_cuda_reconstruct_fourier', cudaReconArgs)
=======
            cudaReconArgs = reconsArgs + ' --thr %s' % self.numberOfThreads.get()
            cudaReconArgs += ' --device %(GPU)s'
            self.runJob("xmipp_cuda_reconstruct_fourier", cudaReconArgs, numberOfMpi=1)
>>>>>>> 2123d8bc
        else:
            self.runJob("xmipp_reconstruct_fourier_accel", reconsArgs)
        t.toc('Reconstruct fourier took: ')

        # Center the volume
        fnSym = self._getExtraPath('volumeSym_%03d.vol' % iterNumber)
        self.runJob("xmipp_transform_mirror", "-i %s -o %s --flipX" %
                    (volFn, fnSym), numberOfMpi=1)
        self.runJob("xmipp_transform_mirror", "-i %s --flipY" %
                    fnSym, numberOfMpi=1)
        self.runJob("xmipp_transform_mirror", "-i %s --flipZ" %
                    fnSym, numberOfMpi=1)
        self.runJob("xmipp_image_operate", "-i %s --plus %s" %
                    (fnSym, volFn), numberOfMpi=1)
        self.runJob("xmipp_volume_align", '--i1 %s --i2 %s --local --apply' %
                    (fnSym, volFn), numberOfMpi=1)
        cleanPath(fnSym)

        # To mask the volume
        xdim = self.inputSet.get().getDimensions()[0]
        maskArgs = "-i %s --mask circular %d -v 0" % (volFn, -xdim / 2)
        self.runJob('xmipp_transform_mask', maskArgs, numberOfMpi=1)
        # TODO mask the final volume in some smart way...

        # To filter the volume
        if self.useMaxRes:
            self.runJob('xmipp_transform_filter',
                        '-i %s --fourier low_pass %f --sampling %f' % \
                        (volFn, self.maxResolution.get(), self.TsCurrent),
                        numberOfMpi=1)

        if not self.keepIntermediate:
            cleanPath(prevVolFn, iterDir)

    def convertInputStep(self, classesFn):
        inputSet = self.inputSet.get()

        if isinstance(inputSet, SetOfClasses2D):
            writeSetOfClasses2D(inputSet, classesFn, writeParticles=False)
        else:
            writeSetOfParticles(inputSet, classesFn)

        # To re-sample input images
        fnDir = self._getExtraPath()
        fnNewParticles = join(fnDir, "input_classes.stk")
        TsOrig = self.inputSet.get().getSamplingRate()
        TsRefVol = -1
        if self.thereisRefVolume:
            TsRefVol = self.refVolume.get().getSamplingRate()
        if self.useMaxRes:
            self.TsCurrent = max([TsOrig, self.maxResolution.get(), TsRefVol])
            self.TsCurrent = self.TsCurrent / 3
            Xdim = self.inputSet.get().getDimensions()[0]
            self.newXdim = int(round(Xdim * TsOrig / self.TsCurrent))
            if self.newXdim < 40:
                self.newXdim = int(40)
                self.TsCurrent = float(TsOrig) * (
                        float(Xdim) / float(self.newXdim))
            if self.newXdim != Xdim:
                self.runJob("xmipp_image_resize", "-i %s -o %s --fourier %d"
                            % (self.imgsFn, fnNewParticles, self.newXdim),
                            numberOfMpi=self.numberOfMpi.get()
                                        * self.numberOfThreads.get())
            else:
                self.runJob("xmipp_image_convert", "-i %s -o %s "
                                                   "--save_metadata_stack %s"
                            % (self.imgsFn, fnNewParticles,
                               join(fnDir, "input_classes.xmd")), numberOfMpi=1)

        # To resample the refVolume if exists with the newXdim calculated
        # previously
        if self.thereisRefVolume:
            fnFilVol = self._getExtraPath('filteredVolume.vol')
            copy(self.refVolume.get().getFileName(), fnFilVol)
            # TsVol = self.refVolume.get().getSamplingRate()
            if self.useMaxRes:
                if self.newXdim != Xdim:
                    self.runJob('xmipp_image_resize', "-i %s --fourier %d" %
                                (fnFilVol, self.newXdim), numberOfMpi=1)
                    self.runJob('xmipp_transform_window', "-i %s --size %d" %
                                (fnFilVol, self.newXdim), numberOfMpi=1)
                    args = "-i %s --fourier low_pass %f --sampling %f " % (
                        fnFilVol, self.maxResolution.get(), self.TsCurrent)
                    self.runJob("xmipp_transform_filter", args, numberOfMpi=1)

            if not self.useMaxRes:
                inputVolume = self.refVolume.get()
            else:
                inputVolume = Volume(fnFilVol)
                inputVolume.setSamplingRate(self.TsCurrent)
                inputVolume.setObjId(self.refVolume.get().getObjId())
            fnVolumes = self._getExtraPath('input_volumes.xmd')
            row = XmippMdRow()
            volumeToRow(inputVolume, row, alignType=ALIGN_NONE)
            md = emlib.MetaData()
            row.writeToMd(md, md.addObject())
            md.write(fnVolumes)

    def createOutputStep(self):
        lastIter = self.getLastIteration(1)

        # To recover the original size of the volume if it was changed
        volFn = self.getIterVolume(lastIter)
        Xdim = self.inputSet.get().getDimensions()[0]
        if self.useMaxRes and self.newXdim != Xdim:
            self.runJob('xmipp_image_resize', "-i %s --fourier %d" %
                        (volFn, Xdim), numberOfMpi=1)

        vol = Volume()
        vol.setObjComment('significant volume 1')
        vol.setLocation(volFn)
        vol.setSamplingRate(self.inputSet.get().getSamplingRate())
        self._defineOutputs(outputVolume=vol)
        self._defineSourceRelation(self.inputSet, vol)

    # --------------------------- INFO functions -------------------------------
    def _validate(self):
        errors = []
        if self.thereisRefVolume:
            if self.refVolume.hasValue():
                refVolume = self.refVolume.get()
                x1, y1, _ = refVolume.getDim()
                x2, y2, _ = self.inputSet.get().getDimensions()
                if x1 != x2 or y1 != y2:
                    errors.append('The input images and the reference volume '
                                  'have different sizes')
            else:
                errors.append("Please, enter a reference image")

        SL = emlib.SymList()
        SL.readSymmetryFile(self.symmetryGroup.get())
        if (100 - self.alpha0.get()) / 100.0 * (SL.getTrueSymsNo() + 1) > 1:
            errors.append("Increase the initial significance it is too low "
                          "for this symmetry")
        return errors

    def _summary(self):
        summary = []
        summary.append("Input classes: %s" % self.getObjectTag('inputSet'))
        if self.thereisRefVolume:
            summary.append("Starting from: %s" % self.getObjectTag('refVolume'))
        else:
            summary.append("Starting from: 1 random volume")
        summary.append("Significance from %f%% to %f%% in %d iterations" %
                       (self.alpha0, self.alphaF, self.iter))
        if self.useImed:
            summary.append("IMED used")
        if self.strictDir:
            summary.append("Strict directions")
        return summary

    def _citations(self):
        return ['Sorzano2015']

    def _methods(self):
        retval = ""
        if self.inputSet.get() is not None:
            retval = "We used reconstruct significant to produce an " \
                     "initial volume "
            retval += "from the set of classes %s." % \
                      self.getObjectTag('inputSet')
            if self.thereisRefVolume:
                retval += " We used %s volume " % self.getObjectTag('refVolume')
                retval += "as a starting point of the reconstruction iterations."
            else:
                retval += " We started the iterations with 1 random volume."
            retval += " %d iterations were run going from a " % self.iter
            retval += "starting significance of %f%% to a final one of %f%%." % \
                      (self.alpha0, self.alphaF)
            if self.useImed:
                retval += " IMED weighting was used."
            if self.strictDir:
                retval += " The strict direction criterion was employed."

            if self.hasAttribute('outputVolume'):
                retval += " The reconstructed volume was %s." % \
                          self.getObjectTag('outputVolume')
        return [retval]

    # --------------------------- UTILS functions ------------------------------

    def getIterVolume(self, iterNumber):
        return self._getExtraPath('volume_iter%03d.vol' % iterNumber)

    def getIterTmpVolume(self, iterNumber):
        self._getTmpPath('iter%03d' % iterNumber, 'volume_iter001.vol')

    def getLastIteration(self, Nvolumes):
        lastIter = -1
        for n in range(1, self.iter.get() + 1):
            NvolumesIter = len(glob(self._getExtraPath('volume_iter%03d*.vol' % n)))
            if NvolumesIter == 0:
                continue
            elif NvolumesIter == Nvolumes:
                lastIter = n
            else:
                break
        return lastIter<|MERGE_RESOLUTION|>--- conflicted
+++ resolved
@@ -29,7 +29,6 @@
 import os
 from glob import glob
 from shutil import copy
-import os
 
 from pyworkflow.utils import Timer, join
 from pyworkflow.utils.path import cleanPattern, cleanPath, makePath, moveFile
@@ -260,25 +259,25 @@
                 alphaApply = (alpha * self.trueSymsNo) / 2
             else:
                 alphaApply = alpha / 2
-            from pyworkflow.em.metadata.utils import getSize
+            from pwem.emlib.metadata import getSize
             N = int(getSize(fnGalleryRoot+'.doc')*alphaApply*2)
-            
-	    count=0
+
+            count=0
             GpuListCuda=''
             if self.useQueueForSteps() or self.useQueue():
                 GpuList = os.environ["CUDA_VISIBLE_DEVICES"]
-	        GpuList = GpuList.split(",")
-	        for elem in GpuList:
-		    GpuListCuda = GpuListCuda+str(count)+' '
-		    count+=1
+                GpuList = GpuList.split(",")
+                for elem in GpuList:
+                    GpuListCuda = GpuListCuda+str(count)+' '
+                    count+=1
             else:
                 GpuList = ' '.join([str(elem) for elem in self.getGpuList()])
-	        GpuListAux = ''
+                GpuListAux = ''
                 for elem in self.getGpuList():
-	            GpuListCuda = GpuListCuda+str(count)+' '
+                    GpuListCuda = GpuListCuda+str(count)+' '
                     GpuListAux = GpuListAux+str(elem)+','
                     count+=1
-	        os.environ["CUDA_VISIBLE_DEVICES"] = GpuListAux
+                os.environ["CUDA_VISIBLE_DEVICES"] = GpuListAux
 
             args = '-i %s -r %s.doc -o %s --keepBestN %f --dev %s ' % \
                    (self.imgsFn, fnGalleryRoot, anglesFn, N, GpuListCuda)
@@ -312,42 +311,36 @@
             anglesFn))
         t.tic()
         if self.useGpu.get():
-<<<<<<< HEAD
             cudaReconsArgs = reconsArgs
-	    #AJ to make it work with and without queue system
-	    if self.numberOfMpi.get()>1:
-	        N_GPUs = len((self.gpuList.get()).split(','))
-	        cudaReconsArgs += ' -gpusPerNode %d' % N_GPUs
-	        cudaReconsArgs += ' -threadsPerGPU %d' % max(self.numberOfThreads.get(),4)
-	    count=0
-	    GpuListCuda=''
-	    if self.useQueueForSteps() or self.useQueue():
-	        GpuList = os.environ["CUDA_VISIBLE_DEVICES"]
-	        GpuList = GpuList.split(",")
-	        for elem in GpuList:
-		    GpuListCuda = GpuListCuda+str(count)+' '
-		    count+=1
-	    else:
-	        GpuListAux = ''
-	        GpuList = ' '.join([str(elem) for elem in self.getGpuList()])
-	        for elem in self.getGpuList():
-		    GpuListCuda = GpuListCuda+str(count)+' '
-	            GpuListAux = GpuListAux+str(elem)+','
-	            count+=1
-	        os.environ["CUDA_VISIBLE_DEVICES"] = GpuListAux
-
-            cudaReconArgs += ' --thr %s' %  self.numberOfThreads.get()
-	    if self.numberOfMpi.get()==1:
-                cudaReconArgs += ' --device %s' %(GpuListCuda)
+            #AJ to make it work with and without queue system
             if self.numberOfMpi.get()>1:
-                self.runJob('xmipp_cuda_reconstruct_fourier', cudaReconArgs, numberOfMpi=len((self.gpuList.get()).split(','))+1)
-            else:
-                self.runJob('xmipp_cuda_reconstruct_fourier', cudaReconArgs)
-=======
-            cudaReconArgs = reconsArgs + ' --thr %s' % self.numberOfThreads.get()
-            cudaReconArgs += ' --device %(GPU)s'
-            self.runJob("xmipp_cuda_reconstruct_fourier", cudaReconArgs, numberOfMpi=1)
->>>>>>> 2123d8bc
+                N_GPUs = len((self.gpuList.get()).split(','))
+                cudaReconsArgs += ' -gpusPerNode %d' % N_GPUs
+                cudaReconsArgs += ' -threadsPerGPU %d' % max(self.numberOfThreads.get(),4)
+            count=0
+            GpuListCuda=''
+            if self.useQueueForSteps() or self.useQueue():
+                GpuList = os.environ["CUDA_VISIBLE_DEVICES"]
+                GpuList = GpuList.split(",")
+                for elem in GpuList:
+                    GpuListCuda = GpuListCuda+str(count)+' '
+                    count+=1
+            else:
+                GpuListAux = ''
+                GpuList = ' '.join([str(elem) for elem in self.getGpuList()])
+                for elem in self.getGpuList():
+                    GpuListCuda = GpuListCuda+str(count)+' '
+                    GpuListAux = GpuListAux+str(elem)+','
+                    count+=1
+                os.environ["CUDA_VISIBLE_DEVICES"] = GpuListAux
+
+            cudaReconsArgs += ' --thr %s' %  self.numberOfThreads.get()
+            if self.numberOfMpi.get()==1:
+                cudaReconsArgs += ' --device %s' %(GpuListCuda)
+            if self.numberOfMpi.get()>1:
+                self.runJob('xmipp_cuda_reconstruct_fourier', cudaReconsArgs, numberOfMpi=len((self.gpuList.get()).split(','))+1)
+            else:
+                self.runJob('xmipp_cuda_reconstruct_fourier', cudaReconsArgs)
         else:
             self.runJob("xmipp_reconstruct_fourier_accel", reconsArgs)
         t.toc('Reconstruct fourier took: ')
