# **************************************************************************
# *
# * Authors:     Carlos Oscar S. Sorzano (coss@cnb.csic.es)
# *              Amaya Jimenez Moreno (ajimenez@cnb.csic.es)
# *
# * Unidad de  Bioinformatica of Centro Nacional de Biotecnologia , CSIC
# *
# * This program is free software; you can redistribute it and/or modify
# * it under the terms of the GNU General Public License as published by
# * the Free Software Foundation; either version 2 of the License, or
# * (at your option) any later version.
# *
# * This program is distributed in the hope that it will be useful,
# * but WITHOUT ANY WARRANTY; without even the implied warranty of
# * MERCHANTABILITY or FITNESS FOR A PARTICULAR PURPOSE.  See the
# * GNU General Public License for more details.
# *
# * You should have received a copy of the GNU General Public License
# * along with this program; if not, write to the Free Software
# * Foundation, Inc., 59 Temple Place, Suite 330, Boston, MA
# * 02111-1307  USA
# *
# *  All comments concerning this program package may be sent to the
# *  e-mail address 'scipion@cnb.csic.es'
# *
# **************************************************************************

import math
import os
from glob import glob
from shutil import copy

from pyworkflow.utils import Timer, join
from pyworkflow.utils.path import cleanPattern, cleanPath, makePath, moveFile
from pyworkflow.protocol.params import *

import pwem.emlib.metadata as metadata
from pwem.protocols import ProtInitialVolume
from pwem.constants import ALIGN_NONE
from pwem.objects import SetOfClasses2D, Volume
from pwem import emlib

from xmipp3.constants import CUDA_ALIGN_SIGNIFICANT
from xmipp3.convert import writeSetOfClasses2D, writeSetOfParticles, volumeToRow
from xmipp3.base import isXmippCudaPresent


class XmippProtReconstructSignificant(ProtInitialVolume):
    """
    This algorithm addresses the initial volume problem in SPA
    by setting it in a Weighted Least Squares framework and
    calculating the weights through a statistical approach based on
    the cumulative density function of different image similarity measures.
    """
    _label = 'reconstruct significant'

    # --------------------------- DEFINE param functions -----------------------

    def _defineParams(self, form):
        form.addHidden(USE_GPU, BooleanParam, default=True,
                       label="Use GPU for execution",
                       help="This protocol has both CPU and GPU implementation.\
                       Select the one you want to use.")

        form.addHidden(GPU_LIST, StringParam, default='0',
                       expertLevel=LEVEL_ADVANCED,
                       label="Choose GPU IDs",
                       help="Add a list of GPU devices that can be used")

        form.addSection(label='Input')
        form.addParam('inputSet', PointerParam, label="Input classes",
                      important=True,
                      pointerClass='SetOfClasses2D, SetOfAverages',
                      help='Select the input classes2D from the project.\n'
                           'It should be a SetOfClasses2D class with  class '
                           'representative')
        form.addParam('symmetryGroup', StringParam, default='c1',
                      label="Symmetry group",
                      help='See [[http://xmipp.cnb.csic.es/twiki/bin/view/Xmipp/Symmetry][Symmetry]]'
                           'for a description of the symmetry groups format.'
                           ' If no symmetry is present, give c1.')
        form.addParam('thereisRefVolume', BooleanParam, default=False,
                      label="Is there a reference volume(s)?",
                      help='You may use a reference volume to initialize  '
                           'the calculations. For instance, this is very  '
                           'useful to obtain asymmetric volumes from '
                           'symmetric  references. The symmetric reference  '
                           'is provided as starting point, choose no '
                           'symmetry  group (c1), and reconstruct_significant'
                           'will tend to break the symmetry finding a '
                           'suitable  volume. The reference volume can also be '
                           'useful, for instance, when reconstructing a '
                           'fiber.  Provide in this case a cylinder of a  '
                           'suitable size.')
        form.addParam('refVolume', PointerParam,
                      label='Initial 3D reference volumes',
                      pointerClass='Volume', condition="thereisRefVolume")
        form.addParam('angularSampling', FloatParam, default=5,
                      expertLevel=LEVEL_ADVANCED,
                      label='Angular sampling',
                      help='Angular sampling in degrees for generating the '
                           'projection gallery.')
        form.addParam('minTilt', FloatParam, default=0,
                      expertLevel=LEVEL_ADVANCED,
                      label='Minimum tilt (deg)',
                      help='Use the minimum and maximum tilts to limit the  '
                           'angular search. This can be useful, for instance, '
                           'in the reconstruction of fibers from side views. '
                           '0 degrees is a top view, while 90 degrees is a  '
                           'side view.')
        form.addParam('maxTilt', FloatParam, default=180,
                      expertLevel=LEVEL_ADVANCED,
                      label='Maximum tilt (deg)',
                      help='Use the minimum and maximum tilts to limit the  '
                           'angular search. This can be useful, for instance, '
                           'in the reconstruction of fibers from side views. '
                           '0 degrees is a top view, while 90 degrees is a  '
                           'side view.')
        form.addParam('maximumShift', FloatParam, default=-1,
                      expertLevel=LEVEL_ADVANCED,
                      label='Maximum shift (px):',
                      help="Set to -1 for free shift search")
        form.addParam('keepIntermediate', BooleanParam, default=False,
                      expertLevel=LEVEL_ADVANCED,
                      label='Keep intermediate volumes',
                      help='Keep all volumes and angular assignments along  '
                           'iterations')
        form.addParam('useMaxRes', BooleanParam, default=False,
                      label="Use new maximum resolution?",
                      help='You may use a new maximum resolution to simplify '
                           'the calculations keeping only low frequency '
                           'information.',
                      expertLevel=LEVEL_ADVANCED)
        form.addParam('maxResolution', FloatParam,
                      label="Target resolution", default=12,
                      help='Target resolution (A).', condition='useMaxRes',
                      expertLevel=LEVEL_ADVANCED)

        form.addSection(label='Criteria')
        form.addParam('alpha0', FloatParam, default=80,
                      label='Starting significance',
                      help='80 means 80% of significance. Use larger numbers '
                           'to relax the starting significance and have a  '
                           'smoother landscape of solutions')
        form.addParam('iter', IntParam, default=50,
                      label='Number of iterations',
                      help='Number of iterations to go from the initial  '
                           'significance to the final one')
        form.addParam('alphaF', FloatParam, default=99.5,
                      label='Final significance',
                      help='99.5 means 99.5% of significance. Use smaller  '
                           'numbers to be more strict and have a sharper  '
                           'reconstruction. Be aware that if you are too '
                           'strict, you may end with very few projections  '
                           'and the reconstruction becomes very'
                           'noisy.')
        form.addParam('useImed', BooleanParam, default=True,
                      expertLevel=LEVEL_ADVANCED,
                      label='Use IMED',
                      help='Use IMED for the weighting. IMED is an '
                           'alternative to correlation that can discriminate '
                           'better among very similar images')
        form.addParam('strictDir', BooleanParam, default=False,
                      expertLevel=LEVEL_ADVANCED,
                      label='Strict direction',
                      help='If the direction  is strict, then only the most  '
                           'significant experimental images can contribute  '
                           'to it. As a consequence, many experimental '
                           'classes are lost and only the best contribute '
                           'to the 3D reconstruction. Be aware that only the '
                           'best can be very few depending on the cases.')
        form.addParam('angDistance', IntParam, default=10,
                      expertLevel=LEVEL_ADVANCED,
                      label='Angular neighborhood',
                      help='Images in an angular neighborhood also determines '
                           'the weight of each image. It should be at least  '
                           'twice the angular sampling')
        form.addParam('dontApplyFisher', BooleanParam, default=False,
                      expertLevel=LEVEL_ADVANCED,
                      label='Do not apply Fisher',
                      help="Images are preselected using Fisher's confidence "
                           "interval on the correlation coefficient. "
                           "Check this box if you do not want to make "
                           "this preselection.")

        form.addParallelSection(threads=1, mpi=8)

    # --------------------------- INSERT steps functions -----------------------

    def getSignificantArgs(self, imgsFn):
        """ Return the arguments needed to launch the program. """
        # Prepare arguments to call program
        self._params = {'imgsFn': imgsFn,
                        'extraDir': self._getExtraPath(),
                        'symmetryGroup': self.symmetryGroup.get(),
                        'angularSampling': self.angularSampling.get(),
                        'minTilt': self.minTilt.get(),
                        'maxTilt': self.maxTilt.get(),
                        'maximumShift': self.maximumShift.get(),
                        'angDistance': self.angDistance.get()
                        }
        args = '-i %(imgsFn)s --sym %(symmetryGroup)s --angularSampling ' \
               '%(angularSampling)f --minTilt %(minTilt)f --maxTilt ' \
               '%(maxTilt)f ' '--maxShift %(maximumShift)f --dontReconstruct ' \
               '--angDistance %(angDistance)f' % self._params

        if self.useImed:
            args += " --useImed"
        if self.strictDir:
            args += " --strictDirection"
        if self.dontApplyFisher:
            args += " --dontApplyFisher"

        return args

    def _insertAllSteps(self):
        # Convert input images if necessary
        self.imgsFn = self._getExtraPath('input_classes.xmd')
        self._insertFunctionStep('convertInputStep', self.imgsFn)
        SL = emlib.SymList()
        SL.readSymmetryFile(self.symmetryGroup.get())
        self.trueSymsNo = SL.getTrueSymsNo()
        self.TsCurrent = self.inputSet.get().getSamplingRate()

        n = self.iter.get()
        alpha0 = self.alpha0.get()
        deltaAlpha = (self.alphaF.get() - alpha0) / n

        # Insert one step per iteration
        for i in range(n):
            alpha = 1 - (alpha0 + deltaAlpha * i) / 100.0
            self._insertFunctionStep('significantStep', i + 1, alpha)

        self._insertFunctionStep('createOutputStep')

        # --------------------------- STEPS functions --------------------------

    def significantStep(self, iterNumber, alpha):
        iterDir = self._getTmpPath('iter%03d' % iterNumber)
        makePath(iterDir)
        prevVolFn = self.getIterVolume(iterNumber - 1)
        volFn = self.getIterVolume(iterNumber)
        anglesFn = self._getExtraPath('angles_iter%03d.xmd' % iterNumber)

        t = Timer()
        t.tic()
        if self.useGpu.get() and iterNumber > 1:
            # Generate projections
            # TODO: do we need to change something in how the projection gallery
            # TODO: is created as we are not considering mirrors in the GPU version??
            fnGalleryRoot = join(iterDir, "gallery")
            args = "-i %s -o %s.stk --sampling_rate %f --sym %s " \
                   "--compute_neighbors --angular_distance -1 " \
                   "--experimental_images %s --min_tilt_angle %f " \
                   "--max_tilt_angle %f -v 0 --perturb %f " % \
                   (prevVolFn, fnGalleryRoot, self.angularSampling.get(),
                    self.symmetryGroup, self.imgsFn, self.minTilt, self.maxTilt,
                    math.sin(self.angularSampling.get()) / 4)
            self.runJob("xmipp_angular_project_library ", args, numberOfMpi=1)

            if self.trueSymsNo != 0:
                alphaApply = (alpha * self.trueSymsNo) / 2
            else:
                alphaApply = alpha / 2
<<<<<<< HEAD
            from pyworkflow.em.metadata.utils import getSize
            N = int(getSize(fnGalleryRoot+'.doc')*alphaApply*2)
            GpuList = ' '.join([str(elem) for elem in self.getGpuList()])
            args = '-i %s -r %s.doc -o %s --keepBestN %f --dev %s ' % \
                   (self.imgsFn, fnGalleryRoot, anglesFn, N, GpuList)
            self.runJob("xmipp_cuda_align_significant", args, numberOfMpi=1)
=======
            from pwem.emlib.metadata import getSize
            N = int(getSize(fnGalleryRoot+'.doc')*alphaApply*2)

            count=0
            GpuListCuda=''
            if self.useQueueForSteps() or self.useQueue():
                GpuList = os.environ["CUDA_VISIBLE_DEVICES"]
                GpuList = GpuList.split(",")
                for elem in GpuList:
                    GpuListCuda = GpuListCuda+str(count)+' '
                    count+=1
            else:
                GpuList = ' '.join([str(elem) for elem in self.getGpuList()])
                GpuListAux = ''
                for elem in self.getGpuList():
                    GpuListCuda = GpuListCuda+str(count)+' '
                    GpuListAux = GpuListAux+str(elem)+','
                    count+=1
                os.environ["CUDA_VISIBLE_DEVICES"] = GpuListAux

            args = '-i %s -r %s.doc -o %s --keepBestN %f --dev %s ' % \
                   (self.imgsFn, fnGalleryRoot, anglesFn, N, GpuListCuda)
            self.runJob(CUDA_ALIGN_SIGNIFICANT, args, numberOfMpi=1)
>>>>>>> 3c3f27d6

            cleanPattern(fnGalleryRoot + "*")
        else:
            args = self.getSignificantArgs(self.imgsFn)
            args += ' --odir %s' % iterDir
            args += ' --alpha0 %f --alphaF %f' % (alpha, alpha)
            args += ' --dontCheckMirrors '

            if iterNumber == 1:
                if self.thereisRefVolume:
                    args += " --initvolumes " + \
                            self._getExtraPath('input_volumes.xmd')
                else:
                    args += " --numberOfVolumes 1"
            else:
                args += " --initvolumes %s" % prevVolFn

            self.runJob("xmipp_reconstruct_significant", args)
            moveFile(os.path.join(iterDir, 'angles_iter001_00.xmd'), anglesFn)
        t.toc('Significant took: ')

        reconsArgs = ' -i %s --fast' % anglesFn
        reconsArgs += ' -o %s' % volFn
        reconsArgs += ' --weight -v 0  --sym %s ' % self.symmetryGroup

        print("Number of images for reconstruction: ", metadata.getSize(
            anglesFn))
        t.tic()
        if self.useGpu.get():
            cudaReconsArgs = reconsArgs
            #AJ to make it work with and without queue system
            if self.numberOfMpi.get()>1:
                N_GPUs = len((self.gpuList.get()).split(','))
                cudaReconsArgs += ' -gpusPerNode %d' % N_GPUs
                cudaReconsArgs += ' -threadsPerGPU %d' % max(self.numberOfThreads.get(),4)
            count=0
            GpuListCuda=''
            if self.useQueueForSteps() or self.useQueue():
                GpuList = os.environ["CUDA_VISIBLE_DEVICES"]
                GpuList = GpuList.split(",")
                for elem in GpuList:
                    GpuListCuda = GpuListCuda+str(count)+' '
                    count+=1
            else:
                GpuListAux = ''
                for elem in self.getGpuList():
                    GpuListCuda = GpuListCuda+str(count)+' '
                    GpuListAux = GpuListAux+str(elem)+','
                    count+=1
                os.environ["CUDA_VISIBLE_DEVICES"] = GpuListAux
            cudaReconsArgs += ' --thr %s' %  self.numberOfThreads.get()
            if self.numberOfMpi.get()==1:
                cudaReconsArgs += ' --device %s' %(GpuListCuda)
            if self.numberOfMpi.get()>1:
                self.runJob('xmipp_cuda_reconstruct_fourier', cudaReconsArgs, numberOfMpi=len((self.gpuList.get()).split(','))+1)
            else:
                self.runJob('xmipp_cuda_reconstruct_fourier', cudaReconsArgs)
        else:
            self.runJob("xmipp_reconstruct_fourier_accel", reconsArgs)
        t.toc('Reconstruct fourier took: ')

        # Center the volume
        fnSym = self._getExtraPath('volumeSym_%03d.vol' % iterNumber)
        self.runJob("xmipp_transform_mirror", "-i %s -o %s --flipX" %
                    (volFn, fnSym), numberOfMpi=1)
        self.runJob("xmipp_transform_mirror", "-i %s --flipY" %
                    fnSym, numberOfMpi=1)
        self.runJob("xmipp_transform_mirror", "-i %s --flipZ" %
                    fnSym, numberOfMpi=1)
        self.runJob("xmipp_image_operate", "-i %s --plus %s" %
                    (fnSym, volFn), numberOfMpi=1)
        self.runJob("xmipp_volume_align", '--i1 %s --i2 %s --local --apply' %
                    (fnSym, volFn), numberOfMpi=1)
        cleanPath(fnSym)

        # To mask the volume
        xdim = self.inputSet.get().getDimensions()[0]
        maskArgs = "-i %s --mask circular %d -v 0" % (volFn, -xdim / 2)
        self.runJob('xmipp_transform_mask', maskArgs, numberOfMpi=1)
        # TODO mask the final volume in some smart way...

        # To filter the volume
        if self.useMaxRes:
            self.runJob('xmipp_transform_filter',
                        '-i %s --fourier low_pass %f --sampling %f' % \
                        (volFn, self.maxResolution.get(), self.TsCurrent),
                        numberOfMpi=1)

        if not self.keepIntermediate:
            cleanPath(prevVolFn, iterDir)

        if self.thereisRefVolume:
            cleanPath(self._getExtraPath('filteredVolume.vol'))

    def convertInputStep(self, classesFn):
        inputSet = self.inputSet.get()

        if isinstance(inputSet, SetOfClasses2D):
            writeSetOfClasses2D(inputSet, classesFn, writeParticles=False)
        else:
            writeSetOfParticles(inputSet, classesFn)

        # To re-sample input images
        fnDir = self._getExtraPath()
        fnNewParticles = join(fnDir, "input_classes.stk")
        TsOrig = self.inputSet.get().getSamplingRate()
        TsRefVol = -1
        if self.thereisRefVolume:
            TsRefVol = self.refVolume.get().getSamplingRate()
        if self.useMaxRes:
            self.TsCurrent = max([TsOrig, self.maxResolution.get(), TsRefVol])
            self.TsCurrent = self.TsCurrent / 3
            Xdim = self.inputSet.get().getDimensions()[0]
            self.newXdim = int(round(Xdim * TsOrig / self.TsCurrent))
            if self.newXdim < 40:
                self.newXdim = int(40)
                self.TsCurrent = float(TsOrig) * (
                        float(Xdim) / float(self.newXdim))
            if self.newXdim != Xdim:
                self.runJob("xmipp_image_resize", "-i %s -o %s --fourier %d"
                            % (self.imgsFn, fnNewParticles, self.newXdim),
                            numberOfMpi=self.numberOfMpi.get()
                                        * self.numberOfThreads.get())
            else:
                self.runJob("xmipp_image_convert", "-i %s -o %s "
                                                   "--save_metadata_stack %s"
                            % (self.imgsFn, fnNewParticles,
                               join(fnDir, "input_classes.xmd")), numberOfMpi=1)

        # To resample the refVolume if exists with the newXdim calculated
        # previously
        if self.thereisRefVolume:
            fnFilVol = self._getExtraPath('filteredVolume.vol')
            self.runJob("xmipp_image_convert", "-i %s -o %s -t vol" % (self.refVolume.get().getFileName(), fnFilVol),
                        numberOfMpi=1)
            # TsVol = self.refVolume.get().getSamplingRate()
            if self.useMaxRes:
                if self.newXdim != Xdim:
                    self.runJob('xmipp_image_resize', "-i %s --fourier %d" %
                                (fnFilVol, self.newXdim), numberOfMpi=1)
                    self.runJob('xmipp_transform_window', "-i %s --size %d" %
                                (fnFilVol, self.newXdim), numberOfMpi=1)
                    args = "-i %s --fourier low_pass %f --sampling %f " % (
                        fnFilVol, self.maxResolution.get(), self.TsCurrent)
                    self.runJob("xmipp_transform_filter", args, numberOfMpi=1)

            if not self.useMaxRes:
                inputVolume = self.refVolume.get()
            else:
                inputVolume = Volume(fnFilVol)
                inputVolume.setSamplingRate(self.TsCurrent)
                inputVolume.setObjId(self.refVolume.get().getObjId())
            fnVolumes = self._getExtraPath('input_volumes.xmd')
            row = metadata.Row()
            volumeToRow(inputVolume, row, alignType=ALIGN_NONE)
            md = emlib.MetaData()
            row.writeToMd(md, md.addObject())
            md.write(fnVolumes)

    def createOutputStep(self):
        lastIter = self.getLastIteration(1)
        Ts = self.inputSet.get().getSamplingRate()

        # To recover the original size of the volume if it was changed
        fnVol = self.getIterVolume(lastIter)
        Xdim = self.inputSet.get().getDimensions()[0]
        if self.useMaxRes and self.newXdim != Xdim:
            self.runJob('xmipp_image_resize', "-i %s --fourier %d" %
                        (fnVol, Xdim), numberOfMpi=1)
        fnMrc = fnVol.replace(".vol",".mrc")
        self.runJob("xmipp_image_convert","-i %s -o %s -t vol"%(fnVol,fnMrc),numberOfMpi=1)
        cleanPath(fnVol)
        self.runJob("xmipp_image_header","-i %s --sampling_rate %f"%(fnMrc,Ts),numberOfMpi=1)

        vol = Volume()
        vol.setObjComment('significant volume 1')
        vol.setLocation(fnMrc)
        vol.setSamplingRate(Ts)
        self._defineOutputs(outputVolume=vol)
        self._defineSourceRelation(self.inputSet, vol)

    # --------------------------- INFO functions -------------------------------
    def _validate(self):
        errors = []
        if self.thereisRefVolume:
            if self.refVolume.hasValue():
                refVolume = self.refVolume.get()
                x1, y1, _ = refVolume.getDim()
                x2, y2, _ = self.inputSet.get().getDimensions()
                if x1 != x2 or y1 != y2:
                    errors.append('The input images and the reference volume '
                                  'have different sizes')
            else:
                errors.append("Please, enter a reference image")

        SL = emlib.SymList()
        SL.readSymmetryFile(self.symmetryGroup.get())
        if (100 - self.alpha0.get()) / 100.0 * (SL.getTrueSymsNo() + 1) > 1:
            errors.append("Increase the initial significance it is too low "
                          "for this symmetry")

        if self.useGpu and not isXmippCudaPresent():
            errors.append("You have asked to use GPU, but I cannot find Xmipp GPU programs in the path")
        return errors

    def _summary(self):
        summary = []
        summary.append("Input classes: %s" % self.getObjectTag('inputSet'))
        if self.thereisRefVolume:
            summary.append("Starting from: %s" % self.getObjectTag('refVolume'))
        else:
            summary.append("Starting from: 1 random volume")
        summary.append("Significance from %f%% to %f%% in %d iterations" %
                       (self.alpha0, self.alphaF, self.iter))
        if self.useImed:
            summary.append("IMED used")
        if self.strictDir:
            summary.append("Strict directions")
        return summary

    def _citations(self):
        return ['Sorzano2015']

    def _methods(self):
        retval = ""
        if self.inputSet.get() is not None:
            retval = "We used reconstruct significant to produce an " \
                     "initial volume "
            retval += "from the set of classes %s." % \
                      self.getObjectTag('inputSet')
            if self.thereisRefVolume:
                retval += " We used %s volume " % self.getObjectTag('refVolume')
                retval += "as a starting point of the reconstruction iterations."
            else:
                retval += " We started the iterations with 1 random volume."
            retval += " %d iterations were run going from a " % self.iter
            retval += "starting significance of %f%% to a final one of %f%%." % \
                      (self.alpha0, self.alphaF)
            if self.useImed:
                retval += " IMED weighting was used."
            if self.strictDir:
                retval += " The strict direction criterion was employed."

            if self.hasAttribute('outputVolume'):
                retval += " The reconstructed volume was %s." % \
                          self.getObjectTag('outputVolume')
        return [retval]

    # --------------------------- UTILS functions ------------------------------

    def getIterVolume(self, iterNumber):
        return self._getExtraPath('volume_iter%03d.vol' % iterNumber)

    def getIterTmpVolume(self, iterNumber):
        self._getTmpPath('iter%03d' % iterNumber, 'volume_iter001.vol')

    def getLastIteration(self, Nvolumes):
        lastIter = -1
        for n in range(1, self.iter.get() + 1):
            NvolumesIter = len(glob(self._getExtraPath('volume_iter%03d*.vol' % n)))
            if NvolumesIter == 0:
                continue
            elif NvolumesIter == Nvolumes:
                lastIter = n
            else:
                break
        return lastIter<|MERGE_RESOLUTION|>--- conflicted
+++ resolved
@@ -246,8 +246,6 @@
         t.tic()
         if self.useGpu.get() and iterNumber > 1:
             # Generate projections
-            # TODO: do we need to change something in how the projection gallery
-            # TODO: is created as we are not considering mirrors in the GPU version??
             fnGalleryRoot = join(iterDir, "gallery")
             args = "-i %s -o %s.stk --sampling_rate %f --sym %s " \
                    "--compute_neighbors --angular_distance -1 " \
@@ -262,14 +260,6 @@
                 alphaApply = (alpha * self.trueSymsNo) / 2
             else:
                 alphaApply = alpha / 2
-<<<<<<< HEAD
-            from pyworkflow.em.metadata.utils import getSize
-            N = int(getSize(fnGalleryRoot+'.doc')*alphaApply*2)
-            GpuList = ' '.join([str(elem) for elem in self.getGpuList()])
-            args = '-i %s -r %s.doc -o %s --keepBestN %f --dev %s ' % \
-                   (self.imgsFn, fnGalleryRoot, anglesFn, N, GpuList)
-            self.runJob("xmipp_cuda_align_significant", args, numberOfMpi=1)
-=======
             from pwem.emlib.metadata import getSize
             N = int(getSize(fnGalleryRoot+'.doc')*alphaApply*2)
 
@@ -293,7 +283,6 @@
             args = '-i %s -r %s.doc -o %s --keepBestN %f --dev %s ' % \
                    (self.imgsFn, fnGalleryRoot, anglesFn, N, GpuListCuda)
             self.runJob(CUDA_ALIGN_SIGNIFICANT, args, numberOfMpi=1)
->>>>>>> 3c3f27d6
 
             cleanPattern(fnGalleryRoot + "*")
         else:
