--- conflicted
+++ resolved
@@ -23,22 +23,19 @@
 # *  e-mail address 'scipion@cnb.csic.es'
 # *
 # **************************************************************************
+
 import random
 
 from pyworkflow import VERSION_2_0
-<<<<<<< HEAD
+from pyworkflow.object import Integer
 from pyworkflow.protocol.params import PointerParam, IntParam, LEVEL_ADVANCED
-from pyworkflow.em import ProtMicrographs
-=======
->>>>>>> d22ff7e1
-from pyworkflow.object import Integer
-from pyworkflow.protocol.params import PointerParam
 
 from pwem.protocols import ProtMicrographs
 
 
 from xmipp3.convert import writeSetOfMicrographs
 import xmipp3
+
 
 class XmippProtParticleBoxsize(ProtMicrographs, xmipp3.XmippProtocol):
     """ Given a set of micrographs, the protocol estimate the particle box size.
@@ -134,4 +131,4 @@
 
     def _validate(self):
         return self.validateDLtoolkit(model=[('boxsize', 'weights.hdf5'),
-                                        ('boxsize', 'feature_scaler.pkl')])+                                             ('boxsize', 'feature_scaler.pkl')])