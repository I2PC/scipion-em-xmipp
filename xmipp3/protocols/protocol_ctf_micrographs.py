# **************************************************************************
# *
# * Authors:     Carlos Oscar S. Sorzano (coss@cnb.csic.es)
# *              Amaya Jimenez (ajimenez@cnb.csic.es)
# *              Javier Mota Garcia (jmota@cnb.csic.es)
# *
# * Unidad de  Bioinformatica of Centro Nacional de Biotecnologia , CSIC
# *
# * This program is free software; you can redistribute it and/or modify
# * it under the terms of the GNU General Public License as published by
# * the Free Software Foundation; either version 2 of the License, or
# * (at your option) any later version.
# *
# * This program is distributed in the hope that it will be useful,
# * but WITHOUT ANY WARRANTY; without even the implied warranty of
# * MERCHANTABILITY or FITNESS FOR A PARTICULAR PURPOSE.  See the
# * GNU General Public License for more details.
# *
# * You should have received a copy of the GNU General Public License
# * along with this program; if not, write to the Free Software
# * Foundation, Inc., 59 Temple Place, Suite 330, Boston, MA
# * 02111-1307  USA
# *
# *  All comments concerning this program package may be sent to the
# *  e-mail address 'scipion@cnb.csic.es'
# *
# **************************************************************************

import sys
import os

from pyworkflow.object import Set, String
import pyworkflow.em as em
import pyworkflow.em.metadata as md
import pyworkflow.protocol.params as params
import pyworkflow.protocol.constants as pwconst
import pyworkflow.utils as pwutils

from xmipp3.utils import isMdEmpty
from xmipp3.convert import mdToCTFModel, readCTFModel
from xmippLib import Image


class XmippProtCTFMicrographs(em.ProtCTFMicrographs):
    """ Protocol to estimate CTF on a set of micrographs using Xmipp. """
    _label = 'ctf estimation'

    _criterion_psd = ("ctfCritIceness>1.03 OR ctfCritPsdCorr90<0.1")

    _criterion_estimation = ("ctfCritFirstZero<5 OR ctfCritMaxFreq>20 OR "
                  "ctfCritfirstZeroRatio<0.9 OR ctfCritfirstZeroRatio>1.1 OR "
                  "ctfCritFirstMinFirstZeroRatio>10 OR ctfCritCorr13<0 OR "
                  "ctfCritCtfMargin<1 OR ctfCritNonAstigmaticValidty<0 OR "
                  "ctfCritNonAstigmaticValidty>6.5 "
                  "OR ctfBgGaussianSigmaU<1000")

    _criterion_phaseplate = ("ctfCritFirstZero<5 OR ctfCritMaxFreq>20 OR "
                  "ctfCritFirstMinFirstZeroRatio>50 AND "
                  "ctfCritFirstMinFirstZeroRatio!=1000 "
                  "OR ctfCritfirstZeroRatio<0.9 OR ctfCritfirstZeroRatio>1.1 OR "
                  "ctfCritNonAstigmaticValidty<=0 OR ctfVPPphaseshift>140 OR " 
                  "ctfCritNonAstigmaticValidty>25") #ctfCritCorr13==0 OR "ctfCritFirstMinFirstZeroRatio>50 AND "

    def __init__(self, **args):

        em.ProtCTFMicrographs.__init__(self, **args)

    def _createFilenameTemplates(self):
        prefix = '%(root)s/%(micBase)s_xmipp_ctf'
        _templateDict = {
                        # This templates are relative to a micDir
                        'micrographs': 'micrographs.xmd',
                        'prefix': prefix,
                        'ctfParam': prefix + '.ctfparam',
                        'ctfErrorParam': prefix + '_error.xmd',
                        'psd': prefix + '.psd',
                        'enhanced_psd': prefix + '_enhanced_psd.xmp',
                        'ctfmodel_quadrant': prefix + '_ctfmodel_quadrant.xmp',
                        'ctfmodel_halfplane': prefix + '_ctfmodel_halfplane.xmp',
                        'ctf': prefix + '.xmd',
                        'rejected': prefix + '_rejected.xmd'
                        }
        self._updateFilenamesDict(_templateDict)

    def _defineProcessParams(self, form):
        # Change default value for Automatic downsampling
        param = form.getParam("AutoDownsampling")
        param.setDefault(True)

        form.addParam('doInitialCTF', params.BooleanParam, default=False,
                      label="Use defoci from a previous CTF estimation")
        form.addParam('ctfRelations',params.RelationParam, allowsNull=True,
                      condition='doInitialCTF',
                      relationName=em.RELATION_CTF,
                      attributeName='inputMicrographs',
                      label='Previous CTF estimation',
                      help='Choose some CTF estimation related to input '
                           'micrographs, in case you want to use the defocus '
                           'values found previously')
        form.addParam('findPhaseShift', params.BooleanParam, default=False,
                      label="Find additional phase shift?",
                      help='If the data was collected with phase plate, this '
                           'will find additional phase shift due to phase '
                           'plate',
                      expertLevel=params.LEVEL_ADVANCED)

        form.addParam('doCTFAutoDownsampling', params.BooleanParam,
                      default=True,
                      label="Automatic CTF downsampling detection",
                      expertLevel=pwconst.LEVEL_ADVANCED,
                      help='If this option is chosen, the algorithm '
                           'automatically tries by default the suggested '
                           'Downsample factor; and if it fails, +1; '
                           'and if it fails, -1.')
        form.addParam('refineAmplitudeContrast', params.BooleanParam, default=False,
                      label='Allow amplitude constrast refinement')

    def getInputMicrographs(self):
        return self.inputMicrographs.get()

    # --------------------------- STEPS functions ------------------------------
    def _loadSet(self, inputSet, SetClass, getKeyFunc):
        """ method overrided in order to check if the previous CTF estimation
            is ready when doInitialCTF=True and streaming is activated
        """
        setFn = inputSet.getFileName()
        self.debug("Loading input db: %s" % setFn)
        updatedSet = SetClass(filename=setFn)
        updatedSet.loadAllProperties()
        streamClosed = updatedSet.isStreamClosed()
        initCtfCheck = lambda idItem: True
        if self.doInitialCTF.get():
            ctfSet = em.SetOfCTF(filename=self.ctfRelations.get().getFileName())
            ctfSet.loadAllProperties()
            streamClosed = streamClosed and ctfSet.isStreamClosed()
            if not streamClosed:
                initCtfCheck = lambda idItem: idItem in ctfSet

        newItemDict = em.OrderedDict()
        for item in updatedSet:
            micKey = item.getObjId()  # getKeyFunc(item)
            if micKey not in self.micDict and initCtfCheck(micKey):
                newItemDict[micKey] = item.clone()
        updatedSet.close()
        self.debug("Closed db.")
        return newItemDict, streamClosed


    def calculateAutodownsampling(self,samplingRate, targetSampling):
        ctfDownFactor = targetSampling / samplingRate
        if ctfDownFactor < 1.0:
            ctfDownFactor = 1.0
        return ctfDownFactor

    def _calculateDownsampleList(self, samplingRate):
        if self.AutoDownsampling:
            if self.findPhaseShift:
                ctfDownFactor = self.calculateAutodownsampling(samplingRate, 1.75)
            else:
                ctfDownFactor = self.calculateAutodownsampling(samplingRate, 1.75)
        else:
            ctfDownFactor = self.ctfDownFactor.get()
        downsampleList = [ctfDownFactor]

        if self.doCTFAutoDownsampling:
            downsampleList.append(ctfDownFactor + 1)
            if ctfDownFactor >= 2:
                downsampleList.append(ctfDownFactor - 1)
            else:
                if ctfDownFactor > 1:
                    downsampleList.append((ctfDownFactor + 1) / 2)
        return downsampleList

    def _getFn(self,key,micBase,micDir):
        return self._getFileName(key, micBase=micBase, root=micDir)

    def bringResultsback(self,mic):
        micBase = self._getMicBase(mic)
        micDir = self._getMicrographDir(mic)
        for key in ['ctfParam', 'psd', 'enhanced_psd', 'ctfmodel_halfplane',
                    'ctfmodel_quadrant', 'ctf']:
            pwutils.moveFile(self._getFn(key,micBase,micDir), self._getExtraPath())

    def _estimateCTF(self, mic, *args):
        """ Run the estimate CTF program """
        micFn = mic.getFileName()
        micName = mic.getMicName()
        micBase = self._getMicBase(mic)
        micDir = self._getMicrographDir(mic)

        localParams = self.__params.copy()

        localParams['pieceDim'] = self.windowSize.get()
        localParams['ctfmodelSize'] = self.windowSize.get()

        if self.doInitialCTF:
            # getting prevValues (in streaming couldn't be defined yet)
            prevValues = (self.ctfDict[micName] if micName in self.ctfDict
                          else self.getSinglePreviousParameters(mic.getObjId()))

            localParams['defocusU'], localParams['phaseShift0'] = prevValues
            localParams['defocus_range'] = 0.1 * localParams['defocusU']
        else:
            ma = self._params['maxDefocus']
            mi = self._params['minDefocus']
            localParams['defocusU'] = (ma + mi) / 2
            localParams['defocus_range'] = (ma - mi) / 2

            if self.findPhaseShift:
                localParams['phaseShift0'] = self._params['phaseShift0']

        # Create micrograph dir under extra directory
        pwutils.path.makePath(micDir)
        if not os.path.exists(micDir):
            raise Exception("No created dir: %s " % micDir)

        finalName = micFn
        localParams['root'] = self._getFn('prefix',micBase,micDir)
        downsampleList = self._calculateDownsampleList(mic.getSamplingRate())

        try:
            first = True
            for i, downFactor in enumerate(downsampleList):
                # Downsample if necessary
                if downFactor != 1:
                    # Replace extension by 'mrc' cause there are some formats that
                    # cannot be written (such as dm3)
                    baseFn = pwutils.replaceBaseExt(micFn, 'mrc')
                    finalName = os.path.join(micDir, baseFn)
                    self.runJob("xmipp_transform_downsample",
                                "-i %s -o %s --step %f --method fourier"
                                % (micFn, finalName, downFactor))
                    psd = Image(finalName)
                    psd = psd.getData()
                    if psd.shape[0] < self.windowSize.get():
                        localParams['pieceDim'] = self.windowSize.get()/2
                        localParams['ctfmodelSize'] = self.windowSize.get()/2

                # Update _params dictionary with mic and micDir
                localParams['micFn'] = finalName
                localParams['samplingRate'] = mic.getSamplingRate() * downFactor

                # CTF estimation with Xmipp
                params = self._args % localParams
                params += " --downSamplingPerformed %f" % downFactor
                if not self.doInitialCTF:
                    params += " --selfEstimation "
                self.runJob(self._program, params)

                # Check the quality of the estimation and reject it necessary
                good = self.evaluateSingleMicrograph(mic, first)
                if good:
                    break
            first = False
            self.bringResultsback(mic)

        except Exception as ex:
            print >> sys.stderr, "xmipp_ctf_estimate_from_micrograph has " \
                     "failed with micrograph %s" % finalName

    def _reEstimateCTF(self, mic, ctfModel):
        """ Run the estimate CTF program """
        self._prepareRecalCommand(ctfModel)
        # CTF estimation with Xmipp
        self.runJob(self._program, self._args % self._params)
        mic = ctfModel.getMicrograph()
        self.evaluateSingleMicrograph(mic,True)
        self.bringResultsback(mic)

    def _createOutputStep(self):
        pass

    # --------------------------- INFO functions -------------------------------
    def _validate(self):
        validateMsgs = []
        # downsampling factor must be greater than 1
        if self.ctfDownFactor.get() < 1:
            validateMsgs.append('Downsampling factor must be >=1.')
        if self.doInitialCTF:
            if not self.ctfRelations.hasValue():
                validateMsgs.append('If you want to use a previous estimation '
                                    'of the CTF, the corresponding set of CTFs '
                                    'is needed')

    def _summary(self):
        summary = em.ProtCTFMicrographs._summary(self)
        if self.methodsVar.hasValue():
            summary.append(self.methodsVar.get())
        return summary

    def _methods(self):
        strMsg = "We calculated the CTF of micrographs %s using Xmipp " \
                 "[Sorzano2007a]" % self.getObjectTag('inputMicrographs')
        strMsg += "."

        if self.methodsVar.hasValue():
            strMsg += " " + self.methodsVar.get()

        if self.hasAttribute('outputCTF'):
            strMsg += '\nOutput set is %s.' % self.getObjectTag('outputCTF')

        return [strMsg]

    def _citations(self):
        papers = ['Sorzano2007a']
        return papers

    # --------------------------- UTILS functions ------------------------------
    def _prepareArgs(self, params):
        self._args = ("--micrograph %(micFn)s --oroot %(root)s "
                      "--sampling_rate %(samplingRate)s --defocusU %("
                      "defocusU)f --defocus_range %(defocus_range)f "
                      "--overlap 0.7 --pieceDim %(pieceDim)s "
                      "--ctfmodelSize %(ctfmodelSize)s --acceleration1D ")

        if self.findPhaseShift:
            self._args += "--phase_shift %(phaseShift0)f --VPP_radius 0.005"
        if self.refineAmplitudeContrast:
            self._args += "--refine_amplitude_contrast"
        for par, val in params.iteritems():
            self._args += " --%s %s" % (par, str(val))

    def getPreviousValues(self, ctf):
        phaseShift0 = 0.0
        if self.findPhaseShift:
            if ctf.hasPhaseShift():
                phaseShift0 = ctf.getPhaseShift()
            else:
                phaseShift0 = 1.57079  # pi/2
            ctfValues = (ctf.getDefocusU(), phaseShift0)
        else:
            ctfValues = (ctf.getDefocusU(), phaseShift0)

        return ctfValues

    def getSinglePreviousParameters(self, micId):
        if self.ctfRelations.hasValue():
            ctf = self.ctfRelations.get()[micId]
            return self.getPreviousValues(ctf)

    def getPreviousParameters(self):
        if self.ctfRelations.hasValue():
            self.ctfDict = {}
            for ctf in self.ctfRelations.get():
                ctfName = ctf.getMicrograph().getMicName()
                self.ctfDict[ctfName] = self.getPreviousValues(ctf)

        if self.findPhaseShift and not self.ctfRelations.hasValue():
            self._params['phaseShift0'] = 1.57079

    def _defineCtfParamsDict(self):
        em.ProtCTFMicrographs._defineCtfParamsDict(self)

        if not hasattr(self, "ctfDict"):
            self.getPreviousParameters()

        self._createFilenameTemplates()
        self._program = 'xmipp_ctf_estimate_from_micrograph'

        # Mapping between base protocol parameters and the package specific
        # command options
        params = self.getCtfParamsDict()
        self.__params = {'kV': params['voltage'],
                         'Cs': params['sphericalAberration'],
                         #'ctfmodelSize': params['windowSize'],
                         'Q0': params['ampContrast'],
                         'min_freq': params['lowRes'],
                         'max_freq': params['highRes'],
                         #'pieceDim': params['windowSize']
                         }

        self._prepareArgs(self.__params)

    def _prepareRecalCommand(self, ctfModel):
        if self.recalculate:
            self._defineRecalValues(ctfModel)
            self._createFilenameTemplates()
            self._program = 'xmipp_ctf_estimate_from_psd_fast'
            self._args = "--psd %(psdFn)s "
            line = ctfModel.getObjComment().split()

            # get the size and the image of psd
            imgPsd = ctfModel.getPsdFile()
            psdFile = pwutils.path.basename(imgPsd)
            imgh = em.ImageHandler()
            size, _, _, _ = imgh.getDimensions(imgPsd)

            mic = ctfModel.getMicrograph()
            micDir = self._getMicrographDir(mic)
            fnPsd = os.path.join(micDir, psdFile)
            if not os.path.exists(micDir):
                pwutils.makePath(micDir)
                pwutils.copyFile(self._getExtraPath(psdFile),fnPsd)
            downFactor = self._calculateDownsampleList(mic.getSamplingRate())[0]

<<<<<<< HEAD
            params2 = {'psdFn': fnPsd,
                       'defocusU': float(line[0]),
                       }
            self._params = dict(self._params.items() + params2.items())
=======
            params = dict(self.getCtfParamsDict())
            params.update(self.getRecalCtfParamsDict())
            params.update({'psdFn': os.path.join(micDir, psdFile),
                           'defocusU': float(line[0])
                           })
>>>>>>> 8c393044
            # Mapping between base protocol parameters and the package specific
            # command options
            self.__params = {'sampling_rate': params['samplingRate'],
                             'downSamplingPerformed': downFactor,
                             'kV': params['voltage'],
                             'Cs': params['sphericalAberration'],
                             'min_freq': line[3],
                             'max_freq': line[4],
                             'defocusU': params['defocusU'],
                             'Q0': params['ampContrast'],
                             'defocus_range': 5000,
                             'ctfmodelSize': size
                             }

            if self.findPhaseShift:
                fnCTFparam = self._getFileName('ctfParam',
                                               micBase=self._getMicBase(mic))
                mdCTFParam = md.MetaData(fnCTFparam)
                phase_shift = mdCTFParam.getValue(md.MDL_CTF_PHASE_SHIFT,
                                                  mdCTFParam.firstObject())
                self.__params['VPP_radius'] = 0.005
                self.__params['phase_shift'] = phase_shift

            for par, val in self.__params.iteritems():
                self._args += " --%s %s" % (par, str(val))

    def _setPsdFiles(self, ctfModel):
        micBase = self._getMicBase(ctfModel.getMicrograph())
        extra = self._getExtraPath()

        def _getString(key):
            return String(self._getFileName(key, micBase=micBase, root=extra))

        ctfModel._psdFile = _getString('psd')
        ctfModel._xmipp_enhanced_psd = _getString('enhanced_psd')
        ctfModel._xmipp_ctfmodel_quadrant = _getString('ctfmodel_quadrant')
        ctfModel._xmipp_ctfmodel_halfplane = _getString('ctfmodel_halfplane')

    def evaluateSingleMicrograph(self, mic, evalPSD):
        micFn = mic.getFileName()
        micBase = self._getMicBase(mic)
        micDir = self._getMicrographDir(mic)

        def _getStr(key):
            return str(self._getFileName(key, micBase=micBase, root=micDir))

        fnCTF = _getStr('ctfParam')
        mdCTFparam = md.MetaData(fnCTF)
        objId = mdCTFparam.firstObject()
        mdCTFparam.setValue(md.MDL_MICROGRAPH, micFn, objId)
        mdCTFparam.setValue(md.MDL_PSD, _getStr('psd'), objId)
        mdCTFparam.setValue(md.MDL_PSD_ENHANCED, _getStr('enhanced_psd'), objId)
        mdCTFparam.setValue(md.MDL_CTF_MODEL, _getStr('ctfParam'), objId)
        mdCTFparam.setValue(md.MDL_IMAGE1, _getStr('ctfmodel_quadrant'), objId)
        mdCTFparam.setValue(md.MDL_IMAGE2, _getStr('ctfmodel_halfplane'), objId)

        fnEval = _getStr('ctf')
        mdCTFparam.write(fnEval)

        # Evaluate if estimated ctf is good enough
        try:
            self.runJob("xmipp_ctf_sort_psds", "-i %s" % fnEval)
        except Exception:
            pass

        fnRejected = _getStr('rejected')

        # Check if it is a good micrograph
        if evalPSD:
            criterion = self._criterion_psd
            self.runJob("xmipp_metadata_utilities",
                        '-i %s --query select "%s" -o %s'
                        % (fnEval, criterion, fnRejected))

            if not isMdEmpty(fnRejected):
                mdCTFparam = md.MetaData(fnEval)
                mdCTFparam.setValue(md.MDL_ENABLED, -1, mdCTFparam.firstObject())
                mdCTFparam.write(fnEval)
                return True

        #Check if it is a good estimation
        if self.findPhaseShift:
            criterion = self._criterion_phaseplate
        else:
            criterion = self._criterion_estimation
        self.runJob("xmipp_metadata_utilities",
                    '-i %s --query select "%s" -o %s'
                    % (fnEval, criterion, fnRejected))

        retval = True
        if not isMdEmpty(fnRejected):
            retval = False
            mdCTFparam = md.MetaData(fnEval)
            mdCTFparam.setValue(md.MDL_ENABLED, -1, mdCTFparam.firstObject())
            mdCTFparam.write(fnEval)

        self.runJob("xmipp_metadata_utilities",
                    '-i %s --query select "ctfCritFirstZero<5" -o %s'
                    % (fnEval, fnRejected))
        if not isMdEmpty(fnRejected):
            print("Rejected ctfCritFirstZero<5")
        self.runJob("xmipp_metadata_utilities",
                    '-i %s --query select "ctfCritMaxFreq>20" -o %s'
                    % (fnEval, fnRejected))
        if not isMdEmpty(fnRejected):
            print("Rejected ctfCritMaxFreq>20")
        self.runJob("xmipp_metadata_utilities",
                    '-i %s --query select "ctfCritfirstZeroRatio<0.9" -o %s'
                    % (fnEval, fnRejected))
        if not isMdEmpty(fnRejected):
            print("Rejected ctfCritfirstZeroRatio<0.9")
        self.runJob("xmipp_metadata_utilities",
                    '-i %s --query select "ctfCritfirstZeroRatio>1.1" -o %s'
                    % (fnEval, fnRejected))
        if not isMdEmpty(fnRejected):
            print("Rejected ctfCritfirstZeroRatio>1.1")
        self.runJob("xmipp_metadata_utilities",
                    '-i %s --query select "ctfCritFirstMinFirstZeroRatio>10" -o %s'
                    % (fnEval, fnRejected))
        if not isMdEmpty(fnRejected):
            print("Rejected ctfCritFirstMinFirstZeroRatio>10")
        self.runJob("xmipp_metadata_utilities",
                    '-i %s --query select "ctfCritCorr13<0" -o %s'
                    % (fnEval, fnRejected))
        if not isMdEmpty(fnRejected):
            print("Rejected ctfCritCorr13<0")
        self.runJob("xmipp_metadata_utilities",
                    '-i %s --query select "ctfCritCtfMargin<1" -o %s'
                    % (fnEval, fnRejected))
        if not isMdEmpty(fnRejected):
            print("Rejected ctfCritCtfMargin<1")
        self.runJob("xmipp_metadata_utilities",
                    '-i %s --query select "ctfCritNonAstigmaticValidty<0" -o %s'
                    % (fnEval, fnRejected))
        if not isMdEmpty(fnRejected):
            print("Rejected ctfCritNonAstigmaticValidty<0")
        self.runJob("xmipp_metadata_utilities",
                    '-i %s --query select "ctfCritNonAstigmaticValidty>6" -o %s'
                    % (fnEval, fnRejected))
        if not isMdEmpty(fnRejected):
            print("Rejected ctfCritNonAstigmaticValidty>6")
        self.runJob("xmipp_metadata_utilities",
                    '-i %s --query select "ctfBgGaussianSigmaU<1000" -o %s'
                    % (fnEval, fnRejected))
        if not isMdEmpty(fnRejected):
            print("Rejected ctfBgGaussianSigmaU<1000")
        self.runJob("xmipp_metadata_utilities",
                    '-i %s --query select "ctfCritIceness>1.03" -o %s'
                    % (fnEval, fnRejected))
        if not isMdEmpty(fnRejected):
            print("Rejected ctfCritIceness>1.03")
        self.runJob("xmipp_metadata_utilities",
                    '-i %s --query select "ctfCritPsdCorr90<0.1" -o %s'
                    % (fnEval, fnRejected))
        if not isMdEmpty(fnRejected):
            print("Rejected ctfCritPsdCorr90<0.1")

        return retval

    def _createCtfModel(self, mic, updateSampling=True):
        try:
            if updateSampling:
                newSampling = mic.getSamplingRate() * self.ctfDownFactor.get()
                mic.setSamplingRate(newSampling)
            ctfParam = self._getFileName('ctf', micBase=self._getMicBase(mic),
                                         root=self._getExtraPath())
            ctfModel2 = readCTFModel(ctfParam, mic)
            ctfModel2.setMicrograph(mic)
            self._setPsdFiles(ctfModel2)
            return ctfModel2
        except Exception as e:
            import traceback
            traceback.print_exc()
            print ("Error parsing CTF metadata.")
            raise e

    def _createErrorCtfParam(self, mic):
        ctfParam = self._getFileName('ctfErrorParam',
                                     micBase=self._getMicBase(mic),
                                     root=self._getExtraPath())
        f = open(ctfParam, 'w+')
        lines = """# XMIPP_STAR_1 *
#
data_fullMicrograph
 _ctfSamplingRate -999
 _ctfVoltage -999
 _ctfDefocusU -999
 _ctfDefocusV -999
 _ctfDefocusAngle -999
 _ctfSphericalAberration -999
 _ctfChromaticAberration -999
 _ctfEnergyLoss -999
 _ctfLensStability -999
 _ctfConvergenceCone -999
 _ctfLongitudinalDisplacement -999
 _ctfTransversalDisplacement -999
 _ctfQ0 -999
 _ctfK -999
 _ctfEnvR0 -999
 _ctfEnvR1 -999
 _ctfEnvR2 -999
 _ctfBgGaussianK -999
 _ctfBgGaussianSigmaU -999
 _ctfBgGaussianSigmaV -999
 _ctfBgGaussianCU -999
 _ctfBgGaussianCV -999
 _ctfBgGaussianAngle -999
 _ctfBgSqrtK -999
 _ctfBgSqrtU -999
 _ctfBgSqrtV -999
 _ctfBgSqrtAngle -999
 _ctfBgBaseline -999
 _ctfBgGaussian2K -999
 _ctfBgGaussian2SigmaU -999
 _ctfBgGaussian2SigmaV -999
 _ctfBgGaussian2CU -999
 _ctfBgGaussian2CV -999
 _ctfBgGaussian2Angle -999
 _ctfBgR1 -999
 _ctfBgR2 -999
 _ctfBgR3 -999
 _ctfX0 -999
 _ctfXF -999
 _ctfY0 -999
 _ctfYF -999
 _ctfCritFitting -999
 _ctfCritCorr13 -999
 _ctfVPPphaseshift -999
 _ctfVPPRadius -999
 _ctfCritIceness -999
 _CtfDownsampleFactor -999
 _ctfCritPsdStdQ -999
 _ctfCritPsdPCA1 -999
 _ctfCritPsdPCARuns -999
 _micrograph NULL
 _psd NULL
 _psdEnhanced NULL
 _ctfModel NULL
 _image1 NULL
 _image2 NULL
 _enabled -1
 _ctfCritFirstZero -999
 _ctfCritMaxFreq -999
 _ctfCritDamping -999
 _ctfCritfirstZeroRatio -999
 _ctfEnvelopePlot -999
 _ctfCritFirstMinFirstZeroRatio -999
 _ctfCritCtfMargin -999
 _ctfCritNonAstigmaticValidty -999
 _ctfCritPsdCorr90 -999
 _ctfCritPsdInt -999
 _ctfCritNormality -999
"""
        f.write(lines)
        f.close()
        return ctfParam

    def _getMicBase(self, mic):
        return pwutils.removeBaseExt(mic.getFileName())<|MERGE_RESOLUTION|>--- conflicted
+++ resolved
@@ -45,21 +45,21 @@
     """ Protocol to estimate CTF on a set of micrographs using Xmipp. """
     _label = 'ctf estimation'
 
-    _criterion_psd = ("ctfCritIceness>1.03 OR ctfCritPsdCorr90<0.1")
-
-    _criterion_estimation = ("ctfCritFirstZero<5 OR ctfCritMaxFreq>20 OR "
+    _criterion = ("ctfCritFirstZero<5 OR ctfCritMaxFreq>20 OR "
                   "ctfCritfirstZeroRatio<0.9 OR ctfCritfirstZeroRatio>1.1 OR "
                   "ctfCritFirstMinFirstZeroRatio>10 OR ctfCritCorr13<0 OR "
-                  "ctfCritCtfMargin<1 OR ctfCritNonAstigmaticValidty<0 OR "
-                  "ctfCritNonAstigmaticValidty>6.5 "
-                  "OR ctfBgGaussianSigmaU<1000")
+                  "ctfCritCtfMargin<0 OR ctfCritNonAstigmaticValidty<0 OR "
+                  "ctfCritNonAstigmaticValidty>25 "
+                  "OR ctfBgGaussianSigmaU<1000 OR "
+                  "ctfCritIceness>1")
 
     _criterion_phaseplate = ("ctfCritFirstZero<5 OR ctfCritMaxFreq>20 OR "
                   "ctfCritFirstMinFirstZeroRatio>50 AND "
-                  "ctfCritFirstMinFirstZeroRatio!=1000 "
+                             "ctfCritFirstMinFirstZeroRatio!=1000 "
                   "OR ctfCritfirstZeroRatio<0.9 OR ctfCritfirstZeroRatio>1.1 OR "
                   "ctfCritNonAstigmaticValidty<=0 OR ctfVPPphaseshift>140 OR " 
-                  "ctfCritNonAstigmaticValidty>25") #ctfCritCorr13==0 OR "ctfCritFirstMinFirstZeroRatio>50 AND "
+                  "ctfCritNonAstigmaticValidty>25 "
+                  "OR ctfCritIceness>1.03") #ctfCritCorr13==0 OR "ctfCritFirstMinFirstZeroRatio>50 AND "
 
     def __init__(self, **args):
 
@@ -146,18 +146,19 @@
         return newItemDict, streamClosed
 
 
-    def calculateAutodownsampling(self,samplingRate, targetSampling):
-        ctfDownFactor = targetSampling / samplingRate
+    def calculateAutodownsampling(self,samplingRate, coeff=1.5):
+        ctfDownFactor = coeff / samplingRate
         if ctfDownFactor < 1.0:
             ctfDownFactor = 1.0
         return ctfDownFactor
 
     def _calculateDownsampleList(self, samplingRate):
+        
         if self.AutoDownsampling:
             if self.findPhaseShift:
-                ctfDownFactor = self.calculateAutodownsampling(samplingRate, 1.75)
+                ctfDownFactor = self.calculateAutodownsampling(samplingRate, 1.1)
             else:
-                ctfDownFactor = self.calculateAutodownsampling(samplingRate, 1.75)
+                ctfDownFactor = self.calculateAutodownsampling(samplingRate)
         else:
             ctfDownFactor = self.ctfDownFactor.get()
         downsampleList = [ctfDownFactor]
@@ -171,16 +172,6 @@
                     downsampleList.append((ctfDownFactor + 1) / 2)
         return downsampleList
 
-    def _getFn(self,key,micBase,micDir):
-        return self._getFileName(key, micBase=micBase, root=micDir)
-
-    def bringResultsback(self,mic):
-        micBase = self._getMicBase(mic)
-        micDir = self._getMicrographDir(mic)
-        for key in ['ctfParam', 'psd', 'enhanced_psd', 'ctfmodel_halfplane',
-                    'ctfmodel_quadrant', 'ctf']:
-            pwutils.moveFile(self._getFn(key,micBase,micDir), self._getExtraPath())
-
     def _estimateCTF(self, mic, *args):
         """ Run the estimate CTF program """
         micFn = mic.getFileName()
@@ -215,11 +206,12 @@
             raise Exception("No created dir: %s " % micDir)
 
         finalName = micFn
-        localParams['root'] = self._getFn('prefix',micBase,micDir)
+        def _getFn(key):
+            return self._getFileName(key, micBase=micBase, root=micDir)
+        localParams['root'] = _getFn('prefix')
         downsampleList = self._calculateDownsampleList(mic.getSamplingRate())
 
         try:
-            first = True
             for i, downFactor in enumerate(downsampleList):
                 # Downsample if necessary
                 if downFactor != 1:
@@ -236,23 +228,28 @@
                         localParams['pieceDim'] = self.windowSize.get()/2
                         localParams['ctfmodelSize'] = self.windowSize.get()/2
 
+
                 # Update _params dictionary with mic and micDir
                 localParams['micFn'] = finalName
                 localParams['samplingRate'] = mic.getSamplingRate() * downFactor
 
                 # CTF estimation with Xmipp
+
                 params = self._args % localParams
                 params += " --downSamplingPerformed %f" % downFactor
                 if not self.doInitialCTF:
                     params += " --selfEstimation "
                 self.runJob(self._program, params)
 
+
                 # Check the quality of the estimation and reject it necessary
-                good = self.evaluateSingleMicrograph(mic, first)
+                good = self.evaluateSingleMicrograph(mic)
                 if good:
                     break
-            first = False
-            self.bringResultsback(mic)
+
+            for key in ['ctfParam', 'psd', 'enhanced_psd', 'ctfmodel_halfplane',
+                        'ctfmodel_quadrant', 'ctf']:
+                pwutils.moveFile(_getFn(key), self._getExtraPath())
 
         except Exception as ex:
             print >> sys.stderr, "xmipp_ctf_estimate_from_micrograph has " \
@@ -264,8 +261,7 @@
         # CTF estimation with Xmipp
         self.runJob(self._program, self._args % self._params)
         mic = ctfModel.getMicrograph()
-        self.evaluateSingleMicrograph(mic,True)
-        self.bringResultsback(mic)
+        self.evaluateSingleMicrograph(mic)
 
     def _createOutputStep(self):
         pass
@@ -387,24 +383,13 @@
 
             mic = ctfModel.getMicrograph()
             micDir = self._getMicrographDir(mic)
-            fnPsd = os.path.join(micDir, psdFile)
-            if not os.path.exists(micDir):
-                pwutils.makePath(micDir)
-                pwutils.copyFile(self._getExtraPath(psdFile),fnPsd)
             downFactor = self._calculateDownsampleList(mic.getSamplingRate())[0]
 
-<<<<<<< HEAD
-            params2 = {'psdFn': fnPsd,
-                       'defocusU': float(line[0]),
-                       }
-            self._params = dict(self._params.items() + params2.items())
-=======
             params = dict(self.getCtfParamsDict())
             params.update(self.getRecalCtfParamsDict())
             params.update({'psdFn': os.path.join(micDir, psdFile),
                            'defocusU': float(line[0])
                            })
->>>>>>> 8c393044
             # Mapping between base protocol parameters and the package specific
             # command options
             self.__params = {'sampling_rate': params['samplingRate'],
@@ -443,7 +428,7 @@
         ctfModel._xmipp_ctfmodel_quadrant = _getString('ctfmodel_quadrant')
         ctfModel._xmipp_ctfmodel_halfplane = _getString('ctfmodel_halfplane')
 
-    def evaluateSingleMicrograph(self, mic, evalPSD):
+    def evaluateSingleMicrograph(self, mic):
         micFn = mic.getFileName()
         micBase = self._getMicBase(mic)
         micDir = self._getMicrographDir(mic)
@@ -470,26 +455,12 @@
         except Exception:
             pass
 
+        # Check if it is a good micrograph
         fnRejected = _getStr('rejected')
-
-        # Check if it is a good micrograph
-        if evalPSD:
-            criterion = self._criterion_psd
-            self.runJob("xmipp_metadata_utilities",
-                        '-i %s --query select "%s" -o %s'
-                        % (fnEval, criterion, fnRejected))
-
-            if not isMdEmpty(fnRejected):
-                mdCTFparam = md.MetaData(fnEval)
-                mdCTFparam.setValue(md.MDL_ENABLED, -1, mdCTFparam.firstObject())
-                mdCTFparam.write(fnEval)
-                return True
-
-        #Check if it is a good estimation
         if self.findPhaseShift:
             criterion = self._criterion_phaseplate
         else:
-            criterion = self._criterion_estimation
+            criterion = self._criterion
         self.runJob("xmipp_metadata_utilities",
                     '-i %s --query select "%s" -o %s'
                     % (fnEval, criterion, fnRejected))
@@ -498,88 +469,24 @@
         if not isMdEmpty(fnRejected):
             retval = False
             mdCTFparam = md.MetaData(fnEval)
+            Iceness = mdCTFparam.getValue(md.MDL_CTF_CRIT_ICENESS, 1)
             mdCTFparam.setValue(md.MDL_ENABLED, -1, mdCTFparam.firstObject())
             mdCTFparam.write(fnEval)
-
-        self.runJob("xmipp_metadata_utilities",
-                    '-i %s --query select "ctfCritFirstZero<5" -o %s'
-                    % (fnEval, fnRejected))
-        if not isMdEmpty(fnRejected):
-            print("Rejected ctfCritFirstZero<5")
-        self.runJob("xmipp_metadata_utilities",
-                    '-i %s --query select "ctfCritMaxFreq>20" -o %s'
-                    % (fnEval, fnRejected))
-        if not isMdEmpty(fnRejected):
-            print("Rejected ctfCritMaxFreq>20")
-        self.runJob("xmipp_metadata_utilities",
-                    '-i %s --query select "ctfCritfirstZeroRatio<0.9" -o %s'
-                    % (fnEval, fnRejected))
-        if not isMdEmpty(fnRejected):
-            print("Rejected ctfCritfirstZeroRatio<0.9")
-        self.runJob("xmipp_metadata_utilities",
-                    '-i %s --query select "ctfCritfirstZeroRatio>1.1" -o %s'
-                    % (fnEval, fnRejected))
-        if not isMdEmpty(fnRejected):
-            print("Rejected ctfCritfirstZeroRatio>1.1")
-        self.runJob("xmipp_metadata_utilities",
-                    '-i %s --query select "ctfCritFirstMinFirstZeroRatio>10" -o %s'
-                    % (fnEval, fnRejected))
-        if not isMdEmpty(fnRejected):
-            print("Rejected ctfCritFirstMinFirstZeroRatio>10")
-        self.runJob("xmipp_metadata_utilities",
-                    '-i %s --query select "ctfCritCorr13<0" -o %s'
-                    % (fnEval, fnRejected))
-        if not isMdEmpty(fnRejected):
-            print("Rejected ctfCritCorr13<0")
-        self.runJob("xmipp_metadata_utilities",
-                    '-i %s --query select "ctfCritCtfMargin<1" -o %s'
-                    % (fnEval, fnRejected))
-        if not isMdEmpty(fnRejected):
-            print("Rejected ctfCritCtfMargin<1")
-        self.runJob("xmipp_metadata_utilities",
-                    '-i %s --query select "ctfCritNonAstigmaticValidty<0" -o %s'
-                    % (fnEval, fnRejected))
-        if not isMdEmpty(fnRejected):
-            print("Rejected ctfCritNonAstigmaticValidty<0")
-        self.runJob("xmipp_metadata_utilities",
-                    '-i %s --query select "ctfCritNonAstigmaticValidty>6" -o %s'
-                    % (fnEval, fnRejected))
-        if not isMdEmpty(fnRejected):
-            print("Rejected ctfCritNonAstigmaticValidty>6")
-        self.runJob("xmipp_metadata_utilities",
-                    '-i %s --query select "ctfBgGaussianSigmaU<1000" -o %s'
-                    % (fnEval, fnRejected))
-        if not isMdEmpty(fnRejected):
-            print("Rejected ctfBgGaussianSigmaU<1000")
-        self.runJob("xmipp_metadata_utilities",
-                    '-i %s --query select "ctfCritIceness>1.03" -o %s'
-                    % (fnEval, fnRejected))
-        if not isMdEmpty(fnRejected):
-            print("Rejected ctfCritIceness>1.03")
-        self.runJob("xmipp_metadata_utilities",
-                    '-i %s --query select "ctfCritPsdCorr90<0.1" -o %s'
-                    % (fnEval, fnRejected))
-        if not isMdEmpty(fnRejected):
-            print("Rejected ctfCritPsdCorr90<0.1")
+            if Iceness > 1.03:
+                retval = True
 
         return retval
 
     def _createCtfModel(self, mic, updateSampling=True):
-        try:
-            if updateSampling:
-                newSampling = mic.getSamplingRate() * self.ctfDownFactor.get()
-                mic.setSamplingRate(newSampling)
-            ctfParam = self._getFileName('ctf', micBase=self._getMicBase(mic),
-                                         root=self._getExtraPath())
-            ctfModel2 = readCTFModel(ctfParam, mic)
-            ctfModel2.setMicrograph(mic)
-            self._setPsdFiles(ctfModel2)
-            return ctfModel2
-        except Exception as e:
-            import traceback
-            traceback.print_exc()
-            print ("Error parsing CTF metadata.")
-            raise e
+        if updateSampling:
+            newSampling = mic.getSamplingRate() * self.ctfDownFactor.get()
+            mic.setSamplingRate(newSampling)
+        ctfParam = self._getFileName('ctf', micBase=self._getMicBase(mic),
+                                     root=self._getExtraPath())
+        ctfModel2 = readCTFModel(ctfParam, mic)
+        ctfModel2.setMicrograph(mic)
+        self._setPsdFiles(ctfModel2)
+        return ctfModel2
 
     def _createErrorCtfParam(self, mic):
         ctfParam = self._getFileName('ctfErrorParam',
