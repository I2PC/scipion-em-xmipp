# **************************************************************************
# *
# * Authors:     Josue Gomez Blanco (josue.gomez-blanco@mcgill.ca)
# *              Estrella Fernandez Gimenez (me.fernandez@cnb.csic.es)
# *              (produce residuals improved with projection subtraction)
# *              Daniel Marchan Torres (da.marchan@cnb.csic.es)
# *
# * Unidad de  Bioinformatica of Centro Nacional de Biotecnologia , CSIC
# *
# * This program is free software; you can redistribute it and/or modify
# * it under the terms of the GNU General Public License as published by
# * the Free Software Foundation; either version 2 of the License, or
# * (at your option) any later version.
# *
# * This program is distributed in the hope that it will be useful,
# * but WITHOUT ANY WARRANTY; without even the implied warranty of
# * MERCHANTABILITY or FITNESS FOR A PARTICULAR PURPOSE.  See the
# * GNU General Public License for more details.
# *
# * You should have received a copy of the GNU General Public License
# * along with this program; if not, write to the Free Software
# * Foundation, Inc., 59 Temple Place, Suite 330, Boston, MA
# * 02111-1307  USA
# *
# *  All comments concerning this program package may be sent to the
# *  e-mail address 'scipion@cnb.csic.es'
# *
# **************************************************************************
from math import floor
import os
import json
import numpy as np

from pwem.protocols import ProtAnalysis3D
from pwem.objects import (SetOfClasses2D, Image, SetOfAverages, SetOfParticles,
                          SetOfVolumes, SetOfClasses3D, Volume, EMSet, Class3D)
import pwem.emlib.metadata as md
from pwem.emlib.image import ImageHandler
from pwem import emlib

from pyworkflow.protocol.constants import LEVEL_ADVANCED
from pyworkflow import UPDATED
from pyworkflow import VERSION_3_0
from pyworkflow.protocol.params import (PointerParam, StringParam, FloatParam, BooleanParam, EnumParam)
from pyworkflow.utils.path import cleanPath, cleanPattern

from xmipp3.base import ProjMatcher
<<<<<<< HEAD
from xmipp3.convert import setXmippAttributes, xmippToLocation
from pyworkflow import BETA, UPDATED, NEW, PROD
=======
from xmipp3.convert import setXmippAttributes, xmippToLocation, getXmippAttribute
from ..convert import writeSetOfClasses2D, writeSetOfParticles

NEW_SAMPLING_RATE = 3.0
OUTPUTS_FN = "outputs.txt"
>>>>>>> 92b17816

        
class XmippProtCompareReprojections(ProtAnalysis3D, ProjMatcher):
    """Compares a set of classes or averages with the corresponding projections of a reference volume.
    The set of images must have a 3D angular assignment and the protocol computes the residues
    (the difference between the experimental images and the reprojections). The zscore of the mean
    and variance of the residues are computed. Large values of these scores may indicate outliers.
    The protocol also analyze the covariance matrix of the residual and computes the logarithm of
    its determinant [Cherian2013]. The extremes of this score (called zScoreResCov), that is
    values particularly low or high, may indicate outliers."""

    _label = 'compare reprojections'
<<<<<<< HEAD
    _lastUpdateVersion = VERSION_1_1
    _devStatus = UPDATED

=======
    _lastUpdateVersion = VERSION_3_0
    _devStatus = UPDATED
    _possibleOutputs = {}

    PARTICLES = 0
    VOLUME = 1
    BOTH = 2
    
>>>>>>> 92b17816
    def __init__(self, **args):
        ProtAnalysis3D.__init__(self, **args)
        self._classesInfo = dict()

    # --------------------------- DEFINE param functions --------------------------------------------
    def _defineParams(self, form):
        form.addSection(label='Input')
        form.addParam('inputSet2D', PointerParam, label="Input images", important=True,
                      pointerClass='SetOfClasses2D, SetOfClasses3D, SetOfAverages, SetOfParticles')
        form.addParam('inputSet3D', PointerParam, label="Volume to compare images to", important=True,
                      pointerClass='Volume, SetOfVolumes, SetOfClasses3D',
                      help='Volume to be used for class comparison')
        form.addParam('useAssignment', BooleanParam, default=True, label='Use input angular assignment (if available)')
        form.addParam('optimizeGray', BooleanParam, default=False, label='Optimize gray scale')
        form.addParam('ignoreCTF', BooleanParam, default=True, label='Ignore CTF',
                      help='By ignoring the CTF you will create projections more similar to what a person expects, '
                           'while by using the CTF you will create projections more similar to what the microscope sees')
        form.addParam('doDownSample', BooleanParam, default=True, label='Downsample',
                      help='If accepted the input volumes and the input 2d classes will be downsample to 3 A/px. '
                           'This will help to reduce the computation time.')
        form.addParam('doEvaluateResiduals', BooleanParam, default=False, expertLevel=LEVEL_ADVANCED,
                      label='Evaluate residuals',
                      help='If this option is chosen, then the residual covariance matrix is calculated and '
                           'characterized. But this option takes time and disk space')
        form.addParam('symmetryGroup', StringParam, default="c1", label='Symmetry group',
                      help='See http://xmipp.cnb.uam.es/twiki/bin/view/Xmipp/Symmetry for a description of the symmetry'
                           ' groups format. If no symmetry is present, give c1')
        form.addParam('angularSampling', FloatParam, default=5, expertLevel=LEVEL_ADVANCED,
                      label='Angular sampling rate',
                      help='In degrees.'
                      ' This sampling defines how fine the projection gallery from the volume is explored.')
        form.addParam('resol', FloatParam, label="Filter at resolution: ", default=3, expertLevel=LEVEL_ADVANCED,
                      help='Resolution (A) at which subtraction will be performed, filtering the volume projections.'
                           'Value 0 implies no filtering.')
        form.addParam('sigma', FloatParam, label="Decay of the filter (sigma): ", default=3, condition='resol',
                      help='Decay of the filter (sigma parameter) to smooth the mask transition',
                      expertLevel=LEVEL_ADVANCED)
        form.addSection(label='Output')
        form.addParam('doRanking', BooleanParam, default=True, label='Rank the set of Volumes/3D Classes',
                      help='If accepted please check that you have an input set with several 3D objects '
                           '(Classes 3D or Volumes). It will rank all the Volume 3D Class/Volume.')
        form.addParam('doExtraction', BooleanParam, default=True, label='Extract best Volume/3D Class',
                      condition='doRanking',
                      help='If accepted please check that you have an input set with several 3D objects '
                           '(Classes 3D or Volumes). It will extract the Volume and/or the Particles from '
                           'the best rated 3D Class/Volume.')
        form.addParam('extractOption', EnumParam,
                      choices=['Particles', 'Volume', 'Both'],
                      default=self.BOTH,
                      condition='doExtraction and doRanking',
                      label="Extraction option", display=EnumParam.DISPLAY_COMBO,
                      help='Select an option to extract from the 3D Classes: \n '
                           '_Particles_: Extract the set of particles from the selected class. \n '
                           '_Volume_: Extract the volume from the selected class. \n'
                           '_Both_: Extract the volume and particles from the selected class.')

        form.addParallelSection(threads=0, mpi=8)
    
    # --------------------------- INSERT steps functions --------------------------------------------
    def _insertAllSteps(self):
        """ Convert input images if necessary """
        self.initialStep()
        self._insertFunctionStep(self.convertStep)

        if self.doDownSample:
            self._insertFunctionStep(self.downSampleStep, self.imgsOrigFn)

        if self._useProjMatching():
            self._insertFunctionStep(self.insertProjMatchStep, self.fnVolDict, self.angularSampling.get(),
                                     self.symmetryGroup.get(), self.anglesDict, self.galleryDict)
        else:
            tmpDict = self.anglesDict
            self.anglesDict = {volId: self.imgsFn for volId in tmpDict}

        self._insertFunctionStep(self.produceResiduals, self.anglesDict,
                                 NEW_SAMPLING_RATE if self.doDownSample else self.inputSet3D.get().getSamplingRate())

        if self.doEvaluateResiduals.get():
            self._insertFunctionStep(self.evaluateResiduals)

        self._insertFunctionStep(self.createOutputStep)

    # --------------------------- STEPS functions ---------------------------------------------------
    def initialStep(self):
        self.samplingRateVol = self.inputSet3D.get().getSamplingRate()
        self.samplingRateAverages = self.inputSet2D.get().getSamplingRate()
        self.imgsOrigFn = self._getExtraPath('residuals.xmd')
        self.fnVolDict = {}
        self.anglesDict = {}
        self.galleryDict = {}
        self.outputNamesDict = {}
        volSet = self.inputSet3D.get()
        self.xDim = self._getWorkingDimensions(self.samplingRateAverages, self.samplingRateVol, self.doDownSample.get())

        if self.doDownSample and self.samplingRateAverages < NEW_SAMPLING_RATE:
            self.imgsFn = self._getExtraPath('residuals_downsample.xmd')
        else:
            self.imgsFn = self.imgsOrigFn

        if isinstance(volSet, EMSet):
            for vol in volSet.iterItems(orderBy='id', direction='ASC'):
                vid = vol.getObjId()
                self.fnVolDict[vid] = self._getTmpPath("volume_%d.vol" % vid)
                self.anglesDict[vid] = self._getExtraPath('angles_%d.xmd' % vid)
                self.galleryDict[vid] = self._getExtraPath('gallery_%d.stk' % vid)
                self.outputNamesDict[vid] = "reprojections_vol%d" % vid
        else:
            vid = volSet.getObjId()
            self.fnVolDict[vid] = self._getTmpPath("volume_%d.vol" % vid)
            self.anglesDict[vid] = self._getExtraPath('angles_%d.xmd' % vid)
            self.galleryDict[vid] = self._getExtraPath('gallery_%d.stk' % vid)
            self.outputNamesDict[vid] = "reprojections_vol%d" % vid

        with open(self._getExtraPath(OUTPUTS_FN), 'w'):
            pass  # Creates output file for visualizations warnings


    def convertStep(self):
        # Convert input images (SetOfClasses2D, SetOfAverages and SetOfParticles)
        imgSet = self.inputSet2D.get()
        imgsFn = self.imgsOrigFn
        if isinstance(imgSet, SetOfClasses2D):
            writeSetOfClasses2D(imgSet, imgsFn, writeParticles=True)
        else:
            writeSetOfParticles(imgSet, imgsFn)
        # Convert input volumes (SetOfClasses3D, SetOfVolumes and Volume)
        volSet = self.inputSet3D.get()
        for volId, fnVol in self.fnVolDict.items():
            if isinstance(volSet, Volume):
                vol = volSet
            else:
                volCl = volSet.getItem("id", volId)
                if isinstance(volCl, Class3D):
                    vol = volCl.getRepresentative().clone()
                else:
                    vol = volCl
            img = ImageHandler()
            fnVol = self.fnVolDict[volId]
            self.info("Registering volume %s" % fnVol)
            img.convert(vol, fnVol)

            # In case input volume does not match 2D references size (If downsample is activated this is not needed)
            xdimVol = vol.getDim()[0]
            xdimImg = self._getDimensionsImages()
            if xdimVol != xdimImg and not self.doDownSample:
                self.xDim = xdimImg
                self.runJob("xmipp_image_resize", "-i %s --dim %d"
                            % (fnVol, self.xDim), numberOfMpi=1)

    def downSampleStep(self, imgsOrigFn):
        # Calculate new sampling rate
        if NEW_SAMPLING_RATE < self.samplingRateVol or NEW_SAMPLING_RATE < self.samplingRateAverages:
            newSamplingRate = max(self.samplingRateVol, self.samplingRateAverages)
            self.info("The target sampling rate is smaller than the inputs sampling rate, new target sampling rate "
                      "is set to the biggest one of both inputs %f" % newSamplingRate)
        else:
            newSamplingRate = NEW_SAMPLING_RATE

        # Downsample the average 2D classes
        if self.samplingRateAverages < newSamplingRate:
            imgsFn = self._getExtraPath('residuals_downsample.mrcs')
            self.info('Downsampling the input images...')
            self.runJob("xmipp_image_resize", "-i %s -o %s --dim %d"
                        % (imgsOrigFn, imgsFn, self.xDim), numberOfMpi=1)
        else:
            self.info('The target sampling rate %f <= %f the current one, skipping downsample for the 2D Images.'
                      % (newSamplingRate, self.samplingRateAverages))

        # Downsample Volume/s
        if self.samplingRateVol < newSamplingRate:
            self.info('Downsampling the input volumes...')
            for fnVol in self.fnVolDict.values():
                self.runJob("xmipp_image_resize", "-i %s --dim %d"  # Should we store somewhere the resized Vol?
                            % (fnVol, self.xDim), numberOfMpi=self.numberOfMpi)
        else:
            self.info('The target sampling rate %f <= %f the current one, skipping downsample for the 3D Volumes.'
                      % (newSamplingRate, self.samplingRateVol))

    def insertProjMatchStep(self, volumesDict, angularSampling, symmetryGroup, fnAnglesDict, galleryDict):
        xDim = self.xDim
        images = self.imgsFn
        for volId, fnVol in volumesDict.items():
            self.info('Generating a gallery of projections for volume %s' % fnVol)
            fnAngles = fnAnglesDict[volId]
            fnGallery = galleryDict[volId]
            self.projMatchStepAdapted(fnVol, angularSampling, symmetryGroup, images, fnAngles, fnGallery, xDim, volId)

    def projMatchStepAdapted(self, volume, angularSampling, symmetryGroup, images, fnAngles, fnGallery, xDim, volId):
        # Generate gallery of projections
        if volume.endswith('.mrc'):
            volume += ":mrc"

        self.runJob("xmipp_angular_project_library",
                    "-i %s -o %s --sampling_rate %f --sym %s --method fourier 1 0.25 bspline "
                    "--compute_neighbors --angular_distance -1 --experimental_images %s"
                    % (volume, fnGallery, angularSampling, symmetryGroup, images))

        # Assign angles
        self.runJob("xmipp_angular_projection_matching",
                    "-i %s -o %s --ref %s --Ri 0 --Ro %s --max_shift 1000 "
                    "--search5d_shift %s --search5d_step  %s --append"
                    % (images, fnAngles, fnGallery, str(xDim / 2),
                       str(int(xDim / 10)), str(int(xDim / 25))))

        cleanPath(self._getExtraPath('gallery_%d_sampling.xmd' % volId))
        cleanPath(self._getExtraPath('gallery_%d_angles.doc' % volId))
        cleanPath(self._getExtraPath('gallery_%d.doc' % volId))

        # Write angles in the original file and sort
        MD = emlib.MetaData(fnAngles)
        for id in MD:
            galleryReference = MD.getValue(emlib.MDL_REF, id)
            MD.setValue(emlib.MDL_IMAGE_REF, "%05d@%s" % (galleryReference + 1, fnGallery), id)
        MD.write(fnAngles)

    def produceResiduals(self, anglesDict, tS):
        self.fnResidualsDict = {}
        for volId, fnAngles in anglesDict.items():
            anglesOutFn = self._getExtraPath("anglesCont_%d.stk" % volId)
            projectionsOutFn = self._getExtraPath("projections_%d.stk" % volId)
            fnVol = self.fnVolDict[volId]
            xDim = self.xDim
            args = "-i %s -o %s --ref %s --optimizeAngles --optimizeShift --max_shift %d --oprojections %s --sampling %f" \
                   % (fnAngles, anglesOutFn, fnVol, floor(xDim*0.05), projectionsOutFn, tS)

            fnResiduals = self._getExtraPath("residuals_%d.mrcs" % volId)
            self.fnResidualsDict[volId] = fnResiduals

            if self.doEvaluateResiduals:
                args += " --oresiduals %s" % fnResiduals

            if self.ignoreCTF:
                args += " --ignoreCTF "
            if self.optimizeGray:
                args += "--optimizeGray --max_gray_scale 0.95 "

            self.runJob("xmipp_angular_continuous_assign2", args)

    def evaluateResiduals(self):
        for volId, fnResiduals in self.fnResidualsDict.items():
            # Evaluate each image
            fnAutoCorrelations = self._getExtraPath("autocorrelations_%d.xmd" % volId)
            stkAutoCorrelations = self._getExtraPath("autocorrelations_%d.mrcs" % volId)
            stkResiduals = fnResiduals
            anglesOutFn = self._getExtraPath("anglesCont_%d.xmd" % volId)
            self.runJob("xmipp_image_residuals", " -i %s -o %s --save_metadata_stack %s"
                        % (stkResiduals, stkAutoCorrelations, fnAutoCorrelations), numberOfMpi=1)
            self.runJob("xmipp_metadata_utilities", '-i %s --operate rename_column "image imageResidual"'
                        % fnAutoCorrelations, numberOfMpi=1)
            self.runJob("xmipp_metadata_utilities", '-i %s --set join %s imageResidual'
                        % (anglesOutFn, fnAutoCorrelations), numberOfMpi=1)
            cleanPath(fnAutoCorrelations)

    def createOutputStep(self):
        fnImgs = self._getExtraPath('images.stk')
        if os.path.exists(fnImgs):
            cleanPath(fnImgs)

        imgSet = self.inputSet2D.get()
        for volId, anglesFn in self.anglesDict.items():
            imgFn = self._getExtraPath("anglesCont_%d.xmd" % volId)
            self.newAssignmentPerformed = os.path.exists(anglesFn)
            # Special case for 2D classes
            if isinstance(imgSet, SetOfClasses2D):
                outputSet = self._createSetOfClasses2D(imgSet.getImages(), suffix="_vol%d" % volId)
                outputSet.copyInfo(imgSet)
                outputSet.appendFromClasses(imgSet, updateClassCallback=lambda clazz: self._updateClass(clazz, imgFn))
                self._classesInfo = dict()  # For every output you need to reset this value so the _updateClass works
            # Particles or Averages
            else:
                if isinstance(imgSet, SetOfAverages):
                    outputSet = self._createSetOfAverages(suffix="_vol%d" % volId)
                else:
                    outputSet = self._createSetOfParticles(suffix="_vol%d" % volId)
                    if not self.newAssignmentPerformed:
                        outputSet.setAlignmentProj()

                outputSet.copyInfo(imgSet)
                outputSet.setDim((self.xDim, self.xDim, 1))
                outputSet.setObjLabel("")  # To avoid renaming based on the label
                self.iterMd = md.iterRows(imgFn, md.MDL_ITEM_ID)
                self.lastRow = next(self.iterMd)
                outputSet.copyItems(imgSet, updateItemCallback=self._processRow)

            name = self.outputNamesDict[volId]
            self._possibleOutputs[name] = outputSet
            self._defineOutputs(**{name: outputSet})
            self._defineSourceRelation(self.inputSet2D, outputSet)

        if self.doRanking:
            bestVolId = self.computeRankingVolumes(self._possibleOutputs)
            if self.doExtraction:
                volCl = self.inputSet3D.get().getItem("id", bestVolId)  # It may be a Volume or a 3D Class
                outputParticles, outputVol = self._extractElementsFrom3D(volCl)
                if outputParticles:
                    particlesName = "particles_bestVol"
                    self._defineOutputs(**{particlesName: outputParticles})
                    self._defineSourceRelation(self.inputSet3D, outputParticles)

                if outputVol:
                    volName = "bestVolume"
                    self._defineOutputs(**{volName: outputVol})
                    self._store(outputVol)
                    self._defineSourceRelation(self.inputSet3D, outputVol)

        self.writeOutputDict()  # For visualization purpose

    def _updateClass(self, clazz, mdFile):
        """ Callback to update the class"""

        classId = clazz.getObjId()

        if classId not in self._classesInfo:
            self._classesInfo[classId] = clazz
            # Get the row
            row = self._getMdRow(mdFile, classId)
            self._createItemMatrix(clazz, row)

    def _getMdRow(self, mdFile, id):
        """ To get a row. Maybe there is way to request a specific row."""
        for row in md.iterRows(mdFile):
            if row.getValue(md.MDL_ITEM_ID) == id:
                return row

        raise Exception("Missing row %s at %s" % (id, mdFile))

    def _processRow(self, particle, row):
        count = 0
        while self.lastRow and particle.getObjId() == self.lastRow.getValue(md.MDL_ITEM_ID):
            count += 1
            if count:
                self._createItemMatrix(particle, self.lastRow)
            try:
                self.lastRow = next(self.iterMd)
            except StopIteration:
                self.lastRow = None
        particle._appendItem = count > 0

    def _createItemMatrix(self, particle, row):
        setXmippAttributes(particle, row,
                           emlib.MDL_COST, emlib.MDL_CONTINUOUS_GRAY_A,
                           emlib.MDL_CONTINUOUS_GRAY_B, emlib.MDL_CONTINUOUS_X,
                           emlib.MDL_CONTINUOUS_Y,
                           emlib.MDL_CORRELATION_IDX, emlib.MDL_CORRELATION_MASK,
                           emlib.MDL_CORRELATION_WEIGHT, emlib.MDL_IMED)
        if self.doEvaluateResiduals:
            setXmippAttributes(particle, row,
                               emlib.MDL_ZSCORE_RESVAR, emlib.MDL_ZSCORE_RESMEAN,
                               emlib.MDL_ZSCORE_RESCOV)
        def __setXmippImage(label):
            attr = '_xmipp_' + emlib.label2Str(label)
            if not hasattr(particle, attr):
                img = Image()
                setattr(particle, attr, img)
                img.setSamplingRate(particle.getSamplingRate())
            else:
                img = getattr(particle, attr)
            img.setLocation(xmippToLocation(row.getValue(label)))
        
        __setXmippImage(emlib.MDL_IMAGE)
        __setXmippImage(emlib.MDL_IMAGE_REF)
        if self.doEvaluateResiduals:
            __setXmippImage(emlib.MDL_IMAGE_RESIDUAL)
            __setXmippImage(emlib.MDL_IMAGE_COVARIANCE)

    def _useProjMatching(self):
        """ Determine if it is necessary to perform projection matching step (because there is not input alignment)"""
        imgSet = self.inputSet2D.get()
        if not self.useAssignment or isinstance(imgSet, SetOfClasses2D) \
                or (isinstance(imgSet, SetOfAverages) and not imgSet.hasAlignmentProj()) or \
                (isinstance(imgSet, SetOfParticles) and not imgSet.hasAlignmentProj()):
            return True
        else:
            return False

    def _computeResiduals(self, fnVol):
        if fnVol.endswith('.mrc'):
            fnVol += ':mrc'
        program = "xmipp_subtract_projection"
        args = '-i %s --ref %s -o %s --save %s --max_resolution %f --sigma %d --oroot %s' % \
               (self.imgsFn, fnVol, self._getExtraPath("residuals.xmd"), self._getExtraPath(''), self.resol.get(),
                self.sigma.get(), self._getExtraPath("residual_part"))
        self.runJob(program, args, numberOfMpi=1)
        mrcsresiduals = self._getExtraPath("residuals.xmd")
        args2 = " -i %s -o %s" % (mrcsresiduals, self.fnResiduals)
        self.runJob("xmipp_image_convert", args2, numberOfMpi=1)
        fnNewParticles = self._getExtraPath("images.stk")
        if os.path.exists(fnNewParticles):
            cleanPath(fnNewParticles)
        if os.path.exists(mrcsresiduals):
            cleanPath(mrcsresiduals)
        cleanPattern(self._getExtraPath("residual_part*.stk"))

    def computeRankingVolumes(self, outputSetDict):
        self.info('Ranking the best volumes...')
        resultsDict = {}
        meanCostDict = {}
        for outname, outputSet in outputSetDict.items():
            mdLabel = emlib.MDL_COST
            xmippCostValues = {avg.getObjId(): getXmippAttribute(avg, mdLabel).get()
                               for avg in outputSet}
            resultsDict[outname] = xmippCostValues
            meanCostDict[outname] = np.mean(list(xmippCostValues.values()))

        # Find the key-value pair with the maximum value
        bestVolume, bestScore = max(meanCostDict.items(), key=lambda item: item[1])
        bestVolume = bestVolume.split('_')[-1]
        volumeId = int(bestVolume[3:])
        self.info(meanCostDict)
        msg = "The volume with the best score has id %d and score %f" % (volumeId, bestScore)
        self.info(msg)
        self._storeSummaryInfo(msg)

        return volumeId

    def _extractElementsFrom3D(self, volCl):
        """ Extract the elements (particles and/or volume) from the 3D class and create the output """
        outputParticles, outputVol = self._getOutputSet()
        if isinstance(volCl, Class3D):
            self.info('The extraction 3D class have id %d with size %d' % (volCl.getObjId(), volCl.getSize()))
            vol = volCl.getRepresentative().clone()
            if outputParticles is not None:
                # Go through all items and append them
                for image in volCl:
                    newImage = image.clone()
                    outputParticles.append(newImage)
        else:
            self.info('The extraction 3D Volume have id %d' % volCl.getObjId())
            vol = volCl.clone()

        if outputVol is not None:
            # Get the corresponding volume from the 3D class
            outputVol.copyInfo(volCl)
            outputVol.setLocation(vol.getLocation())
            if vol.hasOrigin():
                outputVol.setOrigin(vol.getOrigin())

        return outputParticles, outputVol

    def _getOutputSet(self):
        """ Creates the output sets so they can be filled """
        outputParticles = None
        outputVol = None

        if self.extractOption.get() == self.PARTICLES:
            self.info("Creating set of particles")
            outputParticles = createSetOfParticles(self.inputSet3D.get(), self._getPath())

        elif self.extractOption.get() == self.VOLUME:
            self.info("Creating volume")
            outputVol = createRepresentativeVolume(self.inputSet3D.get())
        else:  # Both
            self.info("Creating both the volume and the set of particles")
            outputParticles = createSetOfParticles(self.inputSet3D.get(), self._getPath())
            outputVol = createRepresentativeVolume(self.inputSet3D.get())

        return outputParticles, outputVol


    def getOutputNamesDict(self):
        return self.outputNamesDict

    def writeOutputDict(self):
        """Write a dictionary to a text file."""
        dictionary = self.getOutputNamesDict()
        filePath = self._getExtraPath(OUTPUTS_FN)
        with open(filePath, 'w') as file:
            json.dump(dictionary, file)

    def readOutputDict(self):
        """Read a dictionary from a text file."""
        filePath = self._getExtraPath(OUTPUTS_FN)
        with open(filePath, 'r') as file:
            dictionary = json.load(file)
        return dictionary

    # --------------------------- INFO functions --------------------------------------------
    def _summary(self):
        summary = []
        summary.append("Images evaluated: %i" % self.inputSet2D.get().getSize())
        summary.append("Volume: %s" % self.inputSet3D.getNameId())

        return summary

    def _storeSummaryInfo(self, rankingMsg):
        self.summaryVar.set(rankingMsg)

    def _validate(self):
        errors = []
        if self.doRanking:
            if not isinstance(self.inputSet3D.get(), EMSet):
                errors.append("The input 3D must be a Set of Volumes or 3D classes to run the ranking option.")
            if self.doExtraction:
                if (isinstance(self.inputSet3D.get(), SetOfVolumes) and
                        (self.extractOption.get() == self.PARTICLES or self.extractOption.get() == self.BOTH)):
                    errors.append("The input 3D must be a Set of Classes 3D in order to extract its particles. "
                                  "Please change to extract Volume option.")
        return errors

    def _methods(self):
        methods = []
        if hasattr(self, 'outputParticles'):
            methods.append("We evaluated %i input images %s regarding to volume %s." %
                           (self.inputSet2D.get().getSize(), self.getObjectTag('inputSet2D'),
                            self.getObjectTag('inputSet3D')))
            methods.append("The residuals were evaluated according to their mean, variance and covariance structure "
                           "[Cherian2013].")
        return methods
    
    # --------------------------- UTILS functions --------------------------------------------
    def _getDimensionsImages(self):
        imgSet = self.inputSet2D.get()
        if isinstance(imgSet, SetOfClasses2D):
            xDim = imgSet.getImages().getDim()[0]
        else:
            xDim = imgSet.getDim()[0]
        return xDim

    def _getDimensionsVol(self):
        volSet = self.inputSet3D.get()
        if isinstance(volSet, EMSet):
            vol = volSet.getFirstItem()
        else:
            vol = volSet
        xDimVol = vol.getDim()[0]
        return xDimVol

    def _getWorkingDimensions(self, srImages, srVol, doDownSample):
        if doDownSample:
            if srImages < srVol:
                if NEW_SAMPLING_RATE < srVol:
                    newDim = self._getDimensionsVol()
                else:
                    factor = srVol / NEW_SAMPLING_RATE
                    newDim = self._getDimensionsVol() * factor
            else:
                if NEW_SAMPLING_RATE < srImages:
                    newDim = self._getDimensionsImages()
                else:
                    factor = srImages / NEW_SAMPLING_RATE
                    newDim = self._getDimensionsImages() * factor
        else:
            if srImages < srVol:
                newDim = self._getDimensionsVol()
            else:
                newDim = self._getDimensionsImages()

        return newDim

#  ---------------------------- HELPERS --------------------------------------
def createRepresentativeVolume(classesSet):
    """ Creates a Volume from the corresponding set from the representative of a set of classes """
    volInput = classesSet.getFirstItem()
    vol = Volume()  # Create an instance of the volume
    vol.copyInfo(volInput)
    return vol


def createSetOfParticles(classesSet, path):
    """ Creates the corresponding set of particles from the input set of classes """
    images = classesSet.getImages()
    particles = SetOfParticles.create(outputPath=path)
    particles.copyInfo(images)
    return particles<|MERGE_RESOLUTION|>--- conflicted
+++ resolved
@@ -45,16 +45,11 @@
 from pyworkflow.utils.path import cleanPath, cleanPattern
 
 from xmipp3.base import ProjMatcher
-<<<<<<< HEAD
-from xmipp3.convert import setXmippAttributes, xmippToLocation
-from pyworkflow import BETA, UPDATED, NEW, PROD
-=======
 from xmipp3.convert import setXmippAttributes, xmippToLocation, getXmippAttribute
 from ..convert import writeSetOfClasses2D, writeSetOfParticles
 
 NEW_SAMPLING_RATE = 3.0
 OUTPUTS_FN = "outputs.txt"
->>>>>>> 92b17816
 
         
 class XmippProtCompareReprojections(ProtAnalysis3D, ProjMatcher):
@@ -67,11 +62,6 @@
     values particularly low or high, may indicate outliers."""
 
     _label = 'compare reprojections'
-<<<<<<< HEAD
-    _lastUpdateVersion = VERSION_1_1
-    _devStatus = UPDATED
-
-=======
     _lastUpdateVersion = VERSION_3_0
     _devStatus = UPDATED
     _possibleOutputs = {}
@@ -80,7 +70,7 @@
     VOLUME = 1
     BOTH = 2
     
->>>>>>> 92b17816
+
     def __init__(self, **args):
         ProtAnalysis3D.__init__(self, **args)
         self._classesInfo = dict()
