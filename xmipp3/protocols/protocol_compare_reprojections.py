# **************************************************************************
# *
# * Authors:     Josue Gomez Blanco (josue.gomez-blanco@mcgill.ca)
# *              Estrella Fernandez Gimenez (me.fernandez@cnb.csic.es)
# *              (produce residuals improved with projection subtraction)
# *
# * Unidad de  Bioinformatica of Centro Nacional de Biotecnologia , CSIC
# *
# * This program is free software; you can redistribute it and/or modify
# * it under the terms of the GNU General Public License as published by
# * the Free Software Foundation; either version 2 of the License, or
# * (at your option) any later version.
# *
# * This program is distributed in the hope that it will be useful,
# * but WITHOUT ANY WARRANTY; without even the implied warranty of
# * MERCHANTABILITY or FITNESS FOR A PARTICULAR PURPOSE.  See the
# * GNU General Public License for more details.
# *
# * You should have received a copy of the GNU General Public License
# * along with this program; if not, write to the Free Software
# * Foundation, Inc., 59 Temple Place, Suite 330, Boston, MA
# * 02111-1307  USA
# *
# *  All comments concerning this program package may be sent to the
# *  e-mail address 'scipion@cnb.csic.es'
# *
# **************************************************************************

from math import floor
import os

from pyworkflow import VERSION_1_1
from pyworkflow.protocol.params import (PointerParam, StringParam, FloatParam, BooleanParam, IntParam)
from pyworkflow.utils.path import cleanPath
from pwem.protocols import ProtAnalysis3D
from pwem.objects import (SetOfClasses2D, Image, SetOfAverages, SetOfParticles)
import pwem.emlib.metadata as md
from pyworkflow.protocol.constants import LEVEL_ADVANCED

from pwem import emlib
from xmipp3.base import ProjMatcher
from xmipp3.convert import setXmippAttributes, xmippToLocation

        
class XmippProtCompareReprojections(ProtAnalysis3D, ProjMatcher):
    """Compares a set of classes or averages with the corresponding projections of a reference volume.
    The set of images must have a 3D angular assignment and the protocol computes the residues
    (the difference between the experimental images and the reprojections). The zscore of the mean
    and variance of the residues are computed. Large values of these scores may indicate outliers.
    The protocol also analyze the covariance matrix of the residual and computes the logarithm of
    its determinant [Cherian2013]. The extremes of this score (called zScoreResCov), that is
    values particularly low or high, may indicate outliers."""

    _label = 'compare reprojections'
    _lastUpdateVersion = VERSION_1_1
    
    def __init__(self, **args):
        ProtAnalysis3D.__init__(self, **args)
        self._classesInfo = dict()

    # --------------------------- DEFINE param functions --------------------------------------------
    def _defineParams(self, form):
        form.addSection(label='Input')
        form.addParam('inputSet', PointerParam, label="Input images", important=True, 
                      pointerClass='SetOfClasses2D, SetOfAverages, SetOfParticles')
        form.addParam('inputVolume', PointerParam, label="Volume to compare images to", important=True,
                      pointerClass='Volume',
                      help='Volume to be used for class comparison')
        form.addParam('maskVol', PointerParam, pointerClass='VolumeMask', label='Volume mask', allowsNull=True,
                      help='3D mask for the input volume. This mask is not mandatory but advisable.')
        form.addParam('mask', PointerParam, pointerClass='VolumeMask', label="Mask for region to keep", allowsNull=True,
                      help='Specify a 3D mask for the region of the input volume that you want to keep.')
        form.addParam('useAssignment', BooleanParam, default=True,
                      label='Use input angular assignment (if available)')
        form.addParam('optimizeGray', BooleanParam, default=False,
                      label='Optimize gray scale')
        form.addParam('ignoreCTF', BooleanParam, default=True,
                      label='Ignore CTF',
                      help='By ignoring the CTF you will create projections more similar to what a person expects, '
                           'while by using the CTF you will create projections more similar to what the microscope sees')
        form.addParam('doEvaluateResiduals', BooleanParam, default=False, expertLevel=LEVEL_ADVANCED,
                      label='Evaluate residuals',
                      help='If this option is chosen, then the residual covariance matrix is calculated and '
                           'characterized. But this option takes time and disk space')
        form.addParam('symmetryGroup', StringParam, default="c1",
                      label='Symmetry group', 
                      help='See http://xmipp.cnb.uam.es/twiki/bin/view/Xmipp/Symmetry for a description of the symmetry'
                           ' groups format. If no symmetry is present, give c1')
        form.addParam('angularSampling', FloatParam, default=5, expertLevel=LEVEL_ADVANCED,
                      label='Angular sampling rate',
                      help='In degrees.'
                      ' This sampling defines how fine the projection gallery from the volume is explored.')
        form.addParam('resol', FloatParam, label="Filter at resolution: ", default=3, allowsNull=True,
                      expertLevel=LEVEL_ADVANCED,
                      help='Resolution (A) at which subtraction will be performed, filtering the volume projections.'
                           'Value 0 implies no filtering.')
        form.addParam('sigma', FloatParam, label="Decay of the filter (sigma): ", default=3, condition='resol',
                      help='Decay of the filter (sigma parameter) to smooth the mask transition',
                      expertLevel=LEVEL_ADVANCED)
        form.addParam('iter', IntParam, label="Number of iterations: ", default=5, expertLevel=LEVEL_ADVANCED,
                      help='Number of iterations for the adjustment process of the images before the subtraction itself'
                           'several iterations are recommended to improve the adjustment.')
        form.addParam('rfactor', FloatParam, label="Relaxation factor (lambda): ", default=1, expertLevel=LEVEL_ADVANCED,
                      help='Relaxation factor for Fourier amplitude projector (POCS), it should be between 0 and 1, '
                           'being 1 no relaxation and 0 no modification of volume 2 amplitudes')
        form.addParallelSection(threads=0, mpi=1)
    
    # --------------------------- INSERT steps functions --------------------------------------------
    def _insertAllSteps(self):
        # Convert input images if necessary
        self.imgsFn = self._getExtraPath('residuals.xmd')
        vol = self.inputVolume.get()
        self._insertFunctionStep("convertStep", self.imgsFn)

        imgSet = self.inputSet.get()
        if not self.useAssignment or isinstance(imgSet, SetOfClasses2D) or isinstance(imgSet, SetOfAverages) or \
                (isinstance(imgSet, SetOfParticles) and not imgSet.hasAlignmentProj()):
            anglesFn = self._getExtraPath('angles.xmd')
            self._insertFunctionStep("projMatchStep", self.inputVolume.get().getFileName(), self.angularSampling.get(),
                                     self.symmetryGroup.get(), self.imgsFn, anglesFn, self.inputVolume.get().getDim()[0])
        else:
            anglesFn = self.imgsFn

<<<<<<< HEAD
        self._insertFunctionStep("produceResiduals",  vol.getFileName(), anglesFn, vol.getSamplingRate())
        # if self.evaluateResiduals.get():
        #     self._insertFunctionStep("evaluateResiduals")
=======
        self._insertFunctionStep("produceResiduals", vol.getFileName(), anglesFn, vol.getSamplingRate())
        if self.doEvaluateResiduals.get():
            self._insertFunctionStep("evaluateResiduals")
>>>>>>> 0a0c3ba8
        self._insertFunctionStep("createOutputStep")

    # --------------------------- STEPS functions ---------------------------------------------------
    def convertStep(self, imgsFn):
        from ..convert import writeSetOfClasses2D, writeSetOfParticles
        imgSet = self.inputSet.get()
        if isinstance(imgSet, SetOfClasses2D):
            writeSetOfClasses2D(imgSet, self.imgsFn, writeParticles=True)
        else:
            writeSetOfParticles(imgSet, self.imgsFn)
        from pwem.emlib.image import ImageHandler
        img = ImageHandler()
        fnVol = self._getTmpPath("volume.vol")
        img.convert(self.inputVolume.get(), fnVol)
        xdim = self.inputVolume.get().getDim()[0]
        if xdim != self._getDimensions():
            self.runJob("xmipp_image_resize", "-i %s --dim %d" % (fnVol, self._getDimensions()), numberOfMpi=1)

<<<<<<< HEAD
    def produceResiduals(self, fnVol, fnAngles, Ts):
        anglesOutFn = self._getExtraPath("anglesCont.stk")
        projectionsOutFn = self._getExtraPath("projections.stk")
        xdim = self._getDimensions()
        args = "-i %s -o %s --ref %s --optimizeAngles --optimizeShift --max_shift %d --oprojections %s --sampling %f" \
               % (fnAngles, anglesOutFn, fnVol, floor(xdim*0.05), projectionsOutFn, Ts)
=======
        projectionsOutFn=self._getExtraPath("projections.stk")
        xdim=self._getDimensions()
        args="-i %s -o %s --ref %s --optimizeAngles --optimizeShift --max_shift %d --oprojections %s --sampling %f"%\
                    (fnAngles,anglesOutFn,fnVol,floor(xdim*0.05),projectionsOutFn,Ts)
        if self.doEvaluateResiduals:
            args+=" --oresiduals %s"%self._getExtraPath("residuals.stk")
>>>>>>> 0a0c3ba8
        if self.ignoreCTF:
            args += " --ignoreCTF"
        if self.optimizeGray:
<<<<<<< HEAD
            args += "--optimizeGray --max_gray_scale 0.95 "
=======
            args+=" --optimizeGray --max_gray_scale 0.95 "
>>>>>>> 0a0c3ba8
        self.runJob("xmipp_angular_continuous_assign2", args)

        if self.evaluateResiduals:
            vol = self.inputVolume.get().clone()
            if fnVol.endswith('.mrc'):
                fnVol += ':mrc'
            program = "xmipp_subtract_projection"
            args = '-i %s --ref %s -o %s --iter %s --lambda %s' % \
                   (self.imgsFn, fnVol, self._getExtraPath("residuals"), self.iter.get(), self.rfactor.get())
            args += ' --saveProj %s' % self._getExtraPath('')
            resol = self.resol.get()
            if resol:
                fc = vol.getSamplingRate()/resol
                args += ' --cutFreq %f --sigma %d' % (fc, self.sigma.get())
            if self.maskVol.get() is not None:
                args += ' --maskVol %s' % self.maskVol.get().getFileName()
            if self.mask.get() is not None:
                args += ' --mask %s' % self.mask.get().getFileName()
            self.runJob(program, args)

            fnNewParticles = self._getExtraPath("images.stk")
            if os.path.exists(fnNewParticles):
                cleanPath(fnNewParticles)

    def evaluateResiduals(self):
        # Evaluate each image
        fnAutoCorrelations = self._getExtraPath("autocorrelations.xmd")
        stkAutoCorrelations = self._getExtraPath("autocorrelations.stk")
        stkResiduals = self._getExtraPath("residuals.mrcs")
        anglesOutFn = self._getExtraPath("anglesCont.xmd")
        self.runJob("xmipp_image_residuals", " -i %s -o %s --save_metadata_stack %s"
                    % (stkResiduals, stkAutoCorrelations, fnAutoCorrelations), numberOfMpi=1)
        self.runJob("xmipp_metadata_utilities", '-i %s --operate rename_column "image imageResidual"'
                    % fnAutoCorrelations, numberOfMpi=1)
        self.runJob("xmipp_metadata_utilities", '-i %s --set join %s imageResidual'
                    % (anglesOutFn, fnAutoCorrelations), numberOfMpi=1)
        cleanPath(fnAutoCorrelations)
    
    def createOutputStep(self):
        fnImgs = self._getExtraPath('images.stk')
        if os.path.exists(fnImgs):
            cleanPath(fnImgs)

        imgSet = self.inputSet.get()
        imgFn = self._getExtraPath("anglesCont.xmd")
        self.newAssignmentPerformed = os.path.exists(self._getExtraPath("angles.xmd"))
        self.samplingRate = self.inputSet.get().getSamplingRate()

        # Special case for 2D classes
        if isinstance(imgSet, SetOfClasses2D):
            outputSet = self._createSetOfClasses2D(imgSet.getImages())
            outputSet.copyInfo(imgSet)
            outputSet.appendFromClasses(imgSet, updateClassCallback=lambda clazz: self._updateClass(clazz, imgFn))

        # Particles or Averages
        else:
            if isinstance(imgSet, SetOfAverages):
                outputSet = self._createSetOfAverages()
                outputSet.copyInfo(imgSet)
            else:
                outputSet = self._createSetOfParticles()
                outputSet.copyInfo(imgSet)
                if not self.newAssignmentPerformed:
                    outputSet.setAlignmentProj()
            self.iterMd = md.iterRows(imgFn, md.MDL_ITEM_ID)
            self.lastRow = next(self.iterMd)
            self.count = 0
            outputSet.copyItems(imgSet,
                                updateItemCallback=self._processRow,
                                itemDataIterator=md.iterRows(self.imgsFn))

        self._defineOutputs(reprojections=outputSet)
        self._defineSourceRelation(self.inputSet, outputSet)

    def _updateClass(self, clazz, mdFile):
        """ Callback to update the class"""

        classId = clazz.getObjId()

        if classId not in self._classesInfo:
            self._classesInfo[classId] = clazz
            # Get the row
            row = self._getMdRow(mdFile, classId)
            self._createItemMatrix(clazz, row)

    def _getMdRow(self, mdFile, id):
        """ To get a row. Maybe there is way to request a specific row."""
        for row in md.iterRows(mdFile):
            if row.getValue(md.MDL_ITEM_ID) == id:
                return row

        raise Exception("Missing row %s at %s" % (id, mdFile))

    def _processRow(self, particle, row):
        newFn = row.getValue(md.MDL_IMAGE)
        # while particle.getObjId() == self.lastRow.getValue(md.MDL_ITEM_ID):
        self.count += 1
        particle.setLocation(particle.getObjId(), newFn)
            #     self._createItemMatrix(particle, self.lastRow)
            # try:
            #     self.lastRow = next(self.iterMd)
            # except StopIteration
            #     self.lastRow = None
            #
        particle._appendItem = self.count > 0

    def _createItemMatrix(self, particle, row):
        setXmippAttributes(particle, row,
                           emlib.MDL_COST, emlib.MDL_CONTINUOUS_GRAY_A,
                           emlib.MDL_CONTINUOUS_GRAY_B, emlib.MDL_CONTINUOUS_X,
                           emlib.MDL_CONTINUOUS_Y,
                           emlib.MDL_CORRELATION_IDX, emlib.MDL_CORRELATION_MASK,
                           emlib.MDL_CORRELATION_WEIGHT, emlib.MDL_IMED)
        if self.doEvaluateResiduals:
            setXmippAttributes(particle, row,
                               emlib.MDL_ZSCORE_RESVAR, emlib.MDL_ZSCORE_RESMEAN,
                               emlib.MDL_ZSCORE_RESCOV)
        def __setXmippImage(label):
            attr = '_xmipp_' + emlib.label2Str(label)
            if not hasattr(particle, attr):
                img = Image()
                setattr(particle, attr, img)
                img.setSamplingRate(particle.getSamplingRate())
            else:
                img = getattr(particle, attr)
            img.setLocation(xmippToLocation(row.getValue(label)))
        
        __setXmippImage(emlib.MDL_IMAGE)
        __setXmippImage(emlib.MDL_IMAGE_REF)
        if self.doEvaluateResiduals:
            __setXmippImage(emlib.MDL_IMAGE_RESIDUAL)
            __setXmippImage(emlib.MDL_IMAGE_COVARIANCE)

    # --------------------------- INFO functions --------------------------------------------
    def _summary(self):
        summary = []
        summary.append("Images evaluated: %i" % self.inputSet.get().getSize())
        summary.append("Volume: %s" % self.inputVolume.getNameId())
        return summary
    
    def _methods(self):
        methods = []
        if hasattr(self, 'outputParticles'):
            methods.append("We evaluated %i input images %s regarding to volume %s." %
                           (self.inputSet.get().getSize(), self.getObjectTag('inputSet'),
                            self.getObjectTag('inputVolume')))
            methods.append("The residuals were evaluated according to their mean, variance and covariance structure "
                           "[Cherian2013].")
        return methods
    
    # --------------------------- UTILS functions --------------------------------------------
    def _getDimensions(self):
        imgSet = self.inputSet.get()
        if isinstance(imgSet, SetOfClasses2D):
            xDim = imgSet.getImages().getDim()[0]
        else:
            xDim = imgSet.getDim()[0]
        return xDim<|MERGE_RESOLUTION|>--- conflicted
+++ resolved
@@ -121,15 +121,9 @@
         else:
             anglesFn = self.imgsFn
 
-<<<<<<< HEAD
-        self._insertFunctionStep("produceResiduals",  vol.getFileName(), anglesFn, vol.getSamplingRate())
-        # if self.evaluateResiduals.get():
-        #     self._insertFunctionStep("evaluateResiduals")
-=======
         self._insertFunctionStep("produceResiduals", vol.getFileName(), anglesFn, vol.getSamplingRate())
         if self.doEvaluateResiduals.get():
             self._insertFunctionStep("evaluateResiduals")
->>>>>>> 0a0c3ba8
         self._insertFunctionStep("createOutputStep")
 
     # --------------------------- STEPS functions ---------------------------------------------------
@@ -148,29 +142,17 @@
         if xdim != self._getDimensions():
             self.runJob("xmipp_image_resize", "-i %s --dim %d" % (fnVol, self._getDimensions()), numberOfMpi=1)
 
-<<<<<<< HEAD
     def produceResiduals(self, fnVol, fnAngles, Ts):
         anglesOutFn = self._getExtraPath("anglesCont.stk")
         projectionsOutFn = self._getExtraPath("projections.stk")
         xdim = self._getDimensions()
         args = "-i %s -o %s --ref %s --optimizeAngles --optimizeShift --max_shift %d --oprojections %s --sampling %f" \
                % (fnAngles, anglesOutFn, fnVol, floor(xdim*0.05), projectionsOutFn, Ts)
-=======
-        projectionsOutFn=self._getExtraPath("projections.stk")
-        xdim=self._getDimensions()
-        args="-i %s -o %s --ref %s --optimizeAngles --optimizeShift --max_shift %d --oprojections %s --sampling %f"%\
-                    (fnAngles,anglesOutFn,fnVol,floor(xdim*0.05),projectionsOutFn,Ts)
-        if self.doEvaluateResiduals:
-            args+=" --oresiduals %s"%self._getExtraPath("residuals.stk")
->>>>>>> 0a0c3ba8
+
         if self.ignoreCTF:
             args += " --ignoreCTF"
         if self.optimizeGray:
-<<<<<<< HEAD
             args += "--optimizeGray --max_gray_scale 0.95 "
-=======
-            args+=" --optimizeGray --max_gray_scale 0.95 "
->>>>>>> 0a0c3ba8
         self.runJob("xmipp_angular_continuous_assign2", args)
 
         if self.evaluateResiduals:
