--- conflicted
+++ resolved
@@ -34,12 +34,7 @@
 from pyworkflow.protocol.constants import LEVEL_ADVANCED, STEPS_PARALLEL
 from pyworkflow.protocol.params import (PointerParam, IntParam, BooleanParam,
                                         Positive, FloatParam, EnumParam)
-<<<<<<< HEAD
 from pyworkflow.utils.path import cleanPath, makePath
-=======
-from pyworkflow.utils.path import cleanPath
-from pyworkflow.utils import makePath
->>>>>>> 5ec7c8f3
 
 import pwem.emlib.metadata as md
 from pwem.emlib.image import ImageHandler
