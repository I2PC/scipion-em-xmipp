# **************************************************************************
# *
# * Authors:     Carlos Oscar Sorzano (coss@cnb.csic.es)
# *
# * Unidad de  Bioinformatica of Centro Nacional de Biotecnologia , CSIC
# *
# * This program is free software; you can redistribute it and/or modify
# * it under the terms of the GNU General Public License as published by
# * the Free Software Foundation; either version 2 of the License, or
# * (at your option) any later version.
# *
# * This program is distributed in the hope that it will be useful,
# * but WITHOUT ANY WARRANTY; without even the implied warranty of
# * MERCHANTABILITY or FITNESS FOR A PARTICULAR PURPOSE.  See the
# * GNU General Public License for more details.
# *
# * You should have received a copy of the GNU General Public License
# * along with this program; if not, write to the Free Software
# * Foundation, Inc., 59 Temple Place, Suite 330, Boston, MA
# * 02111-1307  USA
# *
# *  All comments concerning this program package may be sent to the
# *  e-mail address 'scipion@cnb.csic.es'
# *
# **************************************************************************
"""
Protocol to perform high-resolution reconstructions
"""
from glob import glob
import math
try:
    from itertools import izip
except ImportError:
    izip = zip

from os.path import join, exists, split
import os

from pyworkflow import VERSION_1_1
from pyworkflow.protocol.constants import LEVEL_ADVANCED
from pyworkflow.protocol.params import (PointerParam, StringParam, FloatParam,
                                        BooleanParam, IntParam, EnumParam,
                                        NumericListParam, USE_GPU, GPU_LIST)
from pyworkflow.utils.path import (cleanPath, makePath, copyFile, moveFile,
                                   createLink, cleanPattern)
from pwem.protocols import ProtRefine3D
from pwem.objects import SetOfVolumes, Volume
from pwem.emlib.metadata import getFirstRow, getSize
from pyworkflow.utils.utils import getFloatListFromValues
from pwem.emlib.image import ImageHandler
import pwem.emlib.metadata as md
from pwem.constants import ALIGN_PROJ

from pwem import emlib
from xmipp3.base import HelicalFinder
from xmipp3.convert import createItemMatrix, setXmippAttributes, writeSetOfParticles


class XmippProtReconstructHighRes(ProtRefine3D, HelicalFinder):
    """This is a 3D refinement protocol whose main input is a volume and a set of particles.
       The set of particles has to be at full size (the finer sampling rate available), but
       the rest of inputs (reference volume and masks) can be at any downsampling factor.
       The protocol scales the input images and volumes to a reasonable size depending on
       the resolution of the previous iteration.
       
       The protocol works with any input volume, whichever its resolution, as long as it
       is a reasonable initial volume for the set of particles. The protocol does not
       resolve the heterogeneous problem (it assumes an homogeneous population),
       although it is somewhat tolerant through the use of particle weights in the
       reconstruction process.
       
       It is recommended to perform several global alignment iterations before entering
       into the local iterations. The switch from global to local should be performed when
       a substantial percentage of the particles do not move from one iteration to the next.
       
       The algorithm reports the cross correlation (global alignment) or cost (local) function
       per defocus group, so that we can see which was the percentile of each particle in its
       defocus group. You may want to perform iterations one by one, and remove from one
       iteration to the next, those particles that worse fit the model."""
    _label = 'highres'
    _lastUpdateVersion = VERSION_1_1
    
    SPLIT_STOCHASTIC = 0
    SPLIT_FIXED = 1
    
    GLOBAL_ALIGNMENT = 0
    LOCAL_ALIGNMENT = 1
    AUTOMATIC_ALIGNMENT = 2
    STOCHASTIC_ALIGNMENT = 3

    # --------------------------- DEFINE param functions --------------------------------------------
    def _defineParams(self, form):
        form.addHidden(USE_GPU, BooleanParam, default=True,
                       label="Use GPU for execution",
                       help="This protocol has both CPU and GPU implementation.\
                       Select the one you want to use.")

        form.addHidden(GPU_LIST, StringParam, default='0',
                       expertLevel=LEVEL_ADVANCED,
                       label="Choose GPU IDs",
                       help="Add a list of GPU devices that can be used")


        form.addSection(label='Input')

        form.addParam('doContinue', BooleanParam, default=False,
                      label='Continue from a previous run?',
                      help='If you set to *Yes*, you should select a previous'
                      'run of type *%s* class and some of the input parameters'
                      'will be taken from it.' % self.getClassName())
        form.addParam('inputParticles', PointerParam, label="Full-size Images", important=True,
                      pointerClass='SetOfParticles', allowsNull=True,
                      help='Select a set of images at full resolution')
        form.addParam('inputVolumes', PointerParam, label="Initial volumes", allowsNull=True,
                      condition='not doContinue', pointerClass='Volume, SetOfVolumes',
                      help='Select a set of volumes with 2 volumes or a single volume. '
                           'If the input particles have an angular assignment, then you may '
                           'leave empty this field and a 3D reconstruction of the input images is '
                           'performed using reconstruct_fourier.')
        form.addParam('particleRadius', IntParam, default=-1,
                     condition='not doContinue', label='Radius of particle (px)',
                     help='This is the radius (in pixels) of the spherical mask covering the particle in the input images')

        form.addParam('continueRun', PointerParam, pointerClass=self.getClassName(),
                      condition='doContinue', allowsNull=True,
                      label='Select previous run',
                      help='Select a previous run to continue from.')
        form.addParam('symmetryGroup', StringParam, default="c1",
                      label='Symmetry group',
                      help='If no symmetry is present, give c1')
        form.addParam("saveSpace", BooleanParam, default=True, label="Remove intermediate files", expertLevel=LEVEL_ADVANCED)

        form.addSection(label='Next Reference')
        form.addParam('nextLowPass', BooleanParam, label="Low pass filter?", default=True, expertLevel=LEVEL_ADVANCED,
                      help='Apply a low pass filter to the previous iteration whose maximum frequency is '\
                           'the current resolution(A) + resolutionOffset(A). If resolutionOffset>0, then fewer information' \
                           'is used (meant to avoid overfitting). If resolutionOffset<0, then more information is allowed '\
                           '(meant for a greedy convergence).')
        form.addParam('nextResolutionCriterion',FloatParam, label="FSC criterion", default=0.5, expertLevel=LEVEL_ADVANCED,
                      help='The resolution of the reconstruction is defined as the inverse of the frequency at which '\
                      'the FSC drops below this value. Typical values are 0.143 and 0.5')
        form.addParam('nextResolutionOffset', FloatParam, label="Resolution offset (A)", default=2, expertLevel=LEVEL_ADVANCED, condition='nextLowPass')
        form.addParam('nextSpherical', BooleanParam, label="Spherical mask?", default=True, expertLevel=LEVEL_ADVANCED,
                      help='Apply a spherical mask of the size of the particle. If the postprocessing indicates that it has helical symmetry,'
                           'then a cylindrical mask is applied')
        form.addParam('nextPositivity', BooleanParam, label="Positivity?", default=True, expertLevel=LEVEL_ADVANCED,
                      help='Remove from the next reference all negative values')
        form.addParam('nextMask', PointerParam, label="Mask", pointerClass='VolumeMask', allowsNull=True,
                      help='The mask values must be between 0 (remove these pixels) and 1 (let them pass). Smooth masks are recommended.')
        form.addParam('nextDropout', FloatParam, label="Dropout", default=0.0, expertLevel=LEVEL_ADVANCED,
                      help='This is the probability with which voxels are dropped (set to 0.0) inside the binary mask')
        form.addParam('nextReferenceScript', StringParam, label="Next reference command", default="", expertLevel=LEVEL_ADVANCED,
                      help='A command template that is used to generate next reference. The following variables can be used ' 
                           '%(sampling)s %(dim)s %(volume)s %(iterDir)s. The command should read Spider volumes and modify the input volume.'
                           'the command should be accessible either from the PATH or provide the absolute path.\n'
                           'Examples: \n'
                           'xmipp_transform_filter -i %(volume)s --fourier low_pass 15 --sampling %(sampling)s\n' 
                           '/home/joe/myScript %(volume)s sampling=%(sampling)s dim=%(dim)s')
        form.addParam('nextRemove', BooleanParam, label="Remove reference to save space?", default=True, expertLevel=LEVEL_ADVANCED,
                      help='Remove reference volumes once they are not needed any more.')

        form.addSection(label='Angular assignment')
        form.addHidden('splitMethod', EnumParam, label='Image split method', choices=['Stochastic','Fixed'], default=self.SPLIT_FIXED,
                      expertLevel=LEVEL_ADVANCED)
        form.addParam('multiresolution', BooleanParam, label='Multiresolution approach', default=True, expertLevel=LEVEL_ADVANCED,
                      help="In the multiresolution approach the sampling rate of the images is adapted to the current resolution")
        form.addParam('angularMaxShift', FloatParam, label="Max. shift (%)", default=10, expertLevel=LEVEL_ADVANCED,
                      help='Maximum shift as a percentage of the image size')
        line=form.addLine('Tilt angle:', help='0 degrees represent top views, 90 degrees represent side views', expertLevel=LEVEL_ADVANCED)
        line.addParam('angularMinTilt', FloatParam, label="Min.", default=0, expertLevel=LEVEL_ADVANCED,
                      help="Side views are around 90 degrees, top views around 0")
        line.addParam('angularMaxTilt', FloatParam, label="Max.", default=180, expertLevel=LEVEL_ADVANCED,
                      help="You may generate redudant galleries by setting this angle to 180, this may help if c1 symmetry is considered")
        form.addParam('alignmentMethod', EnumParam, label='Image alignment', choices=['Global','Local','Automatic','Stochastic'],
                      default=self.GLOBAL_ALIGNMENT)

        form.addParam('numberOfIterations', IntParam, default=3, label='Number of iterations', condition='alignmentMethod!=2')
        form.addParam('NimgsSGD', IntParam, default=250, label='Random subset size', condition='alignmentMethod==3',
                      expertLevel=LEVEL_ADVANCED, help="Stochastic alignment is performed by taking random subsets of images of this size")
        form.addParam('alphaSGD', FloatParam, default=0.1, label='Step size', condition='alignmentMethod==3',
                      expertLevel=LEVEL_ADVANCED, help="The update is performed as V(k+1)=(1-alpha)*V(k)+alpha*R(k+1), that is, the previous "
                                                       "volume weights 1-alpha, while the new one weights alpha")
        form.addParam("restrictReconstructionAngles", BooleanParam, label="Restrict reconstruction angles", default=False, expertLevel=LEVEL_ADVANCED,
                      help="You may reconstruct only with those images falling on a certain range. This is particularly useful for helices where "\
                         "you may want to use projections very close to 90 degrees")
        line=form.addLine('Tilt angle restriction:', help='0 degrees represent top views, 90 degrees represent side views',
                          condition="restrictReconstructionAngles")
        line.addParam('angularMinTiltReconstruct', FloatParam, label="Min.", default=88, condition="restrictReconstructionAngles",
                      help = "Perform an angular assignment and only use those images whose angles are within these limits")
        line.addParam('angularMaxTiltReconstruct', FloatParam, label="Max.", default=92, condition="restrictReconstructionAngles",
                      help = "Perform an angular assignment and only use those images whose angles are within these limits")

        form.addParam('maximumTargetResolution', NumericListParam,
                      label="Max. Target Resolution", default="15 8 4",
                      condition='multiresolution',
                      help="In Angstroms. The actual maximum resolution will be the maximum between this number of 0.5 * previousResolution, meaning that"
                      "in a single step you cannot increase the resolution more than 1/2")
        form.addParam('numberOfPerturbations', IntParam, label="Number of Perturbations", default=1, condition='alignmentMethod!=1',
                  expertLevel=LEVEL_ADVANCED, help="The gallery of reprojections is randomly perturbed this number of times")
        form.addParam('numberOfReplicates', IntParam, label="Max. Number of Replicates", default=1, condition='alignmentMethod!=1',
                  expertLevel=LEVEL_ADVANCED, help="Significant alignment is allowed to replicate each image up to this number of times")

        form.addParam('contShift', BooleanParam, label="Optimize shifts?", default=True, condition='alignmentMethod==1',
                      help='Optimize shifts within a limit')
        form.addParam('contMaxShiftVariation', FloatParam, label="Max. shift variation", default=2, condition='alignmentMethod==1', expertLevel=LEVEL_ADVANCED,
                                 help="Percentage of the image size")
        form.addParam('contScale', BooleanParam, label="Optimize scale?", default=False, condition='alignmentMethod==1',
                      help='Optimize scale within a limit')
        form.addParam('contMaxScale', FloatParam, label="Max. scale variation", default=0.02, condition='alignmentMethod==1', expertLevel=LEVEL_ADVANCED)
        form.addParam('contAngles', BooleanParam, label="Optimize angles?", default=True, condition='alignmentMethod==1',
                      help='Optimize angles within a limit')
        form.addParam('contGrayValues', BooleanParam, label="Optimize gray values?", default=False, condition='alignmentMethod==1',
                      help='Optimize gray values. Do not perform this unless the reconstructed volume is gray-compatible with the projections,'\
                      ' i.e., the volumes haven been produced from projections')
        form.addParam('contMaxGrayScale', FloatParam, label="Max. gray scale variation", default=0.5, condition='alignmentMethod==1', expertLevel=LEVEL_ADVANCED)
        form.addParam('contMaxGrayShift', FloatParam, label="Max. gray shift variation", default=3, condition='alignmentMethod==1', expertLevel=LEVEL_ADVANCED,
                                 help='As a factor of the image standard deviation')
        form.addParam('contDefocus', BooleanParam, label="Optimize defocus?", condition='alignmentMethod==1', default=False)
        form.addParam('contMaxDefocus', FloatParam, label="Max. defocus variation", default=200, condition='alignmentMethod==1', expertLevel=LEVEL_ADVANCED,
                                 help="In Angstroms")
        form.addParam('contPadding', IntParam, label="Fourier padding factor", default=2, condition='alignmentMethod==1', expertLevel=LEVEL_ADVANCED,
                      help='The volume is zero padded by this factor to produce projections')
        form.addParam('contSimultaneous', IntParam, label="Number of simultaneous processes", default=4, condition='alignmentMethod==1', expertLevel=LEVEL_ADVANCED,
                      help='At the beginning of the process, each process requires more memory, this is the number of simultaneous processes that can do this part')

        form.addSection(label='Weights')
        form.addParam('weightSSNR', BooleanParam, label="Weight by SSNR?", default=False, expertLevel=LEVEL_ADVANCED,
                      help='Weight input images by SSNR')
        form.addParam('weightContinuous', BooleanParam, label="Weight by Continuous cost?", default=False, expertLevel=LEVEL_ADVANCED,
                      condition='alignmentMethod==1', help='Weight input images by angular assignment cost')
        form.addParam('weightJumper', BooleanParam, label="Weight by angular stability?", default=False, expertLevel=LEVEL_ADVANCED,
                      help='Weight input images by angular stability between iterations')
        form.addParam('weightCC', BooleanParam, label="Weight by CC percentile?", default=True, expertLevel=LEVEL_ADVANCED,
                      help='Weight input images by their fitness (cross correlation) percentile in their defocus group')
        form.addParam('weightCCmin', FloatParam, label="Minimum CC weight", default=0.1, expertLevel=LEVEL_ADVANCED,
                      help='Weights are between this value and 1')

        form.addSection(label='Post-processing')
        form.addParam('postAdHocMask', PointerParam, label="Mask", pointerClass='VolumeMask', allowsNull=True,
                      help='The mask values must be between 0 (remove these pixels) and 1 (let them pass). Smooth masks are recommended.')
        groupSymmetry = form.addGroup('Symmetry', expertLevel=LEVEL_ADVANCED)
        groupSymmetry.addParam('postSymmetryWithinMask', BooleanParam, label="Symmetrize volume within mask?", default=False)
        groupSymmetry.addParam('postSymmetryWithinMaskType', StringParam, label="Mask symmetry", default="i1", condition="postSymmetryWithinMask",
                           help='If no symmetry is present, give c1')
        groupSymmetry.addParam('postSymmetryWithinMaskMask', PointerParam, label="Mask", pointerClass='VolumeMask', allowsNull=True, condition="postSymmetryWithinMask",
                               help='The mask values must be between 0 (remove these pixels) and 1 (let them pass). Smooth masks are recommended.')
        groupSymmetry.addParam('postSymmetryHelical', BooleanParam, label="Apply helical symmetry?", default=False)
        groupSymmetry.addParam('postSymmetryHelicalRadius', IntParam, label="Radius", default=-1, condition='postSymmetryHelical',
                               help="In Angstroms")
        groupSymmetry.addParam('postSymmetryHelicalDihedral', BooleanParam, label="Dihedral symmetry", default=False,
                               condition='postSymmetryHelical')
        groupSymmetry.addParam('postSymmetryHelicalMinRot', FloatParam, label="Min. Rotation", default=0, condition='postSymmetryHelical',
                               help="In degrees")
        groupSymmetry.addParam('postSymmetryHelicalMaxRot', FloatParam, label="Max. Rotation", default=360, condition='postSymmetryHelical',
                               help="In degrees")
        groupSymmetry.addParam('postSymmetryHelicalMinZ', FloatParam, label="Min. Z shift", default=0, condition='postSymmetryHelical',
                               help="In angstroms")
        groupSymmetry.addParam('postSymmetryHelicalMaxZ', FloatParam, label="Max. Z shift", default=40, condition='postSymmetryHelical',
                               help="In angstroms")
        form.addParam('postScript', StringParam, label="Post-processing command", default="", expertLevel=LEVEL_ADVANCED,
                      help='A command template that is used to post-process the reconstruction. The following variables can be used ' 
                           '%(sampling)s %(dim)s %(volume)s %(iterDir)s. The command should read Spider volumes and modify the input volume.'
                           'the command should be accessible either from the PATH or provide the absolute path.\n'
                           'Examples: \n'
                           'xmipp_transform_filter -i %(volume)s --fourier low_pass 15 --sampling %(sampling)s\n' 
                           '/home/joe/myScript %(volume)s sampling=%(sampling)s dim=%(dim)s')
        form.addParam('postSignificantDenoise', BooleanParam, label="Significant denoising Real space", expertLevel=LEVEL_ADVANCED, default=True)
        form.addParam('postFilterBank', BooleanParam, label="Significant denoising Fourier space", expertLevel=LEVEL_ADVANCED, default=True)
        form.addParam('postLaplacian', BooleanParam, label="Laplacian denoising", expertLevel=LEVEL_ADVANCED, default=True,
                      help="It can only be used if there is a mask")
        form.addParam('postDeconvolve', BooleanParam, label="Blind deconvolution", expertLevel=LEVEL_ADVANCED, default=True)
        form.addParam('postSoftNeg', BooleanParam, label="Attenuate undershooting", expertLevel=LEVEL_ADVANCED, default=True)
        form.addParam('postSoftNegK', FloatParam, label="Attenuate undershooting (K)", expertLevel=LEVEL_ADVANCED, default=9,
                      help="Values below avg-K*sigma are attenuated")
        form.addParam('postDifference', BooleanParam, label="Evaluate difference", expertLevel=LEVEL_ADVANCED, default=True)

        form.addParallelSection(threads=1, mpi=8)

    #--------------------------- INSERT steps functions --------------------------------------------
    def _insertAllSteps(self):
        self.imgsFn=self._getExtraPath('images.xmd')
        if self.doContinue:
            self.copyAttributes(self.continueRun.get(), 'particleRadius')
            self.copyAttributes(self.continueRun.get(), 'inputVolumes')
            if not self.inputParticles.hasValue():
                self.copyAttributes(self.continueRun.get(), 'inputParticles')
            else:
                self._insertFunctionStep('convertInputStep', self.inputParticles.getObjId())
            self._insertFunctionStep('copyBasicInformation')
            self.firstIteration=self.getNumberOfPreviousIterations()+1
        else:
            self._insertFunctionStep('convertInputStep', self.inputParticles.getObjId())
            if self.weightSSNR:
                self._insertFunctionStep('doWeightSSNR')
            self._insertFunctionStep('doIteration000')
            self.firstIteration=1
        self.TsOrig=self.inputParticles.get().getSamplingRate()
        numberOfIterations = self.numberOfIterations.get() if self.alignmentMethod.get()!=self.AUTOMATIC_ALIGNMENT else 5
        self._maximumTargetResolution = getFloatListFromValues(self.maximumTargetResolution.get(),self.firstIteration+numberOfIterations-1)
        for self.iteration in range(self.firstIteration,self.firstIteration+numberOfIterations):
            self.insertIteration(self.iteration)
        self._insertFunctionStep("createOutput")
    
    def insertIteration(self,iteration):
        if self.alignmentMethod==self.GLOBAL_ALIGNMENT or \
           self.alignmentMethod==self.STOCHASTIC_ALIGNMENT or \
           (self.alignmentMethod==self.AUTOMATIC_ALIGNMENT and iteration<=3):
            self._insertFunctionStep('globalAssignment',iteration)
        else:
            self._insertFunctionStep('localAssignment',iteration)
        self._insertFunctionStep('weightParticles',iteration)
        self._insertFunctionStep('qualifyParticles',iteration)
        self._insertFunctionStep('reconstruct',iteration)
        self._insertFunctionStep('postProcessing',iteration)
        self._insertFunctionStep('evaluateReconstructions',iteration)
        self._insertFunctionStep('cleanDirectory',iteration)

    #--------------------------- STEPS functions ---------------------------------------------------
    def convertInputStep(self, inputParticlesId):
        writeSetOfParticles(self.inputParticles.get(),self.imgsFn)
        self.runJob('xmipp_metadata_utilities','-i %s --fill image1 constant noImage'%self.imgsFn,numberOfMpi=1)
        self.runJob('xmipp_metadata_utilities','-i %s --operate modify_values "image1=image"'%self.imgsFn,numberOfMpi=1)
        self.runJob('xmipp_metadata_utilities','-i %s --fill particleId constant 1'%self.imgsFn,numberOfMpi=1)
        self.runJob('xmipp_metadata_utilities','-i %s --operate modify_values "particleId=itemId"'%self.imgsFn,numberOfMpi=1)
        imgsFnId=self._getExtraPath('imagesId.xmd')
        self.runJob('xmipp_metadata_utilities','-i %s --operate keep_column particleId -o %s'%(self.imgsFn,imgsFnId),numberOfMpi=1)

    def createOutput(self):
        # get last iteration
        fnIterDir=glob(self._getExtraPath("Iter*"))
        lastIter=len(fnIterDir)-1
        fnLastDir=self._getExtraPath("Iter%03d"%lastIter)
        fnLastVol=join(fnLastDir,"volumeAvg.mrc")
        Ts=self.readInfoField(fnLastDir,"sampling",emlib.MDL_SAMPLINGRATE)
        if exists(fnLastVol):
            volume=Volume()
            volume.setFileName(fnLastVol)
            volume.setSamplingRate(Ts)
            halfMap1=fnLastVol=join(fnLastDir,"volume01.vol")
            halfMap2=fnLastVol=join(fnLastDir,"volume02.vol")
            volume.setHalfMaps([halfMap1, halfMap2])
            self._defineOutputs(outputVolume=volume)
            self._defineSourceRelation(self.inputParticles.get(),volume)
            if not self.doContinue and self.inputVolumes.get() is not None:
                self._defineSourceRelation(self.inputVolumes.get(),volume)

        fnLastAngles=join(fnLastDir,"angles.xmd")
        if exists(fnLastAngles):
            fnAngles=self._getPath("angles.xmd")
            self.runJob('xmipp_metadata_utilities','-i %s -o %s --operate modify_values "image=image1"'%(fnLastAngles,fnAngles),numberOfMpi=1)
            self.runJob('xmipp_metadata_utilities','-i %s --operate sort particleId'%fnAngles,numberOfMpi=1)
            self.runJob('xmipp_metadata_utilities','-i %s --operate drop_column image1'%fnAngles,numberOfMpi=1)
            self.runJob('xmipp_metadata_utilities','-i %s --operate modify_values "itemId=particleId"'%fnAngles,numberOfMpi=1)
            imgSet = self.inputParticles.get()
            self.scaleFactor=Ts/imgSet.getSamplingRate()
            imgSetOut = self._createSetOfParticles()
            imgSetOut.copyInfo(imgSet)
            imgSetOut.setAlignmentProj()
            imgSetOut.setIsPhaseFlipped( imgSet.isPhaseFlipped() )
            self.iterMd = md.iterRows(fnAngles, md.MDL_PARTICLE_ID)
            self.lastRow = next(self.iterMd)
            imgSetOut.copyItems(imgSet,
                                updateItemCallback=self._updateItem)
            self._defineOutputs(outputParticles=imgSetOut)
            self._defineSourceRelation(self.inputParticles, imgSetOut)

    def _updateItem(self, particle, row):
        count = 0

        while self.lastRow and particle.getObjId() == self.lastRow.getValue(md.MDL_PARTICLE_ID):
            count += 1
            if count:
                self._createItemMatrix(particle, self.lastRow)
            try:
                self.lastRow = next(self.iterMd)
            except StopIteration:
                self.lastRow = None

        particle._appendItem = count > 0

    def _createItemMatrix(self, particle, row):
        if row.containsLabel(emlib.MDL_CONTINUOUS_X):
            row.setValue(emlib.MDL_SHIFT_X, row.getValue(emlib.MDL_CONTINUOUS_X))
            row.setValue(emlib.MDL_SHIFT_Y, row.getValue(emlib.MDL_CONTINUOUS_Y))
            row.setValue(emlib.MDL_FLIP, row.getValue(emlib.MDL_CONTINUOUS_FLIP))
        row.setValue(emlib.MDL_SHIFT_X, row.getValue(emlib.MDL_SHIFT_X)*self.scaleFactor)
        row.setValue(emlib.MDL_SHIFT_Y, row.getValue(emlib.MDL_SHIFT_Y)*self.scaleFactor)
        setXmippAttributes(particle, row, emlib.MDL_SHIFT_X, emlib.MDL_SHIFT_Y, emlib.MDL_ANGLE_TILT,
                           emlib.MDL_SCALE, emlib.MDL_MAXCC, emlib.MDL_MAXCC_PERCENTILE, emlib.MDL_WEIGHT)
        if row.containsLabel(emlib.MDL_ANGLE_DIFF0):
            setXmippAttributes(particle, row, emlib.MDL_ANGLE_DIFF0, emlib.MDL_WEIGHT_JUMPER0)
        if row.containsLabel(emlib.MDL_CONTINUOUS_X):
            setXmippAttributes(particle, row, emlib.MDL_COST, emlib.MDL_WEIGHT_CONTINUOUS2, emlib.MDL_COST_PERCENTILE,
                               emlib.MDL_CORRELATION_IDX,
                               emlib.MDL_CORRELATION_MASK,
                               emlib.MDL_CORRELATION_WEIGHT,
                               emlib.MDL_IMED)
            if row.containsLabel(emlib.MDL_CONTINUOUS_SCALE_X):
                setXmippAttributes(emlib.MDL_CONTINUOUS_SCALE_X, emlib.MDL_CONTINUOUS_SCALE_Y)
            if row.containsLabel(emlib.MDL_CONTINUOUS_GRAY_A):
                setXmippAttributes(emlib.MDL_CONTINUOUS_GRAY_A, emlib.MDL_CONTINUOUS_GRAY_B)
        if row.containsLabel(emlib.MDL_WEIGHT_JUMPER):
            setXmippAttributes(particle, row, emlib.MDL_WEIGHT_JUMPER)
        if row.containsLabel(emlib.MDL_ANGLE_DIFF):
            setXmippAttributes(particle, row, emlib.MDL_ANGLE_DIFF)
        if row.containsLabel(emlib.MDL_ANGLE_DIFF2):
            setXmippAttributes(particle, row, emlib.MDL_ANGLE_DIFF2)
        if row.containsLabel(emlib.MDL_ANGLE_TEMPERATURE):
            setXmippAttributes(particle, row, emlib.MDL_ANGLE_TEMPERATURE)
        if row.containsLabel(emlib.MDL_WEIGHT_SSNR):
            setXmippAttributes(particle, row, emlib.MDL_WEIGHT_SSNR)
        createItemMatrix(particle, row, align=ALIGN_PROJ)

    def getLastFinishedIter(self):
        fnFscs=sorted(glob(self._getExtraPath("Iter???/fsc.xmd")))
        lastDir=split(fnFscs[-1])[0]
        return int(lastDir[-3:])

    def getNumberOfPreviousIterations(self):
        fnDirs=sorted(glob(self.continueRun.get()._getExtraPath("Iter???")))
        lastDir=fnDirs[-1]
        return int(lastDir[-3:])

    def copyBasicInformation(self):
        previousRun=self.continueRun.get()
        if not self.inputParticles.hasValue():
            copyFile(previousRun._getExtraPath('images.xmd'),self._getExtraPath('images.xmd'))
            copyFile(previousRun._getExtraPath('imagesId.xmd'),self._getExtraPath('imagesId.xmd'))
        if previousRun.weightSSNR:
            copyFile(previousRun._getExtraPath('ssnrWeights.xmd'),self._getExtraPath('ssnrWeights.xmd'))
        elif self.weightSSNR:
            self.doWeightSSNR()

        lastIter=self.getNumberOfPreviousIterations()
        for i in range(0,lastIter+1):
            createLink(previousRun._getExtraPath("Iter%03d"%i),join(self._getExtraPath("Iter%03d"%i)))

    def doWeightSSNR(self):
        R=self.particleRadius.get()
        if R<=0:
            R=self.inputParticles.get().getDimensions()[0]/2
        self.runJob("xmipp_image_ssnr", "-i %s -R %d --sampling %f --normalizessnr"%\
                    (self.imgsFn,R,self.inputParticles.get().getSamplingRate()),numberOfMpi=min(self.numberOfMpi.get(),24))
        self.runJob('xmipp_metadata_utilities','-i %s -o %s --operate keep_column "particleId weightSSNR" '%\
                    (self.imgsFn,self._getExtraPath("ssnrWeights.xmd")),numberOfMpi=1)

    def doIteration000(self):
        fnDirCurrent=self._getExtraPath('Iter000')
        makePath(fnDirCurrent)

        # Split data
        if self.splitMethod == self.SPLIT_FIXED:
            self.runJob("xmipp_metadata_split","-i %s --oroot %s/images -n 2"%(self.imgsFn,fnDirCurrent),numberOfMpi=1)
            for i in range(1,3):
                moveFile("%s/images%06d.xmd"%(fnDirCurrent,i),"%s/images%02d.xmd"%(fnDirCurrent,i))

        # Get volume sampling rate
        if self.inputVolumes.get() is None:
            TsCurrent=self.inputParticles.get().getSamplingRate()
        else:
            TsCurrent=self.inputVolumes.get().getSamplingRate()
        self.writeInfoField(fnDirCurrent,"sampling",emlib.MDL_SAMPLINGRATE,TsCurrent)

        # Copy reference volumes and window if necessary
        Xdim=self.inputParticles.get().getDimensions()[0]
        newXdim=int(round(Xdim*self.TsOrig/TsCurrent))
        self.writeInfoField(fnDirCurrent,"size",emlib.MDL_XSIZE,newXdim)
        
        img = ImageHandler()
        if isinstance(self.inputVolumes.get(),SetOfVolumes):
            i=1
            for vol in self.inputVolumes.get():
                fnVol=join(fnDirCurrent,"volume%02d.vol"%i)
                img.convert(vol, fnVol)
                if newXdim!=vol.getDim()[0]:
                    self.runJob('xmipp_transform_window',"-i %s --size %d"%(fnVol,newXdim),numberOfMpi=1)
                i+=1
        else:
            fnVol1=join(fnDirCurrent,"volume%02d.vol"%1)
            fnVol2=join(fnDirCurrent,"volume%02d.vol"%2)
            if self.inputVolumes.get() is None:
                args = "-i %s -o %s --max_resolution 0.3 --sampling %f --sym %s" % (
                    self.imgsFn, fnVol1, TsCurrent, self.symmetryGroup.get())
                if self.useGpu.get():
                    #AJ to make it work with and without queue system
                    if self.numberOfMpi.get()>1:
                        N_GPUs = len((self.gpuList.get()).split(','))
                        args += ' -gpusPerNode %d' % N_GPUs
                        args += ' -threadsPerGPU %d' % max(self.numberOfThreads.get(),4)
                    count=0
                    GpuListCuda=''
                    if self.useQueueForSteps() or self.useQueue():
                        GpuList = os.environ["CUDA_VISIBLE_DEVICES"]
                        GpuList = GpuList.split(",")
                        for elem in GpuList:
                            GpuListCuda = GpuListCuda+str(count)+' '
                            count+=1
                    else:
                        GpuListAux = ''
                        GpuList = ' '.join([str(elem) for elem in self.getGpuList()])
                        for elem in self.getGpuList():
                            GpuListCuda = GpuListCuda+str(count)+' '
                            GpuListAux = GpuListAux+str(elem)+','
                            count+=1
                        os.environ["CUDA_VISIBLE_DEVICES"] = GpuListAux
                    if self.numberOfMpi.get()==1:
                        args += " --device %s" %(GpuListCuda)

                    args += ' --thr %s' % self.numberOfThreads.get()
                    if self.numberOfMpi.get()>1:
                        self.runJob('xmipp_cuda_reconstruct_fourier', args, numberOfMpi=len((self.gpuList.get()).split(','))+1)
                    else:
                        self.runJob('xmipp_cuda_reconstruct_fourier', args)
                else:
                    self.runJob("xmipp_reconstruct_fourier_accel", args,
                                numberOfMpi=self.numberOfMpi.get())
                volXdim = Xdim

            else:
                vol=self.inputVolumes.get()
                img.convert(vol, fnVol1)
                volXdim = vol.getDim()[0]
            if newXdim!=volXdim:
                self.runJob('xmipp_transform_window',"-i %s --size %d"%(fnVol1,newXdim),numberOfMpi=1)
            if self.alignmentMethod != self.LOCAL_ALIGNMENT:
               maxFreq=0.25
            else:
               maxFreq=0.45
        self.runJob('xmipp_transform_randomize_phases',"-i %s -o %s --freq discrete %f"%(fnVol1,fnVol2,maxFreq),numberOfMpi=1)

        # Compare both reconstructions
        self.evaluateReconstructions(0)

        # Get the angles and shifts from images into this directory as if this directory
        # had been the result of a global alignment
        if self.alignmentMethod.get()==self.LOCAL_ALIGNMENT:
            copyFile(self.imgsFn,join(fnDirCurrent,"angles.xmd"))

    def evaluateReconstructions(self,iteration):
        fnDirCurrent=self._getExtraPath("Iter%03d"%iteration)
        fnVol1=join(fnDirCurrent,"volume%02d.vol"%1)
        fnVol2=join(fnDirCurrent,"volume%02d.vol"%2)
        fnVolFSC1=join(fnDirCurrent,"volumeFSC%02d.vol"%1)
        fnVolFSC2=join(fnDirCurrent,"volumeFSC%02d.vol"%2)
        TsCurrent=self.readInfoField(fnDirCurrent,"sampling",emlib.MDL_SAMPLINGRATE)
        
        if not exists(fnVolFSC1):
            copyFile(fnVol1,fnVolFSC1)
            copyFile(fnVol2,fnVolFSC2)

        # Apply mask if available
        fnMask=""
        volXdim = self.readInfoField(fnDirCurrent, "size", emlib.MDL_XSIZE)
        if self.postAdHocMask.hasValue():
            fnMask=join(fnDirCurrent,"mask.vol")
            if not exists(fnMask):
                self.prepareMask(self.postAdHocMask.get(), fnMask, TsCurrent, volXdim)
            self.runJob("xmipp_image_operate","-i %s --mult %s"%(fnVolFSC1,fnMask),numberOfMpi=1)
            self.runJob("xmipp_image_operate","-i %s --mult %s"%(fnVolFSC2,fnMask),numberOfMpi=1)

        # Threshold
        self.runJob('xmipp_transform_threshold','-i %s --select below 0 --substitute value 0 '%fnVolFSC1,numberOfMpi=1)
        self.runJob('xmipp_transform_threshold','-i %s --select below 0 --substitute value 0 '%fnVolFSC2,numberOfMpi=1)

        # Estimate resolution
        fnFsc=join(fnDirCurrent,"fsc.xmd")
        self.runJob('xmipp_resolution_fsc','--ref %s -i %s -o %s --sampling_rate %f'\
                    %(fnVolFSC1,fnVolFSC2,fnFsc,TsCurrent),numberOfMpi=1)

        cleanPath(fnVolFSC1)
        cleanPath(fnVolFSC2)
        if fnMask!="":
            cleanPath(fnMask)

        # Estimate resolution before postprocessing
        fnBeforeVol1=join(fnDirCurrent,"volumeBeforePostProcessing%02d.vol"%1)
        fnBeforeVol2=join(fnDirCurrent,"volumeBeforePostProcessing%02d.vol"%2)
        if exists(fnBeforeVol1) and exists(fnBeforeVol2):
            fnBeforeFsc=join(fnDirCurrent,"fscBeforePostProcessing.xmd")
            self.runJob('xmipp_resolution_fsc','--ref %s -i %s -o %s --sampling_rate %f'%(fnBeforeVol1,fnBeforeVol2,fnBeforeFsc,TsCurrent),
                        numberOfMpi=1)
        mdFSC = emlib.MetaData(fnFsc)
        resolution=2*TsCurrent
        for objId in mdFSC:
            fsc = mdFSC.getValue(emlib.MDL_RESOLUTION_FRC,objId)
            if fsc<self.nextResolutionCriterion.get():
                resolution=mdFSC.getValue(emlib.MDL_RESOLUTION_FREQREAL,objId)
                break
        if iteration==0:
            if self.alignmentMethod != self.LOCAL_ALIGNMENT:
                resolution = TsCurrent * 1/0.25
            else:
                resolution = TsCurrent * 1/0.45
        self.writeInfoField(fnDirCurrent,"resolution",emlib.MDL_RESOLUTION_FREQREAL,resolution)

        # Produce a filtered volume
        if iteration>0:
            self.runJob('xmipp_transform_filter','-i %s -o %s --fourier low_pass %f --sampling %f'%\
                        (join(fnDirCurrent,"volumeAvg.mrc"),join(fnDirCurrent,"volumeAvgFiltered.mrc"),resolution,TsCurrent),numberOfMpi=1)

        # A little bit of statistics (accepted and rejected particles, number of directions, ...)
        if iteration>0:
            for i in range(1,3):
                fnAnglesi = join(fnDirCurrent,"angles%02d.xmd"%i)
                mdAngles = emlib.MetaData(fnAnglesi)
                mdUnique = emlib.MetaData()
                mdUnique.aggregateMdGroupBy(mdAngles, emlib.AGGR_MAX, [emlib.MDL_PARTICLE_ID], emlib.MDL_WEIGHT, emlib.MDL_WEIGHT)
                mdUnique.sort(emlib.MDL_PARTICLE_ID)
                fnAnglesUnique = join(fnDirCurrent,"imagesUsed%02d.xmd"%i)
                mdUnique.write(fnAnglesUnique)

            fnUsed=join(fnDirCurrent,"imagesUsed.xmd")
            fnUsed1=join(fnDirCurrent,"imagesUsed01.xmd")
            fnUsed2=join(fnDirCurrent,"imagesUsed02.xmd")
            self.runJob('xmipp_metadata_utilities',"-i %s --set union_all %s -o %s"%(fnUsed1,fnUsed2,fnUsed),numberOfMpi=1)
            cleanPath(fnUsed1)
            cleanPath(fnUsed2)
            fnAngles=join(fnDirCurrent,"angles.xmd")
            fnUsedId=join(fnDirCurrent,"imagesUsedId.xmd")
            self.runJob('xmipp_metadata_utilities',"-i %s --operate keep_column particleId -o %s"%(fnUsed,fnUsedId),numberOfMpi=1)
            self.runJob('xmipp_metadata_utilities',"-i %s --set natural_join %s"%(fnUsedId,fnAngles),numberOfMpi=1)

            fnImages=self._getExtraPath("images.xmd")
            fnImagesId=self._getExtraPath('imagesId.xmd')
            fnImagesRejected=join(fnDirCurrent,"imagesRejected.xmd")
            self.runJob('xmipp_metadata_utilities',"-i %s --set subtraction %s particleId -o %s"%(fnImagesId,fnUsedId,fnImagesRejected),numberOfMpi=1)
            self.runJob('xmipp_metadata_utilities',"-i %s --set natural_join %s"%(fnImagesRejected,fnImages),numberOfMpi=1)
            cleanPath(fnUsedId)

            Nimages=getSize(fnImages)
            Nrepeated=getSize(join(fnDirCurrent,"angles.xmd"))
            Nunique=getSize(fnUsed)
            Nrejected=getSize(fnImagesRejected)

            fh=open(join(fnDirCurrent,"statistics.txt"),'w')
            fh.write("Number of input    images: %d\n"%Nimages)
            fh.write("Number of used     images: %d\n"%Nunique)
            fh.write("Number of rejected images: %d\n"%Nrejected)
            if Nunique>0:
                fh.write("Average number of directions per used image: %f\n"%(float(Nrepeated)/Nunique))
            fh.close()

    def checkInfoField(self,fnDir,block):
        fnInfo = join(fnDir,"iterInfo.xmd")
        if not exists(fnInfo):
            return False
        blocks = emlib.getBlocksInMetaDataFile(fnInfo)
        return block in blocks

    def readInfoField(self,fnDir,block,label):
        mdInfo = emlib.MetaData("%s@%s"%(block,join(fnDir,"iterInfo.xmd")))
        return mdInfo.getValue(label,mdInfo.firstObject())

    def writeInfoField(self,fnDir,block,label, value):
        mdInfo = emlib.MetaData()
        objId=mdInfo.addObject()
        mdInfo.setValue(label,value,objId)
        mdInfo.write("%s@%s"%(block,join(fnDir,"iterInfo.xmd")),emlib.MD_APPEND)

    def prepareImages(self,fnDirPrevious,fnDir,TsCurrent,getShiftsFrom=''):
        if self.checkInfoField(fnDir,"count"):
            state = self.readInfoField(fnDir, "count", emlib.MDL_COUNT)
            if state>=1:
                return
        
        print("Preparing images to sampling rate=",TsCurrent)
        Xdim=self.inputParticles.get().getDimensions()[0]
        newXdim=int(round(Xdim*self.TsOrig/TsCurrent))
        if newXdim<40:
            newXdim=int(40)
            TsCurrent=Xdim*(self.TsOrig/newXdim)
        self.writeInfoField(fnDir,"sampling",emlib.MDL_SAMPLINGRATE,TsCurrent)
        self.writeInfoField(fnDir,"size",emlib.MDL_XSIZE,newXdim)
        
        # Prepare particles
        fnDir0=self._getExtraPath("Iter000")
        fnNewParticles=join(fnDir,"images.stk")
        if newXdim!=Xdim:
            self.runJob("xmipp_image_resize","-i %s -o %s --fourier %d"%(self.imgsFn,fnNewParticles,newXdim),numberOfMpi=min(self.numberOfMpi.get(),24))
        else:
            self.runJob("xmipp_image_convert","-i %s -o %s --save_metadata_stack %s"%(self.imgsFn,fnNewParticles,join(fnDir,"images.xmd")),
                        numberOfMpi=1)
        R=self.particleRadius.get()
        if R<=0:
            R=self.inputParticles.get().getDimensions()[0]/2
        R=min(round(R*self.TsOrig/TsCurrent*(1+self.angularMaxShift.get()*0.01)),newXdim/2)
        self.runJob("xmipp_transform_mask","-i %s --mask circular -%d"%(fnNewParticles,R),numberOfMpi=min(self.numberOfMpi.get(),24))
        fnSource=join(fnDir,"images.xmd")

        if not self.inputParticles.get().isPhaseFlipped():
            self.runJob("xmipp_ctf_correct_phase", "-i %s --sampling_rate %f" % (fnSource, TsCurrent),
                        numberOfMpi=min(self.numberOfMpi.get(), 24))

        if self.splitMethod==self.SPLIT_STOCHASTIC:
            self.runJob('xmipp_metadata_utilities','-i %s --set intersection %s particleId particleId -o %s/all_images.xmd'%\
                        (fnSource,self._getExtraPath('images.xmd'),fnDir),numberOfMpi=1)
            self.runJob("xmipp_metadata_split","-i %s/all_images.xmd --oroot %s/images -n 2"%(fnDir,fnDir),numberOfMpi=1)
            cleanPath("%s/all_images.xmd"%fnDir)
            for i in range(1,3):
                moveFile("%s/images%06d.xmd"%(fnDir,i),"%s/images%02d.xmd"%(fnDir,i))
        else:
            for i in range(1,3):
                fnImagesi=join(fnDir,"images%02d.xmd"%i)
                self.runJob('xmipp_metadata_utilities','-i %s --set intersection %s/images%02d.xmd particleId particleId -o %s'%\
                            (fnSource,fnDir0,i,fnImagesi),numberOfMpi=1)
        cleanPath(fnSource)

        if self.alignmentMethod==self.STOCHASTIC_ALIGNMENT:
            for i in range(1,3):
                fnImagesi=join(fnDir,"images%02d.xmd"%i)
                self.runJob('xmipp_metadata_utilities','-i %s --operate random_subset %d'%\
                            (fnImagesi,self.NimgsSGD),numberOfMpi=1)
        
        if getShiftsFrom!="":
            fnPreviousAngles=join(getShiftsFrom,"angles.xmd")
            TsPrevious=self.readInfoField(getShiftsFrom,"sampling",emlib.MDL_SAMPLINGRATE)
            fnAux=join(fnDir,"aux.xmd")
            for i in range(1,3):
                fnImagesi=join(fnDir,"images%02d.xmd"%i)
                self.runJob('xmipp_metadata_utilities','-i %s --set join %s particleId particleId -o %s'%\
                            (fnImagesi,fnPreviousAngles,fnAux),numberOfMpi=1)
                self.adaptShifts(fnAux, TsPrevious, fnImagesi, TsCurrent)
            cleanPath(fnAux)

        self.writeInfoField(fnDir,"count",emlib.MDL_COUNT,int(1))

    def prepareReferences(self,fnDirPrevious,fnDir,TsCurrent,targetResolution):
        if self.checkInfoField(fnDir,"count"):
            state = self.readInfoField(fnDir, "count", emlib.MDL_COUNT)
            if state>=2:
                return

        print("Preparing references to sampling rate=",TsCurrent)
        fnMask=''
        newXdim=self.readInfoField(fnDir,"size",emlib.MDL_XSIZE)
        if self.nextMask.hasValue():
            fnMask=join(fnDir,"mask.vol")
            self.prepareMask(self.nextMask.get(), fnMask, TsCurrent, newXdim)
        oldXdim=self.readInfoField(fnDirPrevious,"size",emlib.MDL_XSIZE)
        for i in range(1,3):
            fnPreviousVol=join(fnDirPrevious,"volume%02d.vol"%i)
            fnReferenceVol=join(fnDir,"volumeRef%02d.vol"%i)
            if oldXdim!=newXdim:
                self.runJob("xmipp_image_resize","-i %s -o %s --dim %d"%(fnPreviousVol,fnReferenceVol,newXdim),numberOfMpi=1)
            else:
                copyFile(fnPreviousVol, fnReferenceVol)
            self.runJob('xmipp_transform_filter','-i %s --fourier fsc %s --sampling %f'%(fnReferenceVol,join(fnDirPrevious,"fsc.xmd"),TsCurrent),numberOfMpi=1)
            if self.nextLowPass:
                self.runJob('xmipp_transform_filter','-i %s --fourier low_pass %f --sampling %f'%\
                            (fnReferenceVol,targetResolution+self.nextResolutionOffset.get(),TsCurrent),numberOfMpi=1)
            if self.nextSpherical:
                if self.postSymmetryHelical:
                    R=self.postSymmetryHelicalRadius.get()
                    if R<=0:
                        R=self.inputParticles.get().getDimensions()[0]/2*self.TsOrig
                    self.runJob('xmipp_transform_mask','-i %s --mask cylinder -%d -%d'%\
                                (fnReferenceVol,round(R/TsCurrent),newXdim),numberOfMpi=1)
                else:
                    R=self.particleRadius.get()
                    if R<=0:
                        R=self.inputParticles.get().getDimensions()[0]/2
                    self.runJob('xmipp_transform_mask','-i %s --mask circular -%d'%\
                                (fnReferenceVol,round(R*self.TsOrig/TsCurrent)),numberOfMpi=1)
            if self.nextPositivity:
                self.runJob('xmipp_transform_threshold','-i %s --select below 0 --substitute value 0'%fnReferenceVol,numberOfMpi=1)
            if fnMask!='':
                self.runJob('xmipp_image_operate','-i %s --mult %s'%(fnReferenceVol,fnMask),numberOfMpi=1)
            if self.nextDropout.get()>0.0:
                self.runJob('xmipp_image_operate','-i %s --dropout %f'%(fnReferenceVol,self.nextDropout),numberOfMpi=1)
            if self.nextReferenceScript!="":
                scriptArgs = {'volume': fnReferenceVol,
                              'sampling': TsCurrent,
                              'dim': newXdim,
                              'iterDir': fnDir}
                cmd = self.nextReferenceScript % scriptArgs
                self.runJob(cmd, '', numberOfMpi=1)

        if fnMask!='':
            cleanPath(fnMask)
        self.writeInfoField(fnDir,"count",emlib.MDL_COUNT,int(2))

    def prepareMask(self,maskObject,fnMask,TsMaskOut,XdimOut):
        img=ImageHandler()
        img.convert(maskObject, fnMask)
        self.runJob('xmipp_image_resize',"-i %s --factor %f"%(fnMask,maskObject.getSamplingRate()/TsMaskOut),numberOfMpi=1)
        maskXdim, _, _, _ =img.getDimensions((1,fnMask))
        if XdimOut!=maskXdim:
            self.runJob('xmipp_transform_window',"-i %s --size %d"%(fnMask,XdimOut),numberOfMpi=1)

    def calculateAngStep(self,newXdim,TsCurrent,ResolutionAlignment):
        k=newXdim*TsCurrent/ResolutionAlignment # Freq. index
        return math.atan2(1,k)*180.0/math.pi # Corresponding angular step

    def globalAssignment(self,iteration):
        fnDirPrevious=self._getExtraPath("Iter%03d"%(iteration-1))
        fnDirCurrent=self._getExtraPath("Iter%03d"%iteration)
        makePath(fnDirCurrent)
        previousResolution=self.readInfoField(fnDirPrevious,"resolution",emlib.MDL_RESOLUTION_FREQREAL)

        if self.alignmentMethod==self.GLOBAL_ALIGNMENT or self.alignmentMethod==self.AUTOMATIC_ALIGNMENT or \
           self.alignmentMethod==self.STOCHASTIC_ALIGNMENT:
            fnGlobal=join(fnDirCurrent,"globalAssignment")
            makePath(fnGlobal)

            targetResolution=max(previousResolution*0.5,self._maximumTargetResolution[iteration-1])
            if self.multiresolution:
                TsCurrent=max(self.TsOrig,targetResolution/3)
            else:
                TsCurrent=self.TsOrig
            getShiftsFrom=''
            # if iteration>1: # This causes images to be replicated
            #    getShiftsFrom=fnDirPrevious
            self.prepareImages(fnDirPrevious,fnGlobal,TsCurrent,getShiftsFrom)
            self.prepareReferences(fnDirPrevious,fnGlobal,TsCurrent,targetResolution)

            # Calculate angular step at this resolution
            ResolutionAlignment=previousResolution
            if self.nextLowPass:
                ResolutionAlignment+=self.nextResolutionOffset.get()
            newXdim=self.readInfoField(fnGlobal,"size",emlib.MDL_XSIZE)
            angleStep=self.calculateAngStep(newXdim, TsCurrent, ResolutionAlignment)
            angleStep=max(angleStep,3.0)
            self.writeInfoField(fnGlobal,"angleStep",emlib.MDL_ANGLE_DIFF,float(angleStep))
            
            # Global alignment
            perturbationList = [chr(x) for x in range(ord('a'),ord('a')+self.numberOfPerturbations.get())]
            for i in range(1,3):
                fnDirSignificant=join(fnGlobal,"significant%02d"%i)
                fnImgs=join(fnGlobal,"images%02d.xmd"%i)
                makePath(fnDirSignificant)

                # Create defocus groups
                row=getFirstRow(fnImgs)
                if row.containsLabel(emlib.MDL_CTF_MODEL) or row.containsLabel(emlib.MDL_CTF_DEFOCUSU):
                    self.runJob("xmipp_ctf_group","--ctfdat %s -o %s/ctf:stk --pad 1.0 --sampling_rate %f --phase_flipped  --error 0.1 --resol %f"%\
                                (fnImgs,fnDirSignificant,TsCurrent,targetResolution),numberOfMpi=1)
                    moveFile("%s/ctf_images.sel"%fnDirSignificant,"%s/ctf_groups.xmd"%fnDirSignificant)
                    cleanPath("%s/ctf_split.doc"%fnDirSignificant)
                    mdInfo = emlib.MetaData("numberGroups@%s"%join(fnDirSignificant,"ctfInfo.xmd"))
                    fnCTFs="%s/ctf_ctf.stk"%fnDirSignificant
                    numberGroups=mdInfo.getValue(emlib.MDL_COUNT,mdInfo.firstObject())
                    ctfPresent=True
                else:
                    numberGroups=1
                    ctfPresent=False
                    fnCTFs=""

                # Generate projections
                fnReferenceVol=join(fnGlobal,"volumeRef%02d.vol"%i)
                for subset in perturbationList:
                    fnGallery = join(fnDirSignificant,"gallery%02d%s.stk" % (i, subset))
                    fnGalleryMd = join(fnDirSignificant,"gallery%02d%s.xmd" % (i, subset))

                    args = "-i %s -o %s --sampling_rate %f --sym %s --min_tilt_angle %f --max_tilt_angle %f --perturb %f " % \
                           (fnReferenceVol, fnGallery, angleStep,self.symmetryGroup, self.angularMinTilt.get(),self.angularMaxTilt.get(),math.sin(angleStep * math.pi / 180.0) / 4)
                    args += " --compute_neighbors --angular_distance -1 --experimental_images %s" % self._getExtraPath("images.xmd")
                    self.runJob("xmipp_angular_project_library", args,numberOfMpi=min(self.numberOfMpi.get(), 24))
                    cleanPath(join(fnDirSignificant, "gallery_angles%02d%s.doc" % (i, subset)))
                    moveFile(join(fnDirSignificant,"gallery%02d%s.doc" % (i, subset)), fnGalleryMd)
                    fnAngles = join(fnGlobal, "anglesDisc%02d%s.xmd" % (i, subset))
                    for j in range(1, numberGroups + 1):
                        fnAnglesGroup = join(fnDirSignificant,"angles_group%03d%s.xmd" % (j, subset))
                        if not exists(fnAnglesGroup):
                            if ctfPresent:
                                fnGroup="ctfGroup%06d@%s/ctf_groups.xmd"%(j,fnDirSignificant)
                                fnCTF ="%d@%s/ctf_ctf.stk"%(j,fnDirSignificant)
                                fnGalleryGroup=fnGallery=join(fnDirSignificant,"gallery%02d%s_%06d.stk"%(i,subset,j))
                                fnGalleryGroupMd=fnGallery=join(fnDirSignificant,"gallery%02d%s_%06d.xmd"%(i,subset,j))
                                self.runJob("xmipp_transform_filter","-i %s -o %s --fourier binary_file %s --save_metadata_stack %s --keep_input_columns"%\
                                            (fnGalleryMd,fnGalleryGroup,fnCTF,fnGalleryGroupMd),
                                            numberOfMpi=min(self.numberOfMpi.get(),24))
                            else:
                                fnGroup=fnImgs
                                fnGalleryGroup=fnGallery
                                fnGalleryGroupMd=fnGalleryMd
                            if getSize(fnGroup)==0: # If the group is empty
                                continue
                            maxShift = round(self.angularMaxShift.get() * newXdim / 100)
                            R = self.particleRadius.get()
                            if R <= 0:
                                R = self.inputParticles.get().getDimensions()[0] / 2
                            R = R * self.TsOrig / TsCurrent
                            if not self.useGpu.get():
                                args = '-i %s --initgallery %s --maxShift %d --odir %s --dontReconstruct --useForValidation %d --dontCheckMirrors ' % \
                                       (fnGroup, fnGalleryGroupMd, maxShift,fnDirSignificant,self.numberOfReplicates.get() - 1)
                                self.runJob('xmipp_reconstruct_significant',args,numberOfMpi=self.numberOfMpi.get())
                                # moveFile(join(fnDirSignificant,"images_significant_iter001_00.xmd"),join(fnDirSignificant,"angles_group%03d%s.xmd"%(j,subset)))
                                fnAnglesSignificant = join(fnDirSignificant,"angles_iter001_00.xmd")
                                if exists(fnAnglesSignificant):
                                    moveFile(fnAnglesSignificant, fnAnglesGroup)
                                    cleanPath(join(fnDirSignificant,"images_iter001_00.xmd"))
                                    # cleanPath(join(fnDirSignificant,"angles_iter001_00.xmd"))
                                    cleanPath(join(fnDirSignificant,"images_significant_iter001_00.xmd"))
                            else:
                                count=0
                                GpuListCuda=''
                                if self.useQueueForSteps() or self.useQueue():
                                    GpuList = os.environ["CUDA_VISIBLE_DEVICES"]
                                    GpuList = GpuList.split(",")
                                    for elem in GpuList:
                                        GpuListCuda = GpuListCuda+str(count)+' '
                                        count+=1
                                else:
                                    GpuList = ' '.join([str(elem) for elem in self.getGpuList()])
                                    GpuListAux = ''
                                    for elem in self.getGpuList():
                                        GpuListCuda = GpuListCuda+str(count)+' '
                                        GpuListAux = GpuListAux+str(elem)+','
                                        count+=1
                                    os.environ["CUDA_VISIBLE_DEVICES"] = GpuListAux
                                args = '-i %s -r %s -o %s --keepBestN %f --dev %s ' % \
                                       (fnGroup, fnGalleryGroupMd, fnAnglesGroup,self.numberOfReplicates.get(), GpuListCuda)
                                self.runJob("xmipp_cuda_align_significant",args, numberOfMpi=1)

                            if exists(fnAnglesGroup):
                                if not exists(fnAngles) and exists(fnAnglesGroup):
                                    copyFile(fnAnglesGroup, fnAngles)
                                else:
                                    if exists(fnAngles) and exists(fnAnglesGroup):
                                        self.runJob("xmipp_metadata_utilities","-i %s --set union_all %s"%(fnAngles,fnAnglesGroup),numberOfMpi=1)
                    if exists(fnAngles) and exists(fnImgs):
                        self.runJob("xmipp_metadata_utilities","-i %s --set join %s image"%(fnAngles,fnImgs),numberOfMpi=1)
                    if self.saveSpace and ctfPresent:
                        self.runJob("rm -f",fnDirSignificant+"/gallery*",numberOfMpi=1)

                # Evaluate the stability of the alignment
                fnOut=join(fnGlobal,"anglesDisc%02d"%i)
                for subset1 in perturbationList:
                    fnOut1=join(fnGlobal,"anglesDisc%02d%s"%(i,subset1))
                    fnAngles1=fnOut1+".xmd"
                    counter2 = 0
                    for subset2 in perturbationList:
                        if subset1==subset2:
                            continue
                        fnAngles2=join(fnGlobal,"anglesDisc%02d%s.xmd"%(i,subset2))
                        fnOut12=join(fnGlobal,"anglesDisc%02d%s%s"%(i,subset1,subset2))
                        self.runJob("xmipp_angular_distance","--ang1 %s --ang2 %s --oroot %s --sym %s --compute_weights 1 particleId 0.5 --check_mirrors --set 0"%(fnAngles2,fnAngles1,fnOut12,self.symmetryGroup),numberOfMpi=1)
                        self.runJob("xmipp_metadata_utilities",'-i %s --operate keep_column "angleDiff0 shiftDiff0 weightJumper0"'%(fnOut12+"_weights.xmd"),numberOfMpi=1)
                        if counter2 == 0:
                            mdWeightsAll = emlib.MetaData(fnOut12+"_weights.xmd")
                            counter2=1
                        else:
                            mdWeights = emlib.MetaData(fnOut12+"_weights.xmd")
                            if mdWeights.size()==mdWeightsAll.size():
                                counter2 += 1
                                for id1, id2 in izip(mdWeights,mdWeightsAll):
                                    angleDiff0 = mdWeights.getValue(emlib.MDL_ANGLE_DIFF0, id1)
                                    shiftDiff0 = mdWeights.getValue(emlib.MDL_SHIFT_DIFF0, id1)
                                    weightJumper0 = mdWeights.getValue(emlib.MDL_WEIGHT_JUMPER0, id1)

                                    angleDiff0All = mdWeightsAll.getValue(emlib.MDL_ANGLE_DIFF0, id2)
                                    shiftDiff0All = mdWeightsAll.getValue(emlib.MDL_SHIFT_DIFF0, id2)
                                    weightJumper0All = mdWeightsAll.getValue(emlib.MDL_WEIGHT_JUMPER0, id2)

                                    mdWeightsAll.setValue(emlib.MDL_ANGLE_DIFF0, angleDiff0+angleDiff0All, id2)
                                    mdWeightsAll.setValue(emlib.MDL_SHIFT_DIFF0, shiftDiff0+shiftDiff0All, id2)
                                    mdWeightsAll.setValue(emlib.MDL_WEIGHT_JUMPER0, weightJumper0+weightJumper0All, id2)
                    if counter2>1:
                        iCounter2 = 1.0/counter2
                        for id in mdWeightsAll:
                            angleDiff0All = mdWeightsAll.getValue(emlib.MDL_ANGLE_DIFF0, id)
                            shiftDiff0All = mdWeightsAll.getValue(emlib.MDL_SHIFT_DIFF0, id)
                            weightJumper0All = mdWeightsAll.getValue(emlib.MDL_WEIGHT_JUMPER0, id)

                            mdWeightsAll.setValue(emlib.MDL_ANGLE_DIFF0, angleDiff0All*iCounter2, id)
                            mdWeightsAll.setValue(emlib.MDL_SHIFT_DIFF0, shiftDiff0All*iCounter2, id)
                            mdWeightsAll.setValue(emlib.MDL_WEIGHT_JUMPER0, weightJumper0All*iCounter2, id)
                    if counter2>0:
                        mdWeightsAll.write(fnOut1+"_weights.xmd")
                        self.runJob("xmipp_metadata_utilities",'-i %s --set merge %s'%(fnAngles1,fnOut1+"_weights.xmd"),numberOfMpi=1)
                    if not exists(fnOut+".xmd") and exists(fnAngles1):
                        copyFile(fnAngles1,fnOut+".xmd")
                    else:
                        if exists(fnAngles1) and exists(fnOut+".xmd"):
                            self.runJob("xmipp_metadata_utilities",'-i %s --set union_all %s'%(fnOut+".xmd",fnAngles1),numberOfMpi=1)
        cleanPath(join(fnGlobal,"anglesDisc*_weights.xmd"))

    def adaptShifts(self, fnSource, TsSource, fnDest, TsDest):
        K=TsSource/TsDest
        copyFile(fnSource,fnDest)
        row=getFirstRow(fnDest)
        if row.containsLabel(emlib.MDL_SHIFT_X):
            self.runJob('xmipp_metadata_utilities','-i %s --operate modify_values "shiftX=%f*shiftX"'%(fnDest,K),numberOfMpi=1)
            self.runJob('xmipp_metadata_utilities','-i %s --operate modify_values "shiftY=%f*shiftY"'%(fnDest,K),numberOfMpi=1)
        if row.containsLabel(emlib.MDL_CONTINUOUS_X):
            self.runJob('xmipp_metadata_utilities','-i %s --operate modify_values "continuousX=%f*continuousX"'%(fnDest,K),numberOfMpi=1)
            self.runJob('xmipp_metadata_utilities','-i %s --operate modify_values "continuousY=%f*continuousY"'%(fnDest,K),numberOfMpi=1)

    def localAssignment(self,iteration):
        fnDirPrevious=self._getExtraPath("Iter%03d"%(iteration-1))
        if self.alignmentMethod==self.LOCAL_ALIGNMENT or \
           (self.alignmentMethod==self.AUTOMATIC_ALIGNMENT and iteration>=4):
            fnDirCurrent=self._getExtraPath("Iter%03d"%iteration)
            fnDirLocal=join(fnDirCurrent,"localAssignment")
            makePath(fnDirLocal)

            previousResolution=self.readInfoField(fnDirPrevious,"resolution",emlib.MDL_RESOLUTION_FREQREAL)
            targetResolution=max(previousResolution*0.8,self._maximumTargetResolution[iteration-1])
            if self.multiresolution:
                TsCurrent=max(self.TsOrig,targetResolution/3)
            else:
                TsCurrent=self.TsOrig
            self.writeInfoField(fnDirLocal,"sampling",emlib.MDL_SAMPLINGRATE,TsCurrent)
            TsCurrent=self.readInfoField(fnDirLocal,"sampling",emlib.MDL_SAMPLINGRATE) # Write and read to guarantee consistency with previous directories
            
            # Prepare images and references
            produceNewReferences=True
            fnDirGlobal=join(fnDirCurrent,"globalAssignment")
            if exists(fnDirGlobal):
                TsGlobal=self.readInfoField(fnDirGlobal,"sampling",emlib.MDL_SAMPLINGRATE)
                if TsGlobal==TsCurrent:
                    produceNewReferences=False
            if produceNewReferences:
                self.prepareImages(fnDirPrevious,fnDirLocal,TsCurrent,fnDirPrevious)
                self.prepareReferences(fnDirPrevious,fnDirLocal,TsCurrent,targetResolution)
            else:
                newXdim=self.readInfoField(fnDirGlobal,"size",emlib.MDL_XSIZE)
                self.writeInfoField(fnDirLocal,"size",emlib.MDL_XSIZE,newXdim)
                for i in range(1,3):
                    createLink(join(fnDirGlobal,"images%02d.xmd"%i),join(fnDirLocal,"images%02d.xmd"%i))
                    createLink(join(fnDirGlobal,"volumeRef%02d.vol"%i),join(fnDirLocal,"volumeRef%02d.vol"%i))

            # Compute maximum angular deviation
            ResolutionAlignment=previousResolution
            if self.nextLowPass:
                ResolutionAlignment+=self.nextResolutionOffset.get()
            newXdim=self.readInfoField(fnDirLocal,"size",emlib.MDL_XSIZE)
            maxAngle=3*self.calculateAngStep(newXdim, TsCurrent, ResolutionAlignment)

            for i in range(1,3):
                state = self.readInfoField(fnDirLocal, "count", emlib.MDL_COUNT)
                if state>=2+i:
                    continue
                fnLocalImages=join(fnDirLocal,"images%02d.xmd"%i)
                fnLocalImagesIdx=join(fnDirLocal,"images%02d_idx.xmd"%i)

                # Starting angles
                fnLocalAssignment=join(fnDirLocal,"anglesDisc%02d.xmd"%i)
                if exists(fnDirGlobal):
                    fnGlobalAssignment=join(fnDirGlobal,"anglesDisc%02d.xmd"%i)
                    TsGlobal=self.readInfoField(fnDirGlobal,"sampling",emlib.MDL_SAMPLINGRATE)
                    if TsGlobal==TsCurrent:
                        copyFile(fnGlobalAssignment,fnLocalAssignment)
                    else:
                        self.adaptShifts(fnGlobalAssignment,TsGlobal,fnLocalAssignment,TsCurrent)
                else:
                    TsPrevious=self.readInfoField(fnDirPrevious,"sampling",emlib.MDL_SAMPLINGRATE)
                    fnAux=join(fnDirLocal,"aux.xmd")
                    self.runJob("xmipp_metadata_utilities","-i %s --set intersection %s particleId particleId -o %s"%\
                                (join(fnDirPrevious,"angles.xmd"),fnLocalImages,fnAux),numberOfMpi=1)
                    self.adaptShifts(fnAux,TsPrevious,fnLocalAssignment,TsCurrent)
                    cleanPath(fnAux)
                self.runJob("xmipp_metadata_utilities","-i %s --operate drop_column image"%fnLocalAssignment,numberOfMpi=1)
                self.runJob("xmipp_metadata_utilities",'-i %s --operate keep_column "particleId image" -o %s'%(fnLocalImages,fnLocalImagesIdx),numberOfMpi=1)
                self.runJob("xmipp_metadata_utilities",'-i %s --operate remove_duplicates particleId'%(fnLocalImagesIdx),numberOfMpi=1)
                self.runJob("xmipp_metadata_utilities","-i %s --set join %s particleId"%(fnLocalAssignment,fnLocalImagesIdx),numberOfMpi=1)
                cleanPath(fnLocalImagesIdx)

                fnVol=join(fnDirLocal,"volumeRef%02d.vol"%i)
                fnLocalStk=join(fnDirLocal,"anglesCont%02d.stk"%i)

                R=self.particleRadius.get()
                if R<=0:
                    R=self.inputParticles.get().getDimensions()[0]/2
                R=round(R*self.TsOrig/TsCurrent)
                args="-i %s -o %s --sampling %f --Rmax %d --padding %d --ref %s --max_resolution %f --applyTo image1 --Nsimultaneous %d"%\
                   (fnLocalAssignment,fnLocalStk,TsCurrent,R,self.contPadding.get(),fnVol,previousResolution,self.contSimultaneous.get())
                if self.contShift or self.alignmentMethod.get()==self.AUTOMATIC_ALIGNMENT:
                    args+=" --optimizeShift --max_shift %f"%(self.contMaxShiftVariation.get()*newXdim*0.01)
                if self.contScale or (self.alignmentMethod.get()==self.AUTOMATIC_ALIGNMENT and iteration>=5):
                    args+=" --optimizeScale --max_scale %f"%self.contMaxScale.get()
                if self.contAngles or self.alignmentMethod.get()==self.AUTOMATIC_ALIGNMENT:
                    args+=" --optimizeAngles --max_angular_change %f"%maxAngle
                if self.contDefocus or (self.alignmentMethod.get()==self.AUTOMATIC_ALIGNMENT and iteration>=5):
                    args+=" --optimizeDefocus --max_defocus_change %f"%self.contMaxDefocus.get()
                if self.inputParticles.get().isPhaseFlipped():
                    args+=" --phaseFlipped"
                #if self.weightResiduals:
                #    args+=" --oresiduals %s"%join(fnDirLocal,"residuals%02i.stk"%i)
                self.runJob("xmipp_angular_continuous_assign2",args,numberOfMpi=self.numberOfMpi.get())
                self.runJob("xmipp_transform_mask","-i %s --mask circular -%d"%(fnLocalStk,R),numberOfMpi=min(self.numberOfMpi.get(),24))
                self.writeInfoField(fnDirLocal,"count",emlib.MDL_COUNT,int(2+i))

    def weightParticles(self, iteration):
        fnDirCurrent=self._getExtraPath("Iter%03d"%iteration)
        from math import exp
        for i in range(1,3):
            # Grab file
            fnDirGlobal=join(fnDirCurrent,"globalAssignment")
            fnDirLocal=join(fnDirCurrent,"localAssignment")
            fnAnglesCont=join(fnDirLocal,"anglesCont%02d.xmd"%i)
            fnAnglesDisc=join(fnDirGlobal,"anglesDisc%02d.xmd"%i)
            fnAngles=join(fnDirCurrent,"angles%02d.xmd"%i)
            if exists(fnAnglesCont):
                copyFile(fnAnglesCont, fnAngles)
                TsCurrent=self.readInfoField(fnDirLocal,"sampling",emlib.MDL_SAMPLINGRATE)
                Xdim=self.readInfoField(fnDirLocal,"size",emlib.MDL_XSIZE)
            else:
                if exists(fnAnglesDisc):
                    copyFile(fnAnglesDisc, fnAngles)
                    TsCurrent=self.readInfoField(fnDirGlobal,"sampling",emlib.MDL_SAMPLINGRATE)
                    Xdim=self.readInfoField(fnDirGlobal,"size",emlib.MDL_XSIZE)
                else:
                    raise Exception("Angles for iteration "+str(iteration)+" not found")
            self.writeInfoField(fnDirCurrent,"sampling",emlib.MDL_SAMPLINGRATE,TsCurrent)
            self.writeInfoField(fnDirCurrent,"size",emlib.MDL_XSIZE,Xdim)

            if self.weightSSNR:
                row=getFirstRow(fnAngles)
                if row.containsLabel(emlib.MDL_WEIGHT_SSNR):
                    self.runJob("xmipp_metadata_utilities","-i %s --operate drop_column weightSSNR"%fnAngles,numberOfMpi=1)
                self.runJob("xmipp_metadata_utilities","-i %s --set join %s particleId"%\
                            (fnAngles,self._getExtraPath("ssnrWeights.xmd")),numberOfMpi=1)
            if iteration>1 and self.alignmentMethod!=self.STOCHASTIC_ALIGNMENT:
                fnDirPrevious=self._getExtraPath("Iter%03d"%(iteration-1))
                if self.splitMethod == self.SPLIT_FIXED:
                    fnPreviousAngles=join(fnDirPrevious,"angles%02d.xmd"%i)
                else:
                    fnPreviousAngles=join(fnDirCurrent,"aux.xmd")
                    self.runJob("xmipp_metadata_utilities","-i %s --set intersection %s particleId particleId -o %s"%\
                                (join(fnDirPrevious,"angles.xmd"),fnAngles,fnPreviousAngles),numberOfMpi=1)
                self.runJob("xmipp_angular_distance","--ang1 %s --ang2 %s --compute_weights --check_mirrors --oroot %s --sym %s"%\
                            (fnPreviousAngles,fnAngles,fnDirCurrent+"/jumper",self.symmetryGroup),numberOfMpi=1)
                moveFile(fnDirCurrent+"/jumper_weights.xmd", fnAngles)
                if self.splitMethod == self.SPLIT_STOCHASTIC:
                    cleanPath(fnPreviousAngles)
                if iteration>2:
                    fnDirPrevious=self._getExtraPath("Iter%03d"%(iteration-2))
                    if self.splitMethod == self.SPLIT_FIXED:
                        fnPreviousAngles=join(fnDirPrevious,"angles%02d.xmd"%i)
                    else:
                        fnPreviousAngles=join(fnDirCurrent,"aux.xmd")
                        self.runJob("xmipp_metadata_utilities","-i %s --set intersection %s particleId particleId -o %s"%\
                                    (join(fnDirPrevious,"angles.xmd"),fnAngles,fnPreviousAngles),numberOfMpi=1)

                    self.runJob("xmipp_angular_distance","--ang1 %s --ang2 %s --compute_weights --check_mirrors --oroot %s --set 2 --sym %s"%\
                                (fnPreviousAngles,fnAngles,fnDirCurrent+"/jumper",self.symmetryGroup),numberOfMpi=1)
                    moveFile(fnDirCurrent+"/jumper_weights.xmd", fnAngles)
                    if self.splitMethod == self.SPLIT_STOCHASTIC:
                        cleanPath(fnPreviousAngles)

            #if self.weightResiduals and exists(fnAnglesCont):
            #    fnCovariance=join(fnDirLocal,"covariance%02d.stk"%i)
            #    self.runJob("xmipp_image_residuals","-i %s -o %s --normalizeDivergence"%(fnAngles,fnCovariance),numberOfMpi=1)
            #    moveFile(join(fnDirLocal,"covariance%02d.xmd"%i),fnAngles)
            
            mdAngles=emlib.MetaData(fnAngles)
            weightCCmin=float(self.weightCCmin.get())
            for objId in mdAngles:
                weight=1.0
                if self.weightJumper and self.alignmentMethod==self.GLOBAL_ALIGNMENT and self.numberOfPerturbations.get()>1:
                    aux=mdAngles.getValue(emlib.MDL_WEIGHT_JUMPER0,objId)
                    weight*=aux
                if self.weightSSNR:
                    aux=mdAngles.getValue(emlib.MDL_WEIGHT_SSNR,objId)
                    weight*=aux
                if self.weightContinuous and exists(fnAnglesCont) and self.alignmentMethod==self.LOCAL_ALIGNMENT:
                    aux=mdAngles.getValue(emlib.MDL_WEIGHT_CONTINUOUS2,objId)
                    weight*=aux
                #if self.weightResiduals and exists(fnAnglesCont):
                #    aux=mdAngles.getValue(emlib.MDL_ZSCORE_RESCOV,objId)
                #    aux/=3
                #    weight*=exp(-0.5*aux*aux)
                #    aux=mdAngles.getValue(emlib.MDL_ZSCORE_RESMEAN,objId)
                #    aux/=3
                #    weight*=exp(-0.5*aux*aux)
                #    aux=mdAngles.getValue(emlib.MDL_ZSCORE_RESVAR,objId)
                #    aux/=3
                #    weight*=exp(-0.5*aux*aux)
                if self.weightJumper and iteration>1:
                    w1=mdAngles.getValue(emlib.MDL_WEIGHT_JUMPER,objId)
                    w2=1.0
                    if iteration>2:
                        w2=mdAngles.getValue(emlib.MDL_WEIGHT_JUMPER2,objId)
                    weight*=w1*w2

                mdAngles.setValue(emlib.MDL_WEIGHT,weight,objId)
            mdAngles.write(fnAngles)

        fnAngles=join(fnDirCurrent,"angles.xmd")
        fnAngles1=join(fnDirCurrent,"angles01.xmd")
        fnAngles2=join(fnDirCurrent,"angles02.xmd")
        self.runJob('xmipp_metadata_utilities',"-i %s --set union %s -o %s"%(fnAngles1,fnAngles2,fnAngles),numberOfMpi=1)

    def qualifyParticles(self, iteration):
        fnDirCurrent=self._getExtraPath("Iter%03d"%iteration)
        fnDirPrevious=self._getExtraPath("Iter%03d"%(iteration-1))
        fnAngles=join(fnDirCurrent,"angles.xmd")
        fnAnglesQualified=join(fnDirCurrent,"angles_qualified.xmd")

        # Qualify according to CC and COST by defocus groups
        row=getFirstRow(fnAngles)
        if row.containsLabel(emlib.MDL_CTF_MODEL) or row.containsLabel(emlib.MDL_CTF_DEFOCUSU):
            previousResolution=self.readInfoField(fnDirPrevious,"resolution",emlib.MDL_RESOLUTION_FREQREAL)
            TsCurrent=self.readInfoField(fnDirCurrent,"sampling",emlib.MDL_SAMPLINGRATE)
            numberGroups=50
            self.runJob("xmipp_ctf_group","--ctfdat %s -o %s/ctf:stk --simple %d"%\
                        (fnAngles,fnDirCurrent,numberGroups),numberOfMpi=1)
            moveFile("%s/ctf_images.sel"%fnDirCurrent,"%s/ctf_groups.xmd"%fnDirCurrent)
            ctfPresent=True
        else:
            numberGroups=1
            ctfPresent=False

        for j in range(1,numberGroups+2):
            fnAnglesGroup=join(fnDirCurrent,"angles_group%03d.xmd"%j)
            if ctfPresent:
                fnGroup="ctfGroup%06d@%s/ctf_groups.xmd"%(j,fnDirCurrent)
            else:
                fnGroup=fnAngles
            if getSize(fnGroup)>0:
                if row.containsLabel(emlib.MDL_MAXCC):
                    self.runJob("xmipp_metadata_utilities","-i %s --operate percentile maxCC maxCCPerc -o %s"%(fnGroup,fnAnglesGroup),numberOfMpi=1)
                    fnGroup=fnAnglesGroup
                if row.containsLabel(emlib.MDL_COST):
                    self.runJob("xmipp_metadata_utilities","-i %s --operate percentile cost costPerc -o %s"%(fnGroup,fnAnglesGroup),numberOfMpi=1)          
                if not exists(fnAnglesQualified):
                    copyFile(fnAnglesGroup, fnAnglesQualified)
                else:
                    self.runJob("xmipp_metadata_utilities","-i %s --set union %s"%(fnAnglesQualified,fnAnglesGroup),numberOfMpi=1)
                cleanPath(fnAnglesGroup)
        if ctfPresent:
            cleanPath("%s/ctf_groups.xmd"%fnDirCurrent)
        moveFile(fnAnglesQualified, fnAngles)

        if self.weightCC:
            mdAngles=emlib.MetaData(fnAngles)
            weightCCmin=float(self.weightCCmin.get())
            for objId in mdAngles:
                if self.alignmentMethod==self.LOCAL_ALIGNMENT:
                    w=mdAngles.getValue(emlib.MDL_COST_PERCENTILE,objId)
                else:
                    w=mdAngles.getValue(emlib.MDL_MAXCC_PERCENTILE,objId)
                weight=mdAngles.getValue(emlib.MDL_WEIGHT,objId)
                weight*=weightCCmin+w*(1-weightCCmin)
                mdAngles.setValue(emlib.MDL_WEIGHT,weight,objId)
            mdAngles.write(fnAngles)

        # Qualify according to angular temperature
        if iteration==1:
            self.runJob("xmipp_metadata_utilities","-i %s --fill angleTemp constant 0"%fnAngles,numberOfMpi=1)
        else:
            fnAngles_1=join(fnDirPrevious,"angles.xmd")
            fnTemp=join(fnDirCurrent,"previousAngleTemp.xmd")
            self.runJob("xmipp_metadata_utilities",'-i %s --operate keep_column "particleId angleTemp" -o %s'%(fnAngles_1,fnTemp),numberOfMpi=1)
            self.runJob("xmipp_metadata_utilities",'-i %s --operate remove_duplicates particleId'%fnTemp,numberOfMpi=1)
            self.runJob("xmipp_metadata_utilities",'-i %s --set join %s particleId'%(fnAngles,fnTemp),numberOfMpi=1)
            cleanPath(fnTemp)
            
        hasDiff0 = row.containsLabel(emlib.MDL_ANGLE_DIFF0)
        hasDiff1 = row.containsLabel(emlib.MDL_ANGLE_DIFF)
        hasDiff2 = row.containsLabel(emlib.MDL_ANGLE_DIFF2)
        if hasDiff0 or hasDiff1 or hasDiff2:
            mdAngles=emlib.MetaData(fnAngles)
            K=1.0/3.0
            iNorm = 1.0/(hasDiff0 + hasDiff1 + hasDiff2)
            for objId in mdAngles:
                perturbation=0.
                if hasDiff0:
                    perturbation+=mdAngles.getValue(emlib.MDL_ANGLE_DIFF0,objId)
                if hasDiff1:
                    perturbation+=mdAngles.getValue(emlib.MDL_ANGLE_DIFF,objId)
                if hasDiff2:
                    perturbation+=mdAngles.getValue(emlib.MDL_ANGLE_DIFF2,objId)
                perturbation*=iNorm

                previousTemp = mdAngles.getValue(emlib.MDL_ANGLE_TEMPERATURE,objId)
                currentTemp = (1-K)*previousTemp + K*perturbation
                mdAngles.setValue(emlib.MDL_ANGLE_TEMPERATURE,currentTemp,objId)
            mdAngles.write(fnAngles)

    def reconstruct(self, iteration):
        fnDirCurrent=self._getExtraPath("Iter%03d"%iteration)
        TsCurrent=self.readInfoField(fnDirCurrent,"sampling",emlib.MDL_SAMPLINGRATE)

        # Delete previous image files, they exist in case that the last iteration
        # was performed as a single iteration
        fnDirPrevious=self._getExtraPath("Iter%03d"%(iteration-1))
        fnCorrectedImages1=join(fnDirPrevious,"images_corrected01.stk")
        if exists(fnCorrectedImages1) and self.saveSpace.get():
            cleanPath(fnCorrectedImages1)
        fnCorrectedImages2=join(fnDirPrevious,"images_corrected02.stk")
        if exists(fnCorrectedImages2) and self.saveSpace.get():
            cleanPath(fnCorrectedImages2)

        grayAdjusted=False
        for i in range(1,3):
            fnAngles=join(fnDirCurrent,"angles%02d.xmd"%i)
            fnVol=join(fnDirCurrent,"volume%02d.vol"%i)
            if not exists(fnVol):
                # Correct for the CTF
                fnAnglesToUse = fnAngles
                row=getFirstRow(fnAngles)
                hasCTF = row.containsLabel(emlib.MDL_CTF_DEFOCUSU) or row.containsLabel(emlib.MDL_CTF_MODEL)
                fnCorrectedImagesRoot=join(fnDirCurrent,"images_corrected%02d"%i)
                deleteStack = False
                if hasCTF:
                    args="-i %s -o %s.stk --save_metadata_stack %s.xmd --keep_input_columns"%(fnAngles,fnCorrectedImagesRoot,fnCorrectedImagesRoot)
                    args+=" --sampling_rate %f --correct_envelope"%TsCurrent
                    if self.inputParticles.get().isPhaseFlipped():
                        args+=" --phase_flipped"
                    self.runJob("xmipp_ctf_correct_wiener2d",args,numberOfMpi=min(self.numberOfMpi.get(),24))
                    self.runJob("xmipp_image_eliminate_byEnergy","-i %s.xmd --sigma2 9 --minSigma2 0.01"%\
                                fnCorrectedImagesRoot,numberOfMpi=min(self.numberOfMpi.get(),12))
                    fnAnglesToUse = fnCorrectedImagesRoot+".xmd"
                    deleteStack = True
                    deletePattern = fnCorrectedImagesRoot+".*"
                    if self.alignmentMethod!=self.STOCHASTIC_ALIGNMENT:
<<<<<<< HEAD
                        self.runJob('xmipp_metadata_utilities','-i %s --set intersection %s particleId particleId'%(fnAngles,fnAnglesToUse),numberOfMpi=1)
                        # This is because eliminate_largeEnergy may have reduced the number of images in fnAngles

=======
                        self.runJob('xmipp_metadata_utilities','-i %s --set intersection %s particleId particleId'%(fnAngles,fnAnglesToUse),numberOfMpi=1) 
                        # This is because eliminate_byEnergy may have reduced the number of images in fnAngles
                
>>>>>>> 4163dde9
                if self.contGrayValues or (self.alignmentMethod.get()==self.AUTOMATIC_ALIGNMENT and iteration>=5):
                    grayAdjusted=True
                    R=self.particleRadius.get()
                    if R<=0:
                        R=self.inputParticles.get().getDimensions()[0]/2
                    fnGrayRoot = join(fnDirCurrent,"images_gray%02d"%i)
                    fnRefVol=join(fnDirCurrent,"localAssignment","volumeRef%02d.vol"%i)
                    fnDirPrevious=self._getExtraPath("Iter%03d"%(iteration-1))
                    previousResolution=self.readInfoField(fnDirPrevious,"resolution",emlib.MDL_RESOLUTION_FREQREAL)
                    args="-i %s -o %s.stk --sampling %f --Rmax %d --padding %d --ref %s --max_resolution %f --save_metadata_stack %s.xmd"%\
                         (fnAnglesToUse,fnGrayRoot,TsCurrent,R,self.contPadding.get(),fnRefVol,previousResolution,fnGrayRoot)
                    args+=" --max_gray_scale %f --max_gray_shift %f --Nsimultaneous %d"%\
                         (self.contMaxGrayScale.get(),self.contMaxGrayShift.get(),self.contSimultaneous.get())
                    self.runJob("xmipp_transform_adjust_image_grey_levels",args,numberOfMpi=self.numberOfMpi.get())
                    fnAnglesToUse = fnGrayRoot+".xmd"
                    if deleteStack:
                        cleanPattern(deletePattern)
                    deleteStack = True
                    deletePattern = fnGrayRoot+".*"

                    # Save the gray transformation
                    self.runJob("xmipp_metadata_utilities",'-i %s --operate drop_column "continuousA continuousB"'%fnAngles,numberOfMpi=1)
                    fnAux = join(fnDirCurrent,"gray_transformation%02d.xmd"%i)
                    self.runJob("xmipp_metadata_utilities",'-i %s --operate keep_column "continuousA continuousB" -o %s'%(fnAnglesToUse,fnAux),numberOfMpi=1)
                    self.runJob("xmipp_metadata_utilities",'-i %s --set merge %s'%(fnAngles,fnAux),numberOfMpi=1)
                    cleanPath(fnAux)

                # Restrict the angles
                if self.restrictReconstructionAngles:
                    fnRestricted = join(fnDirCurrent,"images_restricted%02d.xmd"%i)
                    args = '-i %s --query select "angleRot > %f AND anglePsi < %f" -o %s'%\
                           (fnAnglesToUse,self.angularMinTiltReconstruct.get(),self.angularMaxTiltReconstruct.get(),fnRestricted)
                    self.runJob("xmipp_metadata_utilities",args,numberOfMpi=1)
                    fnAnglesToUse = fnRestricted

                # Reconstruct Fourier
                args="-i %s -o %s --sym %s --weight"%(fnAnglesToUse,fnVol,self.symmetryGroup)
                if self.useGpu.get():
                    #AJ to make it work with and without queue system
                    if self.numberOfMpi.get()>1:
                        N_GPUs = len((self.gpuList.get()).split(','))
                        args += ' -gpusPerNode %d' % N_GPUs
                        args += ' -threadsPerGPU %d' % max(self.numberOfThreads.get(),4)
                    count=0
                    GpuListCuda=''
                    if self.useQueueForSteps() or self.useQueue():
                        GpuList = os.environ["CUDA_VISIBLE_DEVICES"]
                        GpuList = GpuList.split(",")
                        for elem in GpuList:
                            GpuListCuda = GpuListCuda+str(count)+' '
                            count+=1
                    else:
                        GpuListAux = ''
                        GpuList = ' '.join([str(elem) for elem in self.getGpuList()])
                        for elem in self.getGpuList():
                            GpuListCuda = GpuListCuda+str(count)+' '
                            GpuListAux = GpuListAux+str(elem)+','
                            count+=1
                        os.environ["CUDA_VISIBLE_DEVICES"] = GpuListAux
                    if self.numberOfMpi.get()==1:
                        args += " --device %s" %(GpuListCuda)
                    args += ' --thr %s' % self.numberOfThreads.get()
                    if self.numberOfMpi.get()>1:
                        self.runJob('xmipp_cuda_reconstruct_fourier', args, numberOfMpi=len((self.gpuList.get()).split(','))+1)
                    else:
                        self.runJob('xmipp_cuda_reconstruct_fourier', args)
                else:
                    self.runJob("xmipp_reconstruct_fourier_accel", args, numberOfMpi=self.numberOfMpi.get())

                # If stochastic gradient descent
                if self.alignmentMethod==self.STOCHASTIC_ALIGNMENT:
                    newXdim = self.readInfoField(fnDirCurrent, "size", emlib.MDL_XSIZE)
                    fnAuxVol=join(fnDirCurrent,"volume%02d_aux.vol"%i)
                    fnPreviousVol=join(fnDirPrevious,"volume%02d.vol"%i)
                    self.runJob("xmipp_image_resize","-i %s -o %s --dim %d"%(fnPreviousVol,fnAuxVol,newXdim))
                    self.runJob("xmipp_image_operate","-i %s --mult %f"%(fnVol,self.alphaSGD.get()))
                    self.runJob("xmipp_image_operate","-i %s --mult %f"%(fnAuxVol,1-self.alphaSGD.get()))
                    self.runJob("xmipp_image_operate","-i %s --plus %s"%(fnVol,fnAuxVol))
                    cleanPath(fnAuxVol)
                if deleteStack:
                    cleanPattern(deletePattern)


        if grayAdjusted:
            fnAngles=join(fnDirCurrent,"angles.xmd")
            fnAnglesAux=join(fnDirCurrent,"anglesAux.xmd")
            fnAnglesAuxId=join(fnDirCurrent,"anglesAuxId.xmd")
            fnAngles1=join(fnDirCurrent,"angles01.xmd")
            fnAngles2=join(fnDirCurrent,"angles02.xmd")
            self.runJob("xmipp_metadata_utilities",'-i %s --operate drop_column "continuousA continuousB"'%fnAngles,numberOfMpi=1)
            self.runJob('xmipp_metadata_utilities',"-i %s --set union %s -o %s"%(fnAngles1,fnAngles2,fnAnglesAux),numberOfMpi=1)
            self.runJob('xmipp_metadata_utilities',"-i %s --operate keep_column itemId -o %s"%\
                                                   (fnAnglesAux,fnAnglesAuxId),numberOfMpi=1)
            self.runJob('xmipp_metadata_utilities',"-i %s --set intersection %s itemId itemId"%\
                                                   (fnAngles,fnAnglesAuxId),numberOfMpi=1)
            self.runJob("xmipp_metadata_utilities",'-i %s --operate sort itemId'%fnAngles,numberOfMpi=1)
            self.runJob("xmipp_metadata_utilities",'-i %s --operate sort itemId'%fnAnglesAux,numberOfMpi=1)
            self.runJob("xmipp_metadata_utilities",'-i %s --operate keep_column "continuousA continuousB"'%fnAnglesAux,numberOfMpi=1)
            self.runJob("xmipp_metadata_utilities",'-i %s --set merge %s'%(fnAngles,fnAnglesAux),numberOfMpi=1)
            cleanPath(fnAnglesAux)
            cleanPath(fnAnglesAuxId)

    def postProcessing(self, iteration):
        fnDirCurrent=self._getExtraPath("Iter%03d"%iteration)
        TsCurrent=self.readInfoField(fnDirCurrent,"sampling",emlib.MDL_SAMPLINGRATE)
        for i in range(1,3):
            fnVol=join(fnDirCurrent,"volume%02d.vol"%i)
            fnBeforeVol=join(fnDirCurrent,"volumeBeforePostProcessing%02d.vol"%i)
            volXdim = self.readInfoField(fnDirCurrent, "size", emlib.MDL_XSIZE)

            if self.postSymmetryWithinMask:
                if self.postMaskSymmetry!="c1":
                    fnMask=join(fnDirCurrent,"mask.vol")
                    self.prepareMask(self.postSymmetryWithinMaskMask.get(),fnMask,TsCurrent,volXdim)
                    self.runJob("xmipp_transform_symmetrize","-i %s --sym %s --mask_in %s --dont_wrap"%\
                                (fnVol,self.postSymmetryWithinMaskType.get(),fnMask),numberOfMpi=1)
                    cleanPath(fnMask)

            if self.postSymmetryHelical:
                z0=float(self.postSymmetryHelicalMinZ.get())
                zF=float(self.postSymmetryHelicalMaxZ.get())
                zStep=(zF-z0)/10
                rot0=float(self.postSymmetryHelicalMinRot.get())
                rotF=float(self.postSymmetryHelicalMaxRot.get())
                rotStep=(rotF-rot0)/10
                fnCoarse=join(fnDirCurrent,"coarseHelical%02d.xmd"%i)
                fnFine=join(fnDirCurrent,"fineHelical%02d.xmd"%i)
                radius=int(self.postSymmetryHelicalRadius.get()/TsCurrent)
                height=int(volXdim)
                self.runCoarseSearch(fnVol, self.postSymmetryHelicalDihedral, 0.9, z0, zF, zStep, rot0, rotF, rotStep, 1, fnCoarse, 0, radius, height, TsCurrent)
                self.runFineSearch(fnVol, self.postSymmetryHelicalDihedral, fnCoarse, fnFine, 0.9, z0, zF, rot0, rotF, 0, radius, height, TsCurrent)
                cleanPath(fnCoarse)
                self.runSymmetrize(fnVol, self.postSymmetryHelicalDihedral, fnFine, fnVol, 0.9, 0, radius, height, TsCurrent)

            if self.postScript!="":
                img = ImageHandler()
                volXdim, _, _, _ =img.getDimensions((1,fnVol))
                scriptArgs = {'volume': fnVol,
                              'sampling': TsCurrent,
                              'dim': volXdim,
                              'iterDir': fnDirCurrent}
                cmd = self.postScript % scriptArgs
                self.runJob(cmd, '', numberOfMpi=1)

        # Align volumes
        fnVol1=join(fnDirCurrent,"volume%02d.vol"%1)
        fnVol2=join(fnDirCurrent,"volume%02d.vol"%2)
        fnVolAvg=join(fnDirCurrent,"volumeAvg.mrc")
        self.runJob('xmipp_image_operate','-i %s --plus %s -o %s'%(fnVol1,fnVol2,fnVolAvg),numberOfMpi=1)
        self.runJob('xmipp_image_operate','-i %s --mult 0.5'%fnVolAvg,numberOfMpi=1)
        self.runJob('xmipp_volume_align','--i1 %s --i2 %s --local --apply'%(fnVolAvg,fnVol1),numberOfMpi=1)
        self.runJob('xmipp_volume_align','--i1 %s --i2 %s --local --apply'%(fnVolAvg,fnVol2),numberOfMpi=1)

        # Generate mask if available
        if self.postAdHocMask.hasValue():
            fnMask=join(fnDirCurrent,"mask.vol")
            if not exists(fnMask):
                volXdim = self.readInfoField(fnDirCurrent, "size", emlib.MDL_XSIZE)
                self.prepareMask(self.postAdHocMask.get(), fnMask, TsCurrent, volXdim)
                self.runJob('xmipp_transform_threshold',"-i %s --select below 0.5 --substitute binarize"%fnMask,numberOfMpi=1)
        else:
            fnMask=""

        # Remove untrusted background voxels
        if self.postSignificantDenoise:
            fnRootRestored=join(fnDirCurrent,"volumeRestored")
            args='--i1 %s --i2 %s --oroot %s --denoising 1'%(fnVol1,fnVol2,fnRootRestored)
            if fnMask!="":
                args+=" --mask binary_file %s"%fnMask
            self.runJob('xmipp_volume_halves_restoration',args,numberOfMpi=1)
            moveFile("%s_restored1.vol"%fnRootRestored,fnVol1)
            moveFile("%s_restored2.vol"%fnRootRestored,fnVol2)

        # Filter bank denoising
        if self.postFilterBank:
            fnRootRestored=join(fnDirCurrent,"volumeRestored")
            args='--i1 %s --i2 %s --oroot %s --filterBank 0.01'%(fnVol1,fnVol2,fnRootRestored)
            if fnMask!="":
                args+=" --mask binary_file %s"%fnMask
            self.runJob('xmipp_volume_halves_restoration',args,numberOfMpi=1)
            moveFile("%s_restored1.vol"%fnRootRestored,fnVol1)
            moveFile("%s_restored2.vol"%fnRootRestored,fnVol2)
            cleanPath("%s_filterBank.vol"%fnRootRestored)

        # Laplacian Denoising
        if self.postLaplacian:
            fnRootRestored=join(fnDirCurrent,"volumeRestored")
            args = "-i %s --retinex 0.95 "
            if fnMask!="":
                args+=fnMask
            self.runJob('xmipp_transform_filter',args%fnVol1,numberOfMpi=1)
            self.runJob('xmipp_transform_filter',args%fnVol2,numberOfMpi=1)

        # Blind deconvolution
        if self.postDeconvolve:
            fnRootRestored=join(fnDirCurrent,"volumeRestored")
            args='--i1 %s --i2 %s --oroot %s --deconvolution 1'%(fnVol1,fnVol2,fnRootRestored)
            if fnMask!="":
                args+=" --mask binary_file %s"%fnMask
            self.runJob('xmipp_volume_halves_restoration',args,numberOfMpi=1)
            moveFile("%s_restored1.vol"%fnRootRestored,fnVol1)
            moveFile("%s_restored2.vol"%fnRootRestored,fnVol2)
            self.runJob("xmipp_image_convert","-i %s_convolved.vol -o %s -t vol"%(fnRootRestored,fnVolAvg),numberOfMpi=1)
            cleanPath("%s_convolved.vol"%fnRootRestored)
            cleanPath("%s_deconvolved.vol"%fnRootRestored)

        fnForFSC=join(fnDirCurrent,"volumeFSC%02d.vol"%i)
        copyFile(fnVol,fnForFSC) # From this point, the two half volumes may be modified

        # Attenuate undershooting
        if self.postSoftNeg:
            removeMask=False
            if fnMask=="":
                fnMask=join(fnDirCurrent,"mask.vol")
                self.runJob("xmipp_transform_mask","-i %s --mask circular %d --create_mask %s"%(fnVol1,-volXdim/2,fnMask),numberOfMpi=1)
                removeMask=True
            fnFsc=join(fnDirCurrent,"fscSoft.xmd")
            self.runJob('xmipp_resolution_fsc','--ref %s -i %s -o %s --sampling_rate %f'%(fnVol1,fnVol2,fnFsc,TsCurrent),numberOfMpi=1)
            self.runJob("xmipp_transform_filter","-i %s --softnegative %s %s %f %f"%(fnVol1,fnMask,fnFsc,TsCurrent,self.postSoftNegK),numberOfMpi=1)
            self.runJob("xmipp_transform_filter","-i %s --softnegative %s %s %f %f"%(fnVol2,fnMask,fnFsc,TsCurrent,self.postSoftNegK),numberOfMpi=1)
            cleanPath(fnFsc)
            if removeMask:
                cleanPath(fnMask)
                fnMask=""

        # Difference evaluation and production of a consensus average
        if self.postDifference:
            fnRootRestored=join(fnDirCurrent,"volumeRestored")
            args='--i1 %s --i2 %s --oroot %s --difference 2 2'%(fnVol1,fnVol2,fnRootRestored)
            if fnMask!="":
                args+=" --mask binary_file %s"%fnMask
            self.runJob('xmipp_volume_halves_restoration',args,numberOfMpi=1)
            self.runJob("xmipp_image_convert","-i %s_avgDiff.vol -o %s -t vol"%(fnRootRestored,fnVolAvg),numberOfMpi=1)
            cleanPath("%s_avgDiff.vol"%fnRootRestored)
            cleanPath("%s_restored1.vol"%fnRootRestored)
            cleanPath("%s_restored2.vol"%fnRootRestored)

        # Recalculate the average after alignment and denoising
        if not exists(fnVolAvg):
            self.runJob('xmipp_image_operate','-i %s --plus %s -o %s'%(fnVol1,fnVol2,fnVolAvg),numberOfMpi=1)
            self.runJob('xmipp_image_operate','-i %s --mult 0.5'%fnVolAvg,numberOfMpi=1)
#         if fnMask!="":
#             self.runJob("xmipp_image_operate","-i %s --mult %s"%(fnVolAvg,fnMask),numberOfMpi=1)
        self.runJob('xmipp_image_header','-i %s --sampling_rate %f'%(fnVolAvg,TsCurrent),numberOfMpi=1)

    def cleanDirectory(self, iteration):
        fnDirCurrent=self._getExtraPath("Iter%03d"%iteration)
        if self.saveSpace:
            fnGlobal=join(fnDirCurrent,"globalAssignment")
            fnLocal=join(fnDirCurrent,"localAssignment")
            if exists(fnGlobal):
                cleanPath(join(fnGlobal,"images.stk"))
            for i in range(1,3):
                if exists(fnGlobal):
                    cleanPath(join(fnGlobal,"images%02d.xmd"%i))
                    cleanPath(join(fnGlobal,"volumeRef%02d.vol"%i))
                if exists(fnLocal):
                    cleanPath(join(fnLocal,"images%02d.xmd"%i))
                    cleanPath(join(fnLocal,"images.stk"))
                    cleanPath(join(fnLocal,"anglesCont%02d.stk"%i))
                    cleanPath(join(fnLocal,"anglesDisc%02d.xmd"%i))
                    cleanPath(join(fnLocal,"volumeRef%02d.vol"%i))
                fnCorrectedImages=join(fnDirCurrent,"images_corrected%02d.stk"%i)
                if exists(fnCorrectedImages) and iteration!=self.firstIteration+self.numberOfIterations.get()-1:
                    cleanPath(fnCorrectedImages) # Delete corrected images except for the last iteration
                    #if self.weightResiduals:
                    #    cleanPath(join(fnLocal,"covariance%02d.stk"%i))
                    #    cleanPath(join(fnLocal,"residuals%02i.stk"%i))

    #--------------------------- INFO functions --------------------------------------------
    def _validate(self):
        errors = []
        if isinstance(self.inputVolumes.get(),SetOfVolumes) and self.inputVolumes.get().getSize()!=2:
            errors.append("The set of input volumes should have exactly 2 volumes")
        if self.postSymmetryWithinMask and not self.postSymmetryWithinMaskMask.hasValue():
            errors.append("Symmetrize within mask requires a mask")
        if not self.doContinue and not self.inputParticles.hasValue():
            errors.append("You must provide input particles")
        if not self.doContinue and self.inputParticles.hasValue() and \
           self.alignmentMethod.get()==self.LOCAL_ALIGNMENT and not self.inputParticles.get().hasAlignmentProj():
            errors.append("If the first iteration is local, then the input particles must have an alignment")
<<<<<<< HEAD
        if not self.inputParticles.get().isPhaseFlipped():
            errors.append("The input particles must be phase flipped")
        return errors

    def _warnings(self):
        warnings = []
        if not self.doContinue and self.inputParticles.hasValue() and not self.inputParticles.get().isPhaseFlipped():
            warnings.append("Highres is designed to work on phase flipped particles. The input particles are not phase flipped. "
                            "Unless you work with phantoms, you need to extract particles with phase flip.")
=======
        return errors
    
    def _warnings(self):
        warnings = []
>>>>>>> 4163dde9
        return warnings

    def _summary(self):
        summary = []
        summary.append("Symmetry: %s" % self.symmetryGroup.get())
        summary.append("Number of iterations: "+str(self.numberOfIterations))
        if self.alignmentMethod==self.GLOBAL_ALIGNMENT:
            summary.append("Global alignment, max shift=%f"%self.angularMaxShift.get())
        else:
            auxStr="Local alignment, refining: "
            if self.contShift:
                auxStr+="shifts "
            if self.contScale:
                auxStr+="scale "
            if self.contAngles:
                auxStr+="angles "
            if self.contGrayValues:
                auxStr+="gray "
            if self.contDefocus:
                auxStr+="defocus"
            summary.append(auxStr)
        auxStr="Weights: "
        if self.weightSSNR:
            auxStr+="SSNR "
        if self.weightContinuous and self.alignmentMethod==self.LOCAL_ALIGNMENT:
            auxStr+="Continuous "
        if self.weightJumper:
            auxStr+="Jumper"
        summary.append(auxStr)
        if self.postSymmetryWithinMask:
            summary.append("Symmetrizing within mask: "+self.postMaskSymmetry)
        if self.postSymmetryHelical:
            summary.append("Looking for helical symmetry")
        return summary

    def _methods(self):
        strline = ''
        if hasattr(self, 'outputVolume') or True:
            strline += 'We processed %d particles from %s ' % (self.inputParticles.get().getSize(),
                                                                self.getObjectTag('inputParticles'))
            if self.inputVolumes.get() is not None:
                strline += 'using %s as reference and Xmipp highres procedure. ' % (self.getObjectTag('inputVolumes'))
            if self.symmetryGroup!="c1":
                strline+="We imposed %s symmetry. "%self.symmetryGroup
            strline += "We performed %d iterations of "%self.numberOfIterations.get()
            if self.alignmentMethod==self.GLOBAL_ALIGNMENT:
                strline+=" global alignment (max. shift=%f)"%self.angularMaxShift
            else:
                strline+=" local alignment, refining "
                if self.contShift:
                    strline+="shifts "
                if self.contScale:
                    strline+="scale "
                if self.contAngles:
                    strline+="angles "
                if self.contGrayValues:
                    strline+="gray "
                if self.contDefocus:
                    strline+="defocus"
            strline+=". "
            if self.weightSSNR or (self.weightContinuous and self.alignmentMethod==self.LOCAL_ALIGNMENT) or self.weightJumper:
                strline+="For reconstruction, we weighted the images according to "
                if self.weightSSNR:
                    strline+="their SSNR "
                if self.weightContinuous and self.alignmentMethod==self.LOCAL_ALIGNMENT:
                    strline+=", their correlation in the continuous alignment "
                if self.weightJumper:
                    strline+=", and their angular stability"
                strline+=". "
            if self.postAdHocMask.hasValue():
                strline+="We masked the reconstruction with %s. "%self.getObjectTag('postAdHocMask')
                if self.postSymmetryWithinMask:
                    strline+="We imposed %s symmetry within the mask %s. "%(self.postSymmetryWithinMaskType.get(),self.getObjectTag('postSymmetryWithinMaskMask'))
            if self.postSymmetryHelical:
                strline+="Finally, we imposed helical symmetry. "
        return [strline]<|MERGE_RESOLUTION|>--- conflicted
+++ resolved
@@ -1306,15 +1306,9 @@
                     deleteStack = True
                     deletePattern = fnCorrectedImagesRoot+".*"
                     if self.alignmentMethod!=self.STOCHASTIC_ALIGNMENT:
-<<<<<<< HEAD
-                        self.runJob('xmipp_metadata_utilities','-i %s --set intersection %s particleId particleId'%(fnAngles,fnAnglesToUse),numberOfMpi=1)
-                        # This is because eliminate_largeEnergy may have reduced the number of images in fnAngles
-
-=======
                         self.runJob('xmipp_metadata_utilities','-i %s --set intersection %s particleId particleId'%(fnAngles,fnAnglesToUse),numberOfMpi=1) 
                         # This is because eliminate_byEnergy may have reduced the number of images in fnAngles
                 
->>>>>>> 4163dde9
                 if self.contGrayValues or (self.alignmentMethod.get()==self.AUTOMATIC_ALIGNMENT and iteration>=5):
                     grayAdjusted=True
                     R=self.particleRadius.get()
@@ -1596,22 +1590,10 @@
         if not self.doContinue and self.inputParticles.hasValue() and \
            self.alignmentMethod.get()==self.LOCAL_ALIGNMENT and not self.inputParticles.get().hasAlignmentProj():
             errors.append("If the first iteration is local, then the input particles must have an alignment")
-<<<<<<< HEAD
-        if not self.inputParticles.get().isPhaseFlipped():
-            errors.append("The input particles must be phase flipped")
-        return errors
-
-    def _warnings(self):
-        warnings = []
-        if not self.doContinue and self.inputParticles.hasValue() and not self.inputParticles.get().isPhaseFlipped():
-            warnings.append("Highres is designed to work on phase flipped particles. The input particles are not phase flipped. "
-                            "Unless you work with phantoms, you need to extract particles with phase flip.")
-=======
         return errors
     
     def _warnings(self):
         warnings = []
->>>>>>> 4163dde9
         return warnings
 
     def _summary(self):
