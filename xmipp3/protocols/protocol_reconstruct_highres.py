--- conflicted
+++ resolved
@@ -80,20 +80,16 @@
 
     SPLIT_STOCHASTIC = 0
     SPLIT_FIXED = 1
-
+    
     GLOBAL_ALIGNMENT = 0
     LOCAL_ALIGNMENT = 1
     AUTOMATIC_ALIGNMENT = 2
     STOCHASTIC_ALIGNMENT = 3
-
+    
     GLOBAL_SIGNIFICANT = 0
     GLOBAL_GPU_SIGNIFICANT = 1
 
-<<<<<<< HEAD
     #--------------------------- DEFINE param functions --------------------------------------------
-=======
-    # --------------------------- DEFINE param functions --------------------------------------------
->>>>>>> 72ced908
     def _defineParams(self, form):
         form.addHidden(USE_GPU, BooleanParam, default=True,
                        label="Use GPU for execution",
@@ -105,77 +101,45 @@
                        label="Choose GPU IDs",
                        help="Add a list of GPU devices that can be used")
 
+
         form.addSection(label='Input')
-
+        
         form.addParam('doContinue', BooleanParam, default=False,
                       label='Continue from a previous run?',
                       help='If you set to *Yes*, you should select a previous'
-                           'run of type *%s* class and some of the input parameters'
-                           'will be taken from it.' % self.getClassName())
-        form.addParam('inputParticles', PointerParam, label="Full-size Images",
-                      important=True,
+                      'run of type *%s* class and some of the input parameters'
+                      'will be taken from it.' % self.getClassName())
+        form.addParam('inputParticles', PointerParam, label="Full-size Images", important=True, 
                       pointerClass='SetOfParticles', allowsNull=True,
                       help='Select a set of images at full resolution')
-<<<<<<< HEAD
-        form.addParam('inputVolumes', PointerParam, label="Initial volumes", allowsNull=True,
+        form.addParam('inputVolumes', PointerParam, label="Initial volumes", important=True,
                       condition='not doContinue', pointerClass='Volume, SetOfVolumes',
-                      help='Select a set of volumes with 2 volumes or a single volume. '
-                           'If the input particles have an angular assignment, then you may '
-                           'leave empty this field and a 3D reconstruction of the input images is '
-                           'performed using reconstruct_fourier.')
+                      help='Select a set of volumes with 2 volumes or a single volume')
         form.addParam('particleRadius', IntParam, default=-1, 
                      condition='not doContinue', label='Radius of particle (px)',
                      help='This is the radius (in pixels) of the spherical mask covering the particle in the input images')       
-=======
-        form.addParam('inputVolumes', PointerParam, label="Initial volumes",
-                      important=True,
-                      condition='not doContinue',
-                      pointerClass='Volume, SetOfVolumes',
-                      help='Select a set of volumes with 2 volumes or a single volume')
-        form.addParam('particleRadius', IntParam, default=-1,
-                      condition='not doContinue',
-                      label='Radius of particle (px)',
-                      help='This is the radius (in pixels) of the spherical mask covering the particle in the input images')
->>>>>>> 72ced908
-
-        form.addParam('continueRun', PointerParam,
-                      pointerClass=self.getClassName(),
+
+        form.addParam('continueRun', PointerParam, pointerClass=self.getClassName(),
                       condition='doContinue', allowsNull=True,
                       label='Select previous run',
                       help='Select a previous run to continue from.')
         form.addParam('symmetryGroup', StringParam, default="c1",
-                      label='Symmetry group',
+                      label='Symmetry group', 
                       help='See http://xmipp.cnb.uam.es/twiki/bin/view/Xmipp/Symmetry for a description of the symmetry groups format'
-                           'If no symmetry is present, give c1')
-        form.addParam("saveSpace", BooleanParam, default=True,
-                      label="Remove intermediate files",
-                      expertLevel=LEVEL_ADVANCED)
-
+                        'If no symmetry is present, give c1')
+        form.addParam("saveSpace", BooleanParam, default=True, label="Remove intermediate files", expertLevel=LEVEL_ADVANCED)
+        
         form.addSection(label='Next Reference')
-        form.addParam('nextLowPass', BooleanParam, label="Low pass filter?",
-                      default=True, expertLevel=LEVEL_ADVANCED,
-                      help='Apply a low pass filter to the previous iteration whose maximum frequency is ' \
+        form.addParam('nextLowPass', BooleanParam, label="Low pass filter?", default=True, expertLevel=LEVEL_ADVANCED,
+                      help='Apply a low pass filter to the previous iteration whose maximum frequency is '\
                            'the current resolution(A) + resolutionOffset(A). If resolutionOffset>0, then fewer information' \
-                           'is used (meant to avoid overfitting). If resolutionOffset<0, then more information is allowed ' \
+                           'is used (meant to avoid overfitting). If resolutionOffset<0, then more information is allowed '\
                            '(meant for a greedy convergence).')
-<<<<<<< HEAD
         form.addParam('nextResolutionCriterion',FloatParam, label="FSC criterion", default=0.5, expertLevel=LEVEL_ADVANCED,
                       help='The resolution of the reconstruction is defined as the inverse of the frequency at which '\
                       'the FSC drops below this value. Typical values are 0.143 and 0.5')
         form.addParam('nextResolutionOffset', FloatParam, label="Resolution offset (A)", default=2, expertLevel=LEVEL_ADVANCED, condition='nextLowPass')
         form.addParam('nextSpherical', BooleanParam, label="Spherical mask?", default=True, expertLevel=LEVEL_ADVANCED,
-=======
-        form.addParam('nextResolutionCriterion', FloatParam,
-                      label="FSC criterion", default=0.143,
-                      expertLevel=LEVEL_ADVANCED,
-                      help='The resolution of the reconstruction is defined as the inverse of the frequency at which ' \
-                           'the FSC drops below this value. Typical values are 0.143 and 0.5')
-        form.addParam('nextResolutionOffset', FloatParam,
-                      label="Resolution offset (A)", default=2,
-                      expertLevel=LEVEL_ADVANCED, condition='nextLowPass')
-        form.addParam('nextSpherical', BooleanParam, label="Spherical mask?",
-                      default=True, expertLevel=LEVEL_ADVANCED,
->>>>>>> 72ced908
                       help='Apply a spherical mask of the size of the particle. If the postprocessing indicates that it has helical symmetry,'
                            'then a cylindrical mask is applied')
         form.addParam('nextPositivity', BooleanParam, label="Positivity?",
@@ -441,25 +405,12 @@
                                      self.inputParticles.getObjId())
             if self.weightSSNR:
                 self._insertFunctionStep('doWeightSSNR')
-<<<<<<< HEAD
             self._insertFunctionStep('doIteration000')
             self.firstIteration=1
         self.TsOrig=self.inputParticles.get().getSamplingRate()
         numberOfIterations = self.numberOfIterations.get() if self.alignmentMethod.get()!=self.AUTOMATIC_ALIGNMENT else 5
         self._maximumTargetResolution = getFloatListFromValues(self.maximumTargetResolution.get(),self.firstIteration+numberOfIterations-1)
         for self.iteration in range(self.firstIteration,self.firstIteration+numberOfIterations):
-=======
-            self._insertFunctionStep('doIteration000',
-                                     self.inputVolumes.getObjId())
-            self.firstIteration = 1
-        self.TsOrig = self.inputParticles.get().getSamplingRate()
-        numberOfIterations = self.numberOfIterations.get() if self.alignmentMethod.get() != self.AUTOMATIC_ALIGNMENT else 5
-        self._maximumTargetResolution = getFloatListFromValues(
-            self.maximumTargetResolution.get(),
-            self.firstIteration + numberOfIterations - 1)
-        for self.iteration in range(self.firstIteration,
-                                    self.firstIteration + numberOfIterations):
->>>>>>> 72ced908
             self.insertIteration(self.iteration)
         self._insertFunctionStep("createOutput")
 
@@ -514,18 +465,11 @@
             halfMap2 = fnLastVol = join(fnLastDir, "volume02.vol")
             volume.setHalfMaps([halfMap1, halfMap2])
             self._defineOutputs(outputVolume=volume)
-<<<<<<< HEAD
             self._defineSourceRelation(self.inputParticles.get(),volume)
             if not self.doContinue and self.inputVolumes.get() is not None:
                 self._defineSourceRelation(self.inputVolumes.get(),volume)
 
         fnLastAngles=join(fnLastDir,"angles.xmd")
-=======
-            self._defineSourceRelation(self.inputParticles.get(), volume)
-            # self._defineSourceRelation(self.inputVolumes.get(),volume)
-
-        fnLastAngles = join(fnLastDir, "angles.xmd")
->>>>>>> 72ced908
         if exists(fnLastAngles):
             fnAngles = self._getPath("angles.xmd")
             self.runJob('xmipp_metadata_utilities',
@@ -590,15 +534,11 @@
         if row.containsLabel(xmippLib.MDL_CONTINUOUS_X):
             setXmippAttributes(particle, row, xmippLib.MDL_COST,
                                xmippLib.MDL_WEIGHT_CONTINUOUS2,
-<<<<<<< HEAD
                                xmippLib.MDL_COST_PERCENTILE,
                                xmippLib.MDL_CORRELATION_IDX,
                                xmippLib.MDL_CORRELATION_MASK,
                                xmippLib.MDL_CORRELATION_WEIGHT,
                                xmippLib.MDL_IMED)
-=======
-                               xmippLib.MDL_COST_PERCENTILE)
->>>>>>> 72ced908
             if row.containsLabel(xmippLib.MDL_CONTINUOUS_SCALE_X):
                 setXmippAttributes(xmippLib.MDL_CONTINUOUS_SCALE_X,
                                    xmippLib.MDL_CONTINUOUS_SCALE_Y)
@@ -646,7 +586,6 @@
                        join(self._getExtraPath("Iter%03d" % i)))
 
     def doWeightSSNR(self):
-<<<<<<< HEAD
         R=self.particleRadius.get()
         if R<=0:
             R=self.inputParticles.get().getDimensions()[0]/2
@@ -657,23 +596,6 @@
         
     def doIteration000(self):
         fnDirCurrent=self._getExtraPath('Iter000')
-=======
-        R = self.particleRadius.get()
-        if R <= 0:
-            R = self.inputParticles.get().getDimensions()[0] / 2
-        self.runJob("xmipp_image_ssnr",
-                    "-i %s -R %d --sampling %f --normalizessnr" % \
-                    (self.imgsFn, R,
-                     self.inputParticles.get().getSamplingRate()),
-                    numberOfMpi=min(self.numberOfMpi.get(), 24))
-        self.runJob('xmipp_metadata_utilities',
-                    '-i %s -o %s --operate keep_column "particleId weightSSNR" ' % \
-                    (self.imgsFn, self._getExtraPath("ssnrWeights.xmd")),
-                    numberOfMpi=1)
-
-    def doIteration000(self, inputVolumesId):
-        fnDirCurrent = self._getExtraPath('Iter000')
->>>>>>> 72ced908
         makePath(fnDirCurrent)
 
         # Split data
@@ -686,17 +608,11 @@
                          "%s/images%02d.xmd" % (fnDirCurrent, i))
 
         # Get volume sampling rate
-<<<<<<< HEAD
         if self.inputVolumes.get() is None:
             TsCurrent=self.inputParticles.get().getSamplingRate()
         else:
             TsCurrent=self.inputVolumes.get().getSamplingRate()
         self.writeInfoField(fnDirCurrent,"sampling",xmippLib.MDL_SAMPLINGRATE,TsCurrent)
-=======
-        TsCurrent = self.inputVolumes.get().getSamplingRate()
-        self.writeInfoField(fnDirCurrent, "sampling", xmippLib.MDL_SAMPLINGRATE,
-                            TsCurrent)
->>>>>>> 72ced908
 
         # Copy reference volumes and window if necessary
         Xdim = self.inputParticles.get().getDimensions()[0]
@@ -715,7 +631,6 @@
                                 numberOfMpi=1)
                 i += 1
         else:
-<<<<<<< HEAD
             fnVol1=join(fnDirCurrent,"volume%02d.vol"%1)
             fnVol2=join(fnDirCurrent,"volume%02d.vol"%2)
             if self.inputVolumes.get() is None:
@@ -730,20 +645,6 @@
                 self.runJob('xmipp_transform_window',"-i %s --size %d"%(fnVol1,newXdim),numberOfMpi=1)
             self.runJob('xmipp_transform_randomize_phases',"-i %s -o %s --freq discrete 0.25"%(fnVol1,fnVol2),numberOfMpi=1)
         
-=======
-            fnVol1 = join(fnDirCurrent, "volume%02d.vol" % 1)
-            fnVol2 = join(fnDirCurrent, "volume%02d.vol" % 2)
-            vol = self.inputVolumes.get()
-            img.convert(vol, fnVol1)
-            if newXdim != vol.getDim()[0]:
-                self.runJob('xmipp_transform_window',
-                            "-i %s --size %d" % (fnVol1, newXdim),
-                            numberOfMpi=1)
-            self.runJob('xmipp_transform_randomize_phases',
-                        "-i %s -o %s --freq discrete 0.25" % (fnVol1, fnVol2),
-                        numberOfMpi=1)
-
->>>>>>> 72ced908
         # Compare both reconstructions
         self.evaluateReconstructions(0)
 
@@ -816,16 +717,10 @@
                 resolution = mdFSC.getValue(xmippLib.MDL_RESOLUTION_FREQREAL,
                                             objId)
                 break
-<<<<<<< HEAD
         if iteration==0:
             resolution = TsCurrent*4
         self.writeInfoField(fnDirCurrent,"resolution",xmippLib.MDL_RESOLUTION_FREQREAL,resolution)
         
-=======
-        self.writeInfoField(fnDirCurrent, "resolution",
-                            xmippLib.MDL_RESOLUTION_FREQREAL, resolution)
-
->>>>>>> 72ced908
         # Produce a filtered volume
         if iteration > 0:
             self.runJob('xmipp_transform_filter',
@@ -2172,7 +2067,6 @@
     def _methods(self):
         strline = ''
         if hasattr(self, 'outputVolume') or True:
-<<<<<<< HEAD
             strline += 'We processed %d particles from %s ' % (self.inputParticles.get().getSize(), 
                                                                 self.getObjectTag('inputParticles'))
             if self.inputVolumes.get() is not None:
@@ -2182,18 +2076,6 @@
             strline += "We performed %d iterations of "%self.numberOfIterations.get()
             if self.alignmentMethod==self.GLOBAL_ALIGNMENT:
                 strline+=" global alignment (max. shift=%f)"%self.angularMaxShift
-=======
-            strline += 'We processed %d particles from %s ' % (
-            self.inputParticles.get().getSize(),
-            self.getObjectTag('inputParticles'))
-            strline += 'using %s as reference and Xmipp highres procedure. ' % (
-            self.getObjectTag('inputVolumes'))
-            if self.symmetryGroup != "c1":
-                strline += "We imposed %s symmetry. " % self.symmetryGroup
-            strline += "We performed %d iterations of " % self.numberOfIterations.get()
-            if self.alignmentMethod == self.GLOBAL_ALIGNMENT:
-                strline += " global alignment (max. shift=%f)" % self.angularMaxShift
->>>>>>> 72ced908
             else:
                 strline += " local alignment, refining "
                 if self.contShift:
