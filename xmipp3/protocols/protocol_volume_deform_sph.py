
# **************************************************************************
# *
# * Authors:     Amaya Jimenez Moreno (ajimenez@cnb.csic.es)
# *
# * Unidad de  Bioinformatica of Centro Nacional de Biotecnologia , CSIC
# *
# * This program is free software; you can redistribute it and/or modify
# * it under the terms of the GNU General Public License as published by
# * the Free Software Foundation; either version 2 of the License, or
# * (at your option) any later version.
# *
# * This program is distributed in the hope that it will be useful,
# * but WITHOUT ANY WARRANTY; without even the implied warranty of
# * MERCHANTABILITY or FITNESS FOR A PARTICULAR PURPOSE.  See the
# * GNU General Public License for more details.
# *
# * You should have received a copy of the GNU General Public License
# * along with this program; if not, write to the Free Software
# * Foundation, Inc., 59 Temple Place, Suite 330, Boston, MA
# * 02111-1307  USA
# *
# *  All comments concerning this program package may be sent to the
# *  e-mail address 'scipion@cnb.csic.es'
# *
# **************************************************************************
<<<<<<< HEAD

from pyworkflow.em.protocol import ProtAnalysis3D
=======
from pwem.protocols import ProtAnalysis3D
>>>>>>> 2f518aa6
import pyworkflow.protocol.params as params
from pwem.emlib.image import ImageHandler
from pwem.objects import Volume
from pyworkflow import VERSION_2_0


class XmippProtVolumeDeformSPH(ProtAnalysis3D):
    """ Protocol for volume deformation based on spherical harmonics. """
    _label = 'sph volume deform'
    _lastUpdateVersion = VERSION_2_0

    # --------------------------- DEFINE param functions --------------------------------------------
    def _defineParams(self, form):
        form.addSection(label='Input')
        form.addParam('inputVolume', params.PointerParam, label="Input volume",
                      pointerClass='Volume')
        form.addParam('refVolume', params.PointerParam, label="Reference volume",
                      pointerClass='Volume')
        form.addParam('sigma', params.NumericListParam, label="Multiresolution", default="1 2",
                      help="Perform the analysys comparing different filtered versions of the volumes")
        form.addParam('targetResolution', params.FloatParam, label="Target resolution",
                      default=8.0,
                      help="In Angstroms, the images and the volume are rescaled so that this resolution is at "
                           "2/3 of the Fourier spectrum.")
        form.addParam('Rmax', params.IntParam, default=0,
                      label='Sphere radius',
                      experLevel=params.LEVEL_ADVANCED,
                      help='Radius of the sphere where the spherical harmonics will be computed.')
        form.addParam('depth', params.IntParam, default=3,
                      label='Harmonical depth',
                      expertLevel=params.LEVEL_ADVANCED,
                      help='Harmonical depth of the deformation=1,2,3,...')


    def _createFilenameTemplates(self):
        """ Centralize how files are called """
        myDict = {
            'fnRefVol': self._getExtraPath('ref_volume.vol'),
            'fnInputVol': self._getExtraPath('input_volume.vol'),
            'fnInputFilt': self._getExtraPath('input_volume_filt.vol'),
            'fnRefFilt': self._getExtraPath('ref_volume_filt.vol'),
            'fnOutVol': self._getExtraPath('vol1DeformedTo2.vol')
                 }
        self._updateFilenamesDict(myDict)

    # --------------------------- INSERT steps functions -----------------------
    def _insertAllSteps(self):
        self._createFilenameTemplates()
        self._insertFunctionStep("convertStep")
        self._insertFunctionStep("deformStep")
        self._insertFunctionStep("createOutputStep")

    # --------------------------- STEPS functions ------------------------------
    def convertStep(self):
        fnInputVol = self._getFileName('fnInputVol')
        fnRefVol = self._getFileName('fnRefVol')

        XdimI = self.inputVolume.get().getDim()[0]
        TsI = self.inputVolume.get().getSamplingRate()
        XdimR = self.refVolume.get().getDim()[0]
        TsR = self.refVolume.get().getSamplingRate()
        self.newTs = self.targetResolution.get() * 1.0 / 3.0
        self.newTs = max(TsI, TsR, self.newTs)
<<<<<<< HEAD
        newXdimI = long(XdimI * TsI / self.newTs)
        newXdimR = long(XdimR * TsR / self.newTs)
        newRmax = long(self.Rmax.get() * TsI / self.newTs)
=======
        newXdimI = int(XdimI * TsI / self.newTs)
        newXdimR = int(XdimR * TsR / self.newTs)
>>>>>>> 2f518aa6
        self.newXdim = min(newXdimI, newXdimR)
        self.newRmax = min(newRmax, self.Rmax.get())

        ih = ImageHandler()
        ih.convert(self.inputVolume.get(), fnInputVol)
        if XdimI != newXdimI:
            self.runJob("xmipp_image_resize",
                        "-i %s --dim %d" % (fnInputVol, newXdimI))
        if newXdimI>self.newXdim:
            self.runJob("xmipp_transform_window", " -i %s --crop %d" %
                        (fnInputVol, (newXdimI-self.newXdim)))


        ih.convert(self.refVolume.get(), fnRefVol)

        if XdimR != newXdimR:
            self.runJob("xmipp_image_resize",
                        "-i %s --dim %d" % (fnRefVol, newXdimR))
        if newXdimR>self.newXdim:
            self.runJob("xmipp_transform_window", " -i %s --crop %d" %
                        (fnRefVol, (newXdimR-self.newXdim)))


    def deformStep(self):
        fnInputVol = self._getFileName('fnInputVol')
        fnRefVol = self._getFileName('fnRefVol')
        fnOutVol = self._getFileName('fnOutVol')

        self.alignSimulated()

        # Normalize the volumes to be passed to SPH program
        # params = " -i %s --method Robust --mask circular 50 --clip -o %s" % (fnRefVol, fnRefVol)
        # self.runJob("xmipp_transform_normalize", params)
        #
        # params = " -i %s --method Robust --mask circular 50 --clip -o %s" % (fnOutVol, fnOutVol)
        # self.runJob("xmipp_transform_normalize", params)

        params = ' -i %s -r %s -o %s --analyzeStrain --depth %d --sigma "%s"' % \
                 (fnOutVol, fnRefVol, fnOutVol, self.depth.get(), self.sigma.get())
        if self.newRmax != 0:
            params = params + ' --Rmax %d' % self.newRmax
        self.runJob("xmipp_volume_deform_sph", params)


    def createOutputStep(self):
        vol = Volume()
        vol.setLocation(self._getFileName('fnOutVol'))
        vol.setSamplingRate(self.newTs)
        self._defineOutputs(outputVolume=vol)
        self._defineSourceRelation(self.inputVolume, vol)

    def alignSimulated(self):
        fnInputVol = self._getFileName('fnInputVol')
        fnInputFilt = self._getFileName('fnInputFilt')
        fnRefVol = self._getFileName('fnRefVol')
        fnRefFilt = self._getFileName('fnRefFilt')
        fnOutVol = self._getFileName('fnOutVol')

        # Filter the volumes to improve alignment quality
        params = " -i %s -o %s --fourier real_gaussian 2" %  (fnInputVol, fnInputFilt)
        self.runJob("xmipp_transform_filter", params)
        params = " -i %s -o %s --fourier real_gaussian 2" % (fnRefVol, fnRefFilt)
        self.runJob("xmipp_transform_filter", params)

        # Find transformation needed to align the volumes
        params = ' --i1 %s --i2 %s --apply residual.vol --local --dontScale ' \
                 '--copyGeo %s' % \
                 (fnRefFilt, fnInputFilt, self._getExtraPath("geo.txt"))
        self.runJob("xmipp_volume_align", params)

        # Apply transformation of filtered volume to original volume
        with open(self._getExtraPath("geo.txt"), 'r') as file:
            geo_str = file.read().replace('\n', ',')
        params = " -i %s -o %s --matrix %s --dont_wrap" % (fnInputVol, fnOutVol, geo_str)
        self.runJob("xmipp_transform_geometry", params)<|MERGE_RESOLUTION|>--- conflicted
+++ resolved
@@ -24,12 +24,7 @@
 # *  e-mail address 'scipion@cnb.csic.es'
 # *
 # **************************************************************************
-<<<<<<< HEAD
-
-from pyworkflow.em.protocol import ProtAnalysis3D
-=======
 from pwem.protocols import ProtAnalysis3D
->>>>>>> 2f518aa6
 import pyworkflow.protocol.params as params
 from pwem.emlib.image import ImageHandler
 from pwem.objects import Volume
@@ -93,14 +88,9 @@
         TsR = self.refVolume.get().getSamplingRate()
         self.newTs = self.targetResolution.get() * 1.0 / 3.0
         self.newTs = max(TsI, TsR, self.newTs)
-<<<<<<< HEAD
         newXdimI = long(XdimI * TsI / self.newTs)
         newXdimR = long(XdimR * TsR / self.newTs)
         newRmax = long(self.Rmax.get() * TsI / self.newTs)
-=======
-        newXdimI = int(XdimI * TsI / self.newTs)
-        newXdimR = int(XdimR * TsR / self.newTs)
->>>>>>> 2f518aa6
         self.newXdim = min(newXdimI, newXdimR)
         self.newRmax = min(newRmax, self.Rmax.get())
 
