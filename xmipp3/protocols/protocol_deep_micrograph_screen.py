--- conflicted
+++ resolved
@@ -33,13 +33,8 @@
 from pwem.protocols import ProtExtractParticles
 from pyworkflow.object import Set, Pointer
 
-<<<<<<< HEAD
 from xmipp3.base import XmippProtocol
 from xmipp_base import createMetaDataFromPattern
-=======
-from xmipp3 import Plugin
-from xmipp3.base import XmippProtocol
->>>>>>> 4163dde9
 from xmipp3.convert import (writeMicCoordinates, readSetOfCoordinates)
 from xmipp3.constants import SAME_AS_PICKING, OTHER
 
@@ -48,7 +43,6 @@
     """Protocol to remove coordinates in carbon zones or large impurities"""
     _label = 'deep micrograph cleaner'
     _conda_env= "xmipp_MicCleaner"
-
 
     def __init__(self, **kwargs):
         ProtExtractParticles.__init__(self, **kwargs)
