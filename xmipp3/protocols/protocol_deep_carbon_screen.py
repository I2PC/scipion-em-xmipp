--- conflicted
+++ resolved
@@ -109,12 +109,9 @@
                            "*>1*   The number of items that will be grouped into "
                            "a step.")
 
-<<<<<<< HEAD
         form.addParam("saveMasks", params.BooleanParam, default=False,expertLevel=params.LEVEL_ADVANCED,
                       label="saveMasks", help="Save predicted masks?")
-        #TODO: Add GPUs
-  
-=======
+
         form.addHidden(params.USE_GPU, params.BooleanParam, default=True,
                        label="Use GPU for execution",
                        help="This protocol has both CPU and GPU implementation. "
@@ -126,7 +123,6 @@
                        help="Add a list of GPU devices that can be used.")
 
         # form.addParallelSection(threads=4, mpi=1)
->>>>>>> bfb1e187
     
     #--------------------------- INSERT steps functions ------------------------
     def _insertInitialSteps(self):
@@ -139,40 +135,19 @@
         self._setupBasicProperties()
 
         return []
-    
-    #--------------------------- STEPS functions -------------------------------
-    # def _insertNewMicsSteps(self, inputMics):
-    #     """ Insert steps to process new mics (from streaming)
-    #     Params:
-    #         inputMics: input mics set to be check
-    #     """
-    #     return self._insertNewMics(inputMics,
-    #                                lambda mic: mic.getMicName(),
-    #                                self._insertExtractMicrographStepOwn,
-    #                                self._insertExtractMicrographListStepOwn,
-    #                                *self._getExtractArgs())
-    #
+
     def _insertNewMicsSteps(self, inputMics):
         """ Insert steps to process new mics (from streaming)
         Params:
             inputMics: input mics set to be check
         """
-        print(' >>>>> ROOT!! ')
         return self._insertNewMics(inputMics,
                                    lambda mic: mic.getMicName(),
                                    self._insertExtractMicrographStepOwn,
                                    self._insertExtractMicrographListStepOwn,
                                    *self._getExtractArgs())
 
-    #
-    # def _insertExtractMicrographStepOwn(self, mic, prerequisites, *args):
-    #     """ Basic method to insert a picking step for a given micrograph. """
-    #     print("I'm in _insertExtractMicrographStepOwn()")
-    #     micStepId = self._insertFunctionStep('extractMicrographStepOwn',
-    #                                          mic.getMicName(), *args,
-    #                                          prerequisites=prerequisites)
-    #     return micStepId
-    #
+
     def _insertExtractMicrographStepOwn(self, mic, prerequisites, *args):
         """ Basic method to insert a picking step for a given micrograph. """
         micStepId = self._insertFunctionStep('extractMicrographStepOwn',
@@ -180,50 +155,14 @@
                                              prerequisites=prerequisites)
         return micStepId
 
-    # def _insertExtractMicrographListStepOwn(self, micList, prerequisites, *args):
-    #     """ Basic method to insert a picking step for a given micrograph. """
-    #     print("I'm in _insertExtractMicrographListStepOwn()")
-    #     return self._insertFunctionStep('extractMicrographListStepOwn',
-    #                                     [mic.getMicName() for mic in micList],
-    #                                     *args, prerequisites=prerequisites)
-    #
-    #
+
     def _insertExtractMicrographListStepOwn(self, micList, prerequisites, *args):
         """ Basic method to insert a picking step for a given micrograph. """
         return self._insertFunctionStep('extractMicrographListStepOwn',
                                         [mic.getMicName() for mic in micList],
                                         *args, prerequisites=prerequisites)
 
-    # def extractMicrographStepOwn(self, micKey, *args):
-    #     """ Step function that will be common for all extraction protocols.
-    #     It will take an id and will grab the micrograph from a micDict map.
-    #     The micrograph will be passed as input to the _extractMicrograph
-    #     function.
-    #     """
-    #     print("I'm in extractMicrographStep()")
-    #     # Retrieve the corresponding micrograph with this key and the
-    #     # associated list of coordinates
-    #     mic = self.micDict[micKey]
-    #
-    #     micDoneFn = self._getMicDone(mic)
-    #     micFn = mic.getFileName()
-    #
-    #     if self.isContinued() and os.path.exists(micDoneFn):
-    #         self.info("Skipping micrograph: %s, seems to be done" % micFn)
-    #         return
-    #
-    #     coordList = self.coordDict[mic.getObjId()]
-    #     self._convertCoordinates(mic, coordList)
-    #
-    #     # Clean old finished files
-    #     pwutils.cleanPath(micDoneFn)
-    #
-    #     self.info("Extracting micrograph: %s " % micFn)
-    #     self._extractMicrograph(mic, *args)
-    #
-    #     # Mark this mic as finished
-    #     open(micDoneFn, 'w').close()
-    #
+
     def extractMicrographStepOwn(self, micKey, *args):
         """ Step function that will be common for all extraction protocols.
         It will take an id and will grab the micrograph from a micDict map.
@@ -252,29 +191,7 @@
 
         # Mark this mic as finished
         open(micDoneFn, 'w').close()
-    #
-    # def extractMicrographListStepOwn(self, micKeyList, *args):
-    #     print("I'm in extractMicrographListStepOwn()")
-    #     micList = []
-    #
-    #     for micName in micKeyList:
-    #         mic = self.micDict[micName]
-    #         micDoneFn = self._getMicDone(mic)
-    #         micFn = mic.getFileName()
-    #         if self.isContinued() and os.path.exists(micDoneFn):
-    #             self.info("Skipping micrograph: %s, seems to be done" % micFn)
-    #
-    #         else:
-    #             # Clean old finished files
-    #             pwutils.cleanPath(micDoneFn)
-    #             self.info("Extracting micrograph: %s " % micFn)
-    #             micList.append(mic)
-    #
-    #     self._extractMicrographListOwn(micList, *args)
-    #
-    #     for mic in micList:
-    #         # Mark this mic as finished
-    #         open(self._getMicDone(mic), 'w').close()
+
 
     def extractMicrographListStepOwn(self, micKeyList, *args):
         micList = []
@@ -301,26 +218,6 @@
             open(self._getMicDone(mic), 'w').close()
 
 
-
-    #
-    # def _extractMicrographListOwn(self, micList, *args):
-    #     """ Extract more than one micrograph at once.
-    #     Here the default implementation is to iterate through the list and
-    #     call the single extract, but it could be re-implemented on each
-    #     subclass to provide a more efficient implementation.
-    #     """
-    #     print("I'm here!!! ")
-    #     # self.micBuffer += micList
-    #     # if len(self.micBuffer) >= self.batchSize:
-    #     #     self._extractMicrographOwn(self.micBuffer, *args)
-    #     #     self.micBuffer = []
-    #
-    #     self._extractMicrographOwn(mic, *args)
-
-
-
-
-
     def _extractMicrographListOwn(self, micList):
         """ Functional Step. Overrided in general protExtracParticle """
 
@@ -332,8 +229,7 @@
         inputMicsPathMetadataFname= self._getTmpPath("inputMics.xmd")
         mics_md= createMetaDataFromPattern( micLisfFn )
         mics_md.write(inputMicsPathMetadataFname)
-#        raise ValueError("peta")
-#        args  =  '-i %s' % ' '.join(micLisfFn)
+
         args  =  '-i %s' % inputMicsPathMetadataFname
         args += ' -c %s' % self._getExtraPath('inputCoords')
         args += ' -o %s' % self._getExtraPath('outputCoords')
@@ -348,14 +244,6 @@
             args += ' --predictedMaskDir %s ' % (self._getExtraPath("predictedMasks"))
             
         self.runJob('xmipp_deep_carbon_cleaner', args)
-#        for micFn in micLisfFn:
-#            args = os.path.join(self._getExtraPath('inputCoords'),
-#                                pwutils.removeBaseExt(micFn)+'.pos') + ' '
-#            args += os.path.join(self._getExtraPath('outputCoords'),
-#                                 pwutils.removeBaseExt(micFn)+'.pos')
-#            self.runJob('cp', args)
-
-#        self.runJob('ls', micLisfFn)
 
 
 
@@ -415,32 +303,6 @@
             if outputStep and outputStep.isWaiting():
                 outputStep.setStatus(STATUS_NEW)
 
-    # def _updateOutputCoordSet(self, micList, streamMode):
-    #     outputName = 'outputCoordinates'
-    #     outputCoords = getattr(self, outputName, None)
-    #     firstTime = True
-    #
-    #     if outputCoords is None:
-    #         inputMics = self.getInputMicrographs()
-    #         outputCoords = self._createSetOfCoordinates(inputMics)
-    #         outputCoords.copyInfo(self.inputCoordinates.get())
-    #
-    #
-    #         outputCoords.setBoxSize(self.inputCoordinates.get().getBoxSize())
-    #     else:
-    #         firstTime = False
-    #         outputCoords.enableAppend()
-    #
-    #     self.readPartsFromMics(micList, outputCoords)
-    #     self._updateOutputSet(outputName, outputCoords, streamMode)
-    #
-    #     if firstTime:
-    #         # self._storeMethodsInfo(fnImages)
-    #         self._defineSourceRelation(self.inputCoordinates, outputCoords)
-    #         if self._useCTF():
-    #             self._defineSourceRelation(self.ctfRelations, outputCoords)
-    #         if self._micsOther():
-    #             self._defineSourceRelation(self.inputMicrographs, outputCoords)
 
     def _updateOutputCoordSet(self, micList, streamMode):
         print("in _updateOutputCoordSet > micList: %s" % micList)
@@ -477,8 +339,6 @@
 
         return micDoneList
 
-    # def readSetOfCoordinates(self, workingDir, coordSet):
-    #     readSetOfCoordinates(workingDir, self.getInputMicrographs(), coordSet)
 
     def readCoordsFromMics(self, workingDir, micList, coordSet):
         readSetOfCoordinates(workingDir, micList, coordSet)
@@ -500,16 +360,9 @@
     
     def _summary(self):
         summary = []
-        # summary.append("Micrographs source: %s"
-        #                % self.getEnumText("downsampleType"))
-        # summary.append("Particle box size: %d" % self.boxSize)
-        #
-        # if not hasattr(self, 'outputParticles'):
-        #
-        #     summary.append("Output images not ready yet.")
-        # else:
-        #     summary.append("Particles extracted: %d" %
-        #                    self.outputParticles.getSize())
+         summary.append("Micrographs source: %s"
+                        % self.getEnumText("downsampleType"))
+         summary.append("Coordinates box size: %d" % self.getBoxSize())
         
         return summary
     
