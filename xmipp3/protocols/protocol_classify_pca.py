--- conflicted
+++ resolved
@@ -88,16 +88,10 @@
 AVERAGES_IMAGES_FILE = 'classes_images.star'
         
 class XmippProtClassifyPca(ProtClassify2D, XmippProtocol):
-<<<<<<< HEAD
     """ Classifies a set of images using Principal Component Analysis (PCA). This 2D classification groups (the number of groups can be set) are based on their similarities, assisting in the identification of different conformational states or particle populations. """
     
     _label= '2D classification pca'
-=======
-    """ 'Classifies a set of images using Principal Component Analysis (PCA). This 2D classification groups (the number of groups can be set) are based on their similarities, assisting in the identification of different conformational states or particle populations.'
-    """
-    
-    _label = " 2D classification pca "
->>>>>>> bd345fd1
+
     _lastUpdateVersion = VERSION_3_0
     _conda_env = 'xmipp_pyTorch'
     _devStatus = BETA
