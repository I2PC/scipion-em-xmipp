# *****************************************************************************
# *
# * Authors:     Amaya Jimenez Moreno (ajimenez@cnb.csic.es)
# *
# * Unidad de  Bioinformatica of Centro Nacional de Biotecnologia , CSIC
# *
# * This program is free software; you can redistribute it and/or modify
# * it under the terms of the GNU General Public License as published by
# * the Free Software Foundation; either version 2 of the License, or
# * (at your option) any later version.
# *
# * This program is distributed in the hope that it will be useful,
# * but WITHOUT ANY WARRANTY; without even the implied warranty of
# * MERCHANTABILITY or FITNESS FOR A PARTICULAR PURPOSE.  See the
# * GNU General Public License for more details.
# *
# * You should have received a copy of the GNU General Public License
# * along with this program; if not, write to the Free Software
# * Foundation, Inc., 59 Temple Place, Suite 330, Boston, MA
# * 02111-1307  USA
# *
# *  All comments concerning this program package may be sent to the
# *  e-mail address 'scipion@cnb.csic.es'
# *
# *****************************************************************************

import os
import numpy
from pwem.constants import (ALIGN_2D, ALIGN_3D, ALIGN_PROJ, ALIGN_NONE)
import pwem.emlib.metadata as md
from pwem import emlib

from pwem.emlib.image import ImageHandler
from pwem.protocols import (ProtExtractMovieParticles, ProtProcessMovies)
from pyworkflow.protocol.constants import STEPS_PARALLEL
from pyworkflow.protocol.params import (PointerParam, IntParam, BooleanParam,
                                        Positive)
from pyworkflow.utils.path import cleanPath
from pyworkflow.utils import removeExt
from pwem.emlib.metadata import iterRows
from pwem.objects import Particle, Coordinate

from xmipp3.base import XmippMdRow
from xmipp3.convert import coordinateToRow
from xmipp3.convert import (readSetOfMovieParticles, xmippToLocation,
                            writeSetOfParticles, rowToParticle, particleToRow,
                            setXmippAttributes)


class XmippProtExtractMovieParticlesNew(ProtProcessMovies):
    """ Extract a set of Particles from each frame of a set of Movies.
    """
    _label = 'extract movie particles new'

    def __init__(self, **kwargs):
        ProtProcessMovies.__init__(self, **kwargs)
        self.stepsExecutionMode = STEPS_PARALLEL

    def _createFilenameTemplates(self):
        """ Centralize how files are called for iterations and references. """
        self.movieFolder = self._getTmpPath('movie_%(movieId)06d/')
        self.frameRoot = self.movieFolder + 'frame_%(frame)02d'
        myDict = {
            'frameImages': self.frameRoot + '_images',
            'frameMic': self.frameRoot + '.mrc',
            'frameMdFile': self.frameRoot + '_images.xmd',
            'frameCoords': self.frameRoot + '_coordinates.xmd',
            'frameStk': self.frameRoot + '_images.stk',
        }

        self._updateFilenamesDict(myDict)

    # --------------------------- DEFINE param functions ------------------------
    def _defineParams(self, form):
        ProtProcessMovies._defineParams(self, form)
        form.addParam('inputAlignMovieProt', PointerParam, important=True,
                      label="Input align movie protocol", pointerClass='XmippProtMovieCorr',
                      help='Select the protocol for movie alignment previously used.')
        form.addParam('inputParticles', PointerParam,
                      pointerClass='SetOfParticles',
                      important=True,
                      label='Input aligned particles')
        form.addParam('inputMicrographs', PointerParam,
                      pointerClass='SetOfMicrographs',
                      label='Input micrographs', important=True,
                      help='Select the micrographs to which you want to\n'
                           'associate the coordinates from the particles.')
        form.addParam('boxSize', IntParam, default=0,
                      label='Particle box size (px)', validators=[Positive],
                      help='In pixels. The box size is the size of the boxed '
                           'particles, actual particles may be smaller than '
                           'this.')
        #form.addParam('applyAlignment', BooleanParam, default=False,
        #              label='Apply movie alignments to extract?',
        #              help='If the input movies contains frames alignment, '
        #                   'you decide whether to use that information '
        #                   'for extracting the particles taking into account '
        #                   'the shifts between frames.')
        line = form.addLine('Frames range',
                            help='Specify the frames range to extract particles. '
                                 'The first frame is 1. If you set 0 in the '
                                 'last frame, it means that you will use until the '
                                 'last frame of the movie. If you apply the '
                                 'previous alignment of the movies, you only can use '
                                 'a frame range equal or less as used to alignment.')
        line.addParam('frame0', IntParam, label='First')
        line.addParam('frameN', IntParam, label='Last')

        form.addParallelSection(threads=3, mpi=1)

    # ------------------------- INSERT steps functions ------------------------

    def _insertAllSteps(self):
        self._createFilenameTemplates()

        # Build the list of all processMovieStep ids by
        # inserting each of the steps for each movie
        self.insertedDict = {}

        #A step to extract coordinates
        extractStep = self._insertFunctionStep('extractCoordinatesStep',
                                               prerequisites=[])

        # Conversion step is part of processMovieStep.
        movieSteps = []
        # For each movie insert the step to process it
        for movie in self.inputMovies.get():
            if movie.getObjId() not in self.insertedDict:
                movieDict = movie.getObjDict(includeBasic=True)
                stepId = self._insertFunctionStep('processMovieStep',
                                                       movieDict,
                                                       movie.hasAlignment(),
                                                       prerequisites=[extractStep])
                movieSteps.append(stepId)
                self.insertedDict[movie.getObjId()] = stepId

        # Do not use the extract particles finalStep method: wait = true.
        # finalSteps = self._insertFinalSteps(movieSteps)
        self._insertFunctionStep('createOutputStep',
                                 prerequisites=movieSteps)

        # -------------------------- STEPS functions -------------------------------

    def extractCoordinatesStep(self):
        inputParticles = self.inputParticles.get()
        inputMics = self.inputMicrographs.get()
        mdCoords = md.MetaData()
        rowCoord = XmippMdRow()
        alignType = inputParticles.getAlignment()

        scale = inputParticles.getSamplingRate() / inputMics.getSamplingRate()
        print("Scaling coordinates by a factor *%0.2f*" % scale)
        newCoord = Coordinate()
        firstCoord = inputParticles.getFirstItem().getCoordinate()
        hasMicName = firstCoord.getMicName() is not None

        # Create the micrographs dict using either micName or micId
        micDict = {}

        for mic in inputMics:
            micKey = mic.getMicName() if hasMicName else mic.getObjId()
            if micKey in micDict:
                print(">>> ERROR: micrograph key %s is duplicated!!!" % micKey)
                print("           Used in micrographs:")
                print("           - %s" % micDict[micKey].getLocation())
                print("           - %s" % mic.getLocation())
                raise Exception("Micrograph key %s is duplicated!!!" % micKey)
            micDict[micKey] = mic.clone()

        for particle in inputParticles:
            coord = particle.getCoordinate()
            micKey = coord.getMicName() if hasMicName else coord.getMicId()
            mic = micDict.get(micKey, None)

            if mic is None:
                print("Skipping particle, key %s not found" % micKey)
            else:
                newCoord.copyObjId(particle)
                x, y = coord.getPosition()
                #if inputParticles.hasAlignmentProj() and False:
                ##TODO: check if we need this condition or not, now it seems we dont need it
                #    shifts = self.getShifts(particle.getTransform(), alignType)
                #    xCoor, yCoor = x - int(shifts[0]), y - int(shifts[1])
                #else:
                #    xCoor, yCoor = x, y
                xCoor, yCoor = x, y
                newCoord.setPosition(xCoor * scale, yCoor * scale)
                newCoord.setMicrograph(mic)
                coordinateToRow(newCoord, rowCoord)
                rowCoord.writeToMd(mdCoords, mdCoords.addObject())
        mdCoords.write(self._getExtraPath('input_coords.xmd'))


    def _processMovie(self, movie):

        movId = movie.getObjId()
        #print("AQUI", movId, movie.getDim(), movie.getFramesRange())
        ih = emlib.image.ImageHandler()
        x, y, z, n = ih.getDimensions(movie.getFileName())
        print("AQUI", movId, x, y, z, n, movie.getFramesRange())
        x, y, n = movie.getDim()
        print("2 AQUI", movId, x, y, z, n, movie.getFramesRange())
        iniFrame, lastFrame, _ = movie.getFramesRange()
        frame0, frameN = self._getRange(movie)
        boxSize = self.boxSize.get()

        if movie.hasAlignment():
            shiftX, shiftY = movie.getAlignment().getShifts()  # lists.
        else:
            shiftX = [0] * (lastFrame - iniFrame + 1)
            shiftY = shiftX

        stkIndex = 0
        movieStk = self._getMovieName(movie, '.stk')
        movieMdFile = self._getMovieName(movie, '.xmd')
        movieMd = md.MetaData()
        frameMd = md.MetaData()
        frameMdImages = md.MetaData()
        frameRow = md.Row()

        if self._hasCoordinates(movie):
            imgh = ImageHandler()

            for frame in range(frame0, frameN + 1):
                indx = frame - iniFrame
                frameName = self._getFnRelated('frameMic', movId, frame)
                frameMdFile = self._getFnRelated('frameMdFile', movId, frame)
                coordinatesName = self._getFnRelated('frameCoords', movId,
                                                     frame)
                frameImages = self._getFnRelated('frameImages', movId, frame)
                frameStk = self._getFnRelated('frameStk', movId, frame)


                self.info("Writing frame: %s" % frameName)
                # TODO: there is no need to write the frame and then operate
                # the input of the first operation should be the movie
                movieName = imgh.fixXmippVolumeFileName(movie)
                imgh.convert((frame, movieName), frameName)

                self.info("Extracting particles")

                frameNum = frame-1
                fnRoot = self.inputAlignMovieProt.get()._getExtraPath()
                fnMovie = removeExt(movie.getFileName())
                fnAlign = fnRoot + '/' + fnMovie.split('/')[-1] + '_shifts.xmd'
                fnOutFile = self.inputAlignMovieProt.get()._getExtraPath('auxOutputFile.txt')


                try:
                    #print("Applying " + "localAlignment@" + fnAlign)
                    mdAlign = md.MetaData("localAlignment@"+fnAlign)
                    shiftX = [0] * (lastFrame - iniFrame + 1)
                    shiftY = shiftX
                    self._writeXmippPosFile(movie, coordinatesName,
                                            shiftX[indx], shiftY[indx])
                    args = '-i %(frameName)s --pos %(coordinatesName)s ' \
                           '-o %(frameImages)s --Xdim %(boxSize)d --Xdmov %(x)d ' \
                           '--Ydmov %(y)d --Ndmov %(n)d --curFrame %(frameNum)d ' \
                           '-iAlign %(fnAlign)s ' % locals()
                    args += " --downsampling %f " % self.getBoxScale()
                    self.runJob('xmipp_micrograph_scissor_new', args)
                except:
                    print("WARNING: No applying new version of xmipp_micrograph_scissor for " + frameName)
                    self._writeXmippPosFile(movie, coordinatesName,
                                            shiftX[indx], shiftY[indx])
                    args = '-i %(frameName)s --pos %(coordinatesName)s ' \
                           '-o %(frameImages)s --Xdim %(boxSize)d ' % locals()
                    args += " --downsampling %f " % self.getBoxScale()
                    self.runJob('xmipp_micrograph_scissor', args)



                cleanPath(frameName)

                self.info("Combining particles into one stack.")

                frameMdImages.read(frameMdFile)
                frameMd.read('particles@%s' % coordinatesName)
                frameMd.merge(frameMdImages)

                for objId in frameMd:
                    stkIndex += 1
                    frameRow.readFromMd(frameMd, objId)
                    location = xmippToLocation(frameRow.getValue(md.MDL_IMAGE))
                    newLocation = (stkIndex, movieStk)
                    imgh.convert(location, newLocation)

                    # Fix the name to be accessible from the Project directory
                    # so we know that the movie stack file will be moved
                    # to final particles folder
                    newImageName = '%d@%s' % newLocation
                    frameRow.setValue(md.MDL_IMAGE, newImageName)
                    frameRow.setValue(md.MDL_MICROGRAPH_ID, int(movId))
                    frameRow.setValue(md.MDL_MICROGRAPH, str(movId))
                    frameRow.setValue(md.MDL_FRAME_ID, int(frame))
                    frameRow.setValue(md.MDL_PARTICLE_ID,
                                      frameRow.getValue(md.MDL_ITEM_ID))
                    frameRow.writeToMd(movieMd, movieMd.addObject())
                movieMd.addItemId()
                movieMd.write(movieMdFile)
                cleanPath(frameStk)


    def createOutputStep(self):
        inputMovies = self.inputMovies.get()
        particleSet = self._createSetOfMovieParticles()
        particleSet.copyInfo(inputMovies)

        # Create a folder to store the resulting micrographs

        #         particleFolder = self._getPath('particles')
        #         makePath(particleFolder)
        mData = md.MetaData()
        mdAll = md.MetaData()

        self._micNameDict = {}

        for movie in inputMovies:
            self._micNameDict[movie.getObjId()] = movie.getMicName()
            movieName = self._getMovieName(movie)
            movieStk = movieName.replace('.mrc', '.stk')
            movieMdFile = movieName.replace('.mrc', '.xmd')

            # Store particle stack and metadata files in final particles folder
            if os.path.exists(movieStk):
                mData.read(movieMdFile)
                mdAll.unionAll(mData)

        particleMd = self._getPath('movie_particles.xmd')
        mdAll.addItemId()
        mdAll.write(particleMd)

        if not self.inputParticles.get().hasAlignmentProj():
            readSetOfMovieParticles(particleMd, particleSet,
                                    removeDisabled=False,
                                    postprocessImageRow=self._postprocessImageRow)
            self._defineOutputs(outputParticles=particleSet)
            self._defineSourceRelation(self.inputMovies, particleSet)

        else:
            frame0, frameN = self._getRange(movie)
            imgsFn = self._getExtraPath('input_particles.xmd')
            inputPart = self.inputParticles.get()
            writeSetOfParticles(inputPart, imgsFn)

            particleSetOut = self._createSetOfMovieParticles()
            particleSetOut.copyInfo(inputPart)
            particleSetOut.setAlignmentProj()

            self.writeNewOutputMetadata(imgsFn, particleMd, self._getPath('movie_particles_new.xmd'), frameN, frame0)

            mdInputParts = md.MetaData(imgsFn)
            mdOutputParts = md.MetaData(particleMd)
            mdFinal = md.MetaData()
            rowsInputParts = iterRows(mdInputParts)
            for rowIn in rowsInputParts:
                partIn = rowToParticle(rowIn)
                if partIn.hasCTF():
                    ctfModel = partIn.getCTF()
                idIn = rowIn.getValue(md.MDL_ITEM_ID)
                shiftXIn = rowIn.getValue(emlib.MDL_SHIFT_X)
                shiftYIn = rowIn.getValue(emlib.MDL_SHIFT_Y)
                rotIn = rowIn.getValue(emlib.MDL_ANGLE_ROT)
                tiltIn = rowIn.getValue(emlib.MDL_ANGLE_TILT)
                psiIn = rowIn.getValue(emlib.MDL_ANGLE_PSI)
                flipIn = rowIn.getValue(emlib.MDL_FLIP)
                ccIn = rowIn.getValue(emlib.MDL_MAXCC)
                costIn = rowIn.getValue(emlib.MDL_COST)
                wIn = rowIn.getValue(emlib.MDL_WEIGHT)
                contXIn = rowIn.getValue(emlib.MDL_CONTINUOUS_X)
                contYIn = rowIn.getValue(emlib.MDL_CONTINUOUS_Y)

                count = 0
                rowsOutputParts = iterRows(mdOutputParts)

                for rowOut in rowsOutputParts:
                    if rowOut.getValue(md.MDL_PARTICLE_ID) == idIn:
                        partId = rowOut.getValue(md.MDL_PARTICLE_ID)
                        frId = rowOut.getValue(md.MDL_FRAME_ID)
                        partOut = rowToParticle(rowOut)
                        if partIn.hasCTF():
                            partOut.setCTF(ctfModel)
                        # setXmippAttributes(partOut, rowIn, md.MDL_SHIFT_X)
                        # setXmippAttributes(partOut, rowIn, md.MDL_SHIFT_Y)
                        # setXmippAttributes(partOut, rowIn, md.MDL_ANGLE_ROT)
                        # setXmippAttributes(partOut, rowIn, md.MDL_ANGLE_TILT)
                        # setXmippAttributes(partOut, rowIn, md.MDL_ANGLE_PSI)
                        # setXmippAttributes(partOut, rowIn, md.MDL_FLIP)

                        rowOutFinal = md.Row()
                        particleToRow(partOut, rowOutFinal)
                        rowOutFinal.setValue(md.MDL_PARTICLE_ID, int(partId))
                        rowOutFinal.setValue(md.MDL_FRAME_ID, int(frId))
                        rowOutFinal.setValue(emlib.MDL_SHIFT_X, shiftXIn)
                        rowOutFinal.setValue(emlib.MDL_SHIFT_Y, shiftYIn)
                        rowOutFinal.setValue(emlib.MDL_ANGLE_ROT, rotIn)
                        rowOutFinal.setValue(emlib.MDL_ANGLE_TILT, tiltIn)
                        rowOutFinal.setValue(emlib.MDL_ANGLE_PSI, psiIn)
                        rowOutFinal.setValue(emlib.MDL_FLIP, flipIn)
<<<<<<< HEAD
                        rowOutFinal.setValue(emlib.MDL_CONTINUOUS_X, contXIn)
                        rowOutFinal.setValue(emlib.MDL_CONTINUOUS_Y, contYIn)
=======
                        if contXIn is not None:
                            rowOutFinal.setValue(emlib.MDL_CONTINUOUS_X, contXIn)
                        if contYIn is not None:
                            rowOutFinal.setValue(emlib.MDL_CONTINUOUS_Y, contYIn)
>>>>>>> 8a210560
                        if ccIn is not None:
                            rowOutFinal.setValue(emlib.MDL_MAXCC, ccIn)
                        if costIn is not None:
                            rowOutFinal.setValue(emlib.MDL_COST, costIn)
                        if wIn is not None:
                            rowOutFinal.setValue(emlib.MDL_WEIGHT, wIn)
                        rowOutFinal.addToMd(mdFinal)
                        count += 1
                        if count == (frameN - frame0 + 1):
                            break
            mdFinal.write(particleMd)

            readSetOfMovieParticles(particleMd, particleSetOut,
                                    removeDisabled=False,
                                    postprocessImageRow=self._postprocessImageRow)
            self._defineOutputs(outputParticles=particleSetOut)
            self._defineSourceRelation(self.inputMovies, particleSetOut)


    def writeNewOutputMetadata(self, imgsFn, particleMd, fnOut, frameN, frame0):

        mdInputParts = md.MetaData(imgsFn)
        mdOutputParts = md.MetaData(particleMd)
        mdFinal = md.MetaData()
        rowsInputParts = iterRows(mdInputParts)
        for rowIn in rowsInputParts:
            partIn = rowToParticle(rowIn)
            if partIn.hasCTF():
                ctfModel = partIn.getCTF()
            idIn = rowIn.getValue(md.MDL_ITEM_ID)
            shiftXIn = rowIn.getValue(emlib.MDL_SHIFT_X)
            shiftYIn = rowIn.getValue(emlib.MDL_SHIFT_Y)
            rotIn = rowIn.getValue(emlib.MDL_ANGLE_ROT)
            tiltIn = rowIn.getValue(emlib.MDL_ANGLE_TILT)
            psiIn = rowIn.getValue(emlib.MDL_ANGLE_PSI)
            flipIn = rowIn.getValue(emlib.MDL_FLIP)
            ccIn = rowIn.getValue(emlib.MDL_MAXCC)
            costIn = rowIn.getValue(emlib.MDL_COST)
            wIn = rowIn.getValue(emlib.MDL_WEIGHT)

            count = 0
            rowsOutputParts = iterRows(mdOutputParts)
            vectorIdx=[]
            flagenable=1
            for rowOut in rowsOutputParts:
                if count<(frameN-frame0) and rowOut.getValue(md.MDL_PARTICLE_ID) == idIn:
                    imName = rowOut.getValue(emlib.MDL_IMAGE)
                    vectorIdx.append(float(imName.split('@')[0]))
                    if rowOut.getValue(md.MDL_ENABLED)==0:
                        flagenable=0
                if count==(frameN-frame0) and rowOut.getValue(md.MDL_PARTICLE_ID) == idIn:
                    imName = rowOut.getValue(emlib.MDL_IMAGE)
                    vectorIdx.append(float(imName.split('@')[0]))
                    partId = rowOut.getValue(md.MDL_PARTICLE_ID)
                    frId = rowOut.getValue(md.MDL_FRAME_ID)
                    partOut = rowToParticle(rowOut)
                    if rowOut.getValue(md.MDL_ENABLED)==0:
                        flagenable=0
                    if partIn.hasCTF():
                        partOut.setCTF(ctfModel)
                    rowOutFinal = md.Row()
                    particleToRow(partOut, rowOutFinal)
                    rowOutFinal.setValue(md.MDL_PARTICLE_ID, int(partId))
                    rowOutFinal.setValue(md.MDL_FRAME_ID, int(frId))
                    rowOutFinal.setValue(emlib.MDL_SHIFT_X, shiftXIn)
                    rowOutFinal.setValue(emlib.MDL_SHIFT_Y, shiftYIn)
                    rowOutFinal.setValue(emlib.MDL_ANGLE_ROT, rotIn)
                    rowOutFinal.setValue(emlib.MDL_ANGLE_TILT, tiltIn)
                    rowOutFinal.setValue(emlib.MDL_ANGLE_PSI, psiIn)
                    rowOutFinal.setValue(emlib.MDL_FLIP, flipIn)
                    rowOutFinal.setValue(emlib.MDL_ENABLED, flagenable)
                    if ccIn is not None:
                        rowOutFinal.setValue(emlib.MDL_MAXCC, ccIn)
                    if costIn is not None:
                        rowOutFinal.setValue(emlib.MDL_COST, costIn)
                    if wIn is not None:
                        rowOutFinal.setValue(emlib.MDL_WEIGHT, wIn)
                    rowOutFinal.setValue(emlib.MDL_DM3_VALUE, vectorIdx)
                    rowOutFinal.addToMd(mdFinal)
                    break
                if rowOut.getValue(md.MDL_PARTICLE_ID) == idIn:
                    count+=1
        mdFinal.write(fnOut)

        # --------------------------- INFO functions ------------------------------

    def _validate(self):
        errors = []

        inputSet = self.inputMovies.get()

        # Although getFirstItem is not recommended in general, here it is
        # used only once, for validation purposes, so performance
        # problems should not appear.
        movie = inputSet.getFirstItem()
        if (not movie.hasAlignment()) and self.applyAlignment:
            errors.append("Your movies has not alignment. Please, set *No* "
                          "the parameter _Apply movie alignments to extract?_")

        firstFrame, lastFrame, _ = inputSet.getFramesRange()
        if lastFrame == 0:
            # Although getFirstItem is not recommended in general, here it is
            # used only once, for validation purposes, so performance
            # problems should not appear.
            frames = inputSet.getFirstItem().getNumberOfFrames()
            lastFrame = frames
        else:
            frames = lastFrame - firstFrame + 1

        if frames is not None:
            # Avoid validation when the range is not defined
            if not (hasattr(self, 'frame0') or hasattr(self, 'frameN')):
                return

            f0, fN = self._getRange(movie)
            if fN < firstFrame or fN > lastFrame:
                errors.append("Check the selected last frame. "
                              "Last frame (%d) should be in range: %s "
                              % (fN, (firstFrame, lastFrame)))

            if f0 < firstFrame or f0 > lastFrame:
                errors.append("Check the selected first frame. "
                              "First frame (%d) should be in range: %s "
                              % (f0, (firstFrame, lastFrame)))
            if fN < f0:
                errors.append("Check the selected frames range. Last frame "
                              "(%d) should be greater than first frame (%d)"
                              % (fN, f0))

        return errors

    def _warnings(self):
        warnings = []
        if not self.inputParticles.get().hasAlignmentProj():
            warnings.append("Running the extraction with particles without "
                            "alignment implies not using the shifts in the "
                            "transformation matrix to calculate the exact "
                            "coordinates of every particle.")
        return warnings

    def _methods(self):
        methods = []
        return methods

    def _summary(self):
        summary = []
        return summary

    # -------------------------- UTILS functions ------------------------------

    def _getFnRelated(self, keyFile, movId, frameIndex):
        return self._getFileName(keyFile, movieId=movId, frame=frameIndex)

    def _writeXmippPosFile(self, movie, coordinatesName, shiftX, shiftY):
        """ Create Xmipp coordinate files to be extracted
        from the frames of the movie.
        """
        mData = md.MetaData()
        mdCoords = md.MetaData(self._getExtraPath('input_coords.xmd'))
        for row in iterRows(mdCoords):
            if int(row.getValue(md.MDL_MICROGRAPH))==movie.getObjId():
                newX = row.getValue(md.MDL_XCOOR) - int(round(float(shiftX)))
                row.setValue(md.MDL_XCOOR, newX)
                newY = row.getValue(md.MDL_YCOOR) - int(round(float(shiftY)))
                row.setValue(md.MDL_YCOOR, newY)
                row.writeToMd(mData, mData.addObject())
        self.info("Writing coordinates metadata: %s, with shifts: %s %s"
                  % (coordinatesName, shiftX, shiftY))
        mData.write('particles@' + coordinatesName)

    def _postprocessImageRow(self, img, imgRow):
        img.setFrameId(imgRow.getValue(md.MDL_FRAME_ID))
        img.setParticleId(imgRow.getValue(md.MDL_PARTICLE_ID))
        micName = self._micNameDict[imgRow.getValue(md.MDL_MICROGRAPH_ID)]
        img.getCoordinate().setMicName(micName)

    def _getRange(self, movie):
        n = self._getNumberOfFrames(movie)
        iniFrame, _, indxFrame = movie.getFramesRange()

        first = self.getAttributeValue('frame0')
        last = self.getAttributeValue('frameN')

        if first <= 1:
            first = 1

        if last <= 0:
            last = n

        if iniFrame != indxFrame:
            first -= (iniFrame - 1)
            last -= (iniFrame - 1)

        return first, last

    def _getNumberOfFrames(self, movie):
        _, lstFrame, _ = movie.getFramesRange()

        if movie.hasAlignment():
            _, lastFrmAligned = movie.getAlignment().getRange()
            if lastFrmAligned != lstFrame:
                return lastFrmAligned
            else:
                return movie.getNumberOfFrames()
        else:
            return movie.getNumberOfFrames()

    def getBoxScale(self):
        """ Computing the sampling factor between input and output.
        We should take into account the differences in sampling rate between
        micrographs used for picking and the ones used for extraction.
        The downsampling factor could also affect the resulting scale.
        """
        samplingPicking = self.inputMicrographs.get().getSamplingRate()
        samplingExtract = self.inputMovies.get().getSamplingRate()
        return samplingPicking / samplingExtract

    def _hasCoordinates(self, movie):
        len = 0
        mdCoords = md.MetaData(self._getExtraPath('input_coords.xmd'))
        for row in iterRows(mdCoords):
            if int(row.getValue(md.MDL_MICROGRAPH))==movie.getObjId():
                len += 1
                break
        if len > 0:
            return True
        else:
            return False


    def getShifts(self, transform, alignType):
        """
        is2D == True-> matrix is 2D (2D images alignment)
                otherwise matrix is 3D (3D volume alignment or projection)
        invTransform == True  -> for xmipp implies projection
                              -> for xmipp implies alignment
        """
        if alignType == ALIGN_NONE:
            return None

        inverseTransform = alignType == ALIGN_PROJ
        # only flip is meaningful if 2D case
        # in that case the 2x2 determinant is negative
        flip = False
        matrix = transform.getMatrix()
        if alignType == ALIGN_2D:
            # get 2x2 matrix and check if negative
            flip = bool(numpy.linalg.det(matrix[0:2, 0:2]) < 0)
            if flip:
                matrix[0, :2] *= -1.  # invert only the first two columns keep x
                matrix[2, 2] = 1.  # set 3D rot
            else:
                pass

        elif alignType == ALIGN_3D:
            flip = bool(numpy.linalg.det(matrix[0:3, 0:3]) < 0)
            if flip:
                matrix[0, :4] *= -1.  # now, invert first line including x
                matrix[3, 3] = 1.  # set 3D rot
            else:
                pass

        else:
            pass
            # flip = bool(numpy.linalg.det(matrix[0:3,0:3]) < 0)
            # if flip:
            #    matrix[0,:4] *= -1.#now, invert first line including x
        shifts = self.geometryFromMatrix(matrix, inverseTransform)

        return shifts

    def geometryFromMatrix(self, matrix, inverseTransform):
        from pyworkflow.em.convert.transformations import translation_from_matrix
        if inverseTransform:
            matrix = numpy.linalg.inv(matrix)
            shifts = -translation_from_matrix(matrix)
        else:
            shifts = translation_from_matrix(matrix)
        return shifts


<|MERGE_RESOLUTION|>--- conflicted
+++ resolved
@@ -198,8 +198,7 @@
         ih = emlib.image.ImageHandler()
         x, y, z, n = ih.getDimensions(movie.getFileName())
         print("AQUI", movId, x, y, z, n, movie.getFramesRange())
-        x, y, n = movie.getDim()
-        print("2 AQUI", movId, x, y, z, n, movie.getFramesRange())
+        #x, y, n = movie.getDim()
         iniFrame, lastFrame, _ = movie.getFramesRange()
         frame0, frameN = self._getRange(movie)
         boxSize = self.boxSize.get()
@@ -397,15 +396,10 @@
                         rowOutFinal.setValue(emlib.MDL_ANGLE_TILT, tiltIn)
                         rowOutFinal.setValue(emlib.MDL_ANGLE_PSI, psiIn)
                         rowOutFinal.setValue(emlib.MDL_FLIP, flipIn)
-<<<<<<< HEAD
-                        rowOutFinal.setValue(emlib.MDL_CONTINUOUS_X, contXIn)
-                        rowOutFinal.setValue(emlib.MDL_CONTINUOUS_Y, contYIn)
-=======
                         if contXIn is not None:
                             rowOutFinal.setValue(emlib.MDL_CONTINUOUS_X, contXIn)
                         if contYIn is not None:
                             rowOutFinal.setValue(emlib.MDL_CONTINUOUS_Y, contYIn)
->>>>>>> 8a210560
                         if ccIn is not None:
                             rowOutFinal.setValue(emlib.MDL_MAXCC, ccIn)
                         if costIn is not None:
