--- conflicted
+++ resolved
@@ -290,11 +290,7 @@
             tilt = row.getValue(xmippLib.MDL_ANGLE_TILT)
             flip = row.getValue(xmippLib.MDL_FLIP)
             if flip:
-<<<<<<< HEAD
                 tilt = tilt + 180
-=======
-                tilt=tilt+180
->>>>>>> 5f051c26
             if rot < 0:
                 rot = rot + 360
             if tilt < 0:
@@ -327,10 +323,6 @@
         # outputSetOfParticles.setAlignmentProj()
         # readSetOfParticles(self._getExtraPath('VamosAVer.xmd'), outputSetOfParticles)
         # self._defineOutputs(outputParticles=outputSetOfParticles)
-<<<<<<< HEAD
-
-=======
->>>>>>> 5f051c26
 
     def prepareImagesForTraining(self):
 
@@ -369,14 +361,9 @@
                                                    counterCones + 1, False)
                     # AJ posiblemente con alrededor de 8000 podria valer...
             else: #AJ to check en general y con modelPretrain
-<<<<<<< HEAD
-                #remove(self._getExtraPath('projections%d.xmd' % (counterCones + 1)))
-                moveFile(self._getExtraPath('projections%d.xmd' % (counterCones + 1)), self._getExtraPath('CONOVACIOprojections%d.xmd' % (counterCones + 1)))
-=======
                 remove(self._getExtraPath('projections%d.xmd' % (counterCones + 1)))
                 #moveFile(self._getExtraPath('projections%d.xmd' % (counterCones + 1)),
                 #         self._getExtraPath('CONOVACIOprojections%d.xmd' % (counterCones + 1)))
->>>>>>> 5f051c26
             counterCones = counterCones + 1
 
         if self.modelPretrain.get() is False:
@@ -660,11 +647,7 @@
                     params = '  -i %s' % fnExpCone
                     params += ' -r  %s' % fnProjCone
                     params += ' -o  %s' % self._getExtraPath(fnOutCone)
-<<<<<<< HEAD
 		    params += ' --dev %s '%(gpuId)
-=======
-                    params += ' --dev %s ' % (gpuId)
->>>>>>> 5f051c26
                     self.runJob("xmipp_cuda_align_significant", params, numberOfMpi=1)
 
 
