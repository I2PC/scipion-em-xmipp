# **************************************************************************
# *
# * Authors:     Carlos Oscar Sorzano
# *
# * Unidad de  Bioinformatica of Centro Nacional de Biotecnologia , CSIC
# *
# * This program is free software; you can redistribute it and/or modify
# * it under the terms of the GNU General Public License as published by
# * the Free Software Foundation; either version 2 of the License, or
# * (at your option) any later version.
# *
# * This program is distributed in the hope that it will be useful,
# * but WITHOUT ANY WARRANTY; without even the implied warranty of
# * MERCHANTABILITY or FITNESS FOR A PARTICULAR PURPOSE.  See the
# * GNU General Public License for more details.
# *
# * You should have received a copy of the GNU General Public License
# * along with this program; if not, write to the Free Software
# * Foundation, Inc., 59 Temple Place, Suite 330, Boston, MA
# * 02111-1307  USA
# *
# *  All comments concerning this program package may be sent to the
# *  e-mail address 'scipion@cnb.csic.es'
# *
# **************************************************************************


from pyworkflow import VERSION_1_2
from pyworkflow.protocol.params import PointerParam, StringParam, FloatParam, \
    IntParam, BooleanParam, GPU_LIST, STEPS_PARALLEL
from pyworkflow.utils.path import moveFile, cleanPattern
from pyworkflow.em.protocol import ProtRefine3D
from xmipp3.utils import writeInfoField, readInfoField
from pyworkflow.em.metadata.utils import iterRows
import pyworkflow.em.metadata as md
from xmipp3.convert import createItemMatrix, setXmippAttributes, rowToAlignment, \
    readSetOfParticles, geometryFromMatrix
import pyworkflow.em as em
from pyworkflow.protocol.constants import LEVEL_ADVANCED
import xmippLib
import os
import sys
import numpy as np
import math
import cv2
from shutil import copy
from os import remove
from os.path import exists

class XmippProtDeepCones3DGT_2(ProtRefine3D):
    """Performs a fast and approximate angular assignment that can be further refined
    with Xmipp highres local refinement"""
    _label = 'deep cones3D highres GT 2'
    _lastUpdateVersion = VERSION_1_2

    def __init__(self, **args):
        ProtRefine3D.__init__(self, **args)
        self.stepsExecutionMode = STEPS_PARALLEL

    # --------------------------- DEFINE param functions --------------------------------------------
    def _defineParams(self, form):
        form.addHidden(GPU_LIST, StringParam, default='0',
                       expertLevel=LEVEL_ADVANCED,
                       label="Choose GPU IDs",
                       help="GPU may have several cores. Set it to zero"
                            " if you do not know what we are talking about."
                            " First core index is 0, second 1 and so on.")
        form.addSection(label='Input')
        form.addParam('inputSet', PointerParam, label="Input images",
                      pointerClass='SetOfParticles')

        form.addParam('modelPretrain', BooleanParam, default=False,
                      label='Choose your if you want to use pretrained models',
                      help='Setting "yes" you can choose previously trained models. '
                           'If you choose "no" new models will be trained.')
        form.addParam('pretrainedModels', PointerParam,
                      pointerClass=self.getClassName(),
                      condition='modelPretrain==True',
                      label='Set pretrained models',
                      help='Choose the protocol where your models were trained. '
                           'Be careful with using proper models for your new prediction.')

        form.addParam('inputVolume', PointerParam, label="Volume",
                      pointerClass='Volume',
                      condition='modelPretrain==False')
        form.addParam('inputTrainSet', PointerParam, label="Input training set",
                      pointerClass='SetOfParticles',
                      pointerCondition='hasAlignmentProj',
                      help='The set of particles previously aligned to be used as training set',
                      condition='modelPretrain==False')
        form.addParam('targetResolution', FloatParam, label="Target resolution",
                      default=3.0,
                      help="In Angstroms, the images and the volume are rescaled so that this resolution is at "
                           "2/3 of the Fourier spectrum.")
        form.addParam('symmetryGroup', StringParam, default="c1",
                      label='Symmetry group',
                      help='See http://xmipp.cnb.csic.es/twiki/bin/view/Xmipp/Symmetry for a description of the symmetry groups format'
                           'If no symmetry is present, give c1')
        form.addParam('numEpochs', IntParam,
                      label="Number of epochs for training",
                      default=10,
                      help="Number of epochs for training.",
                      condition='modelPretrain==False')
        form.addParam('spanConesTilt', FloatParam,
                      label="Distance between cone centers",
                      default=30,
                      help="Distance in degrees between cone centers.",
                      condition='modelPretrain==False')
        form.addParam('numConesSelected', IntParam,
                      label="Number of selected cones per image",
                      default=1,
                      help="Number of selected cones per image.")
        form.addParam('gpuAlign', BooleanParam, label="Use GPU alignment", default=True,
                      help='Use GPU alignment algorithm to determine the final 3D alignment parameters')
        form.addParam('myMPI', IntParam, label="XMipp MPIs", default=8,
                      help='Number of MPI to run the Xmipp protocols.')

        form.addParallelSection(threads=8, mpi=1)

    # --------------------------- INSERT steps functions --------------------------------------------
    def _insertAllSteps(self):

        deps = []
        deps2 = []

        self.lastIter = 0
        self.batchSize = 128  # 1024
        self.imgsFn = self._getExtraPath('input_imgs.xmd')
        self.trainImgsFn = self._getExtraPath('train_input_imgs.xmd')

        firstStepId = self._insertFunctionStep("convertStep")
        firstStepId = self._insertFunctionStep("computeTrainingSet", 'projections', prerequisites=[firstStepId])

        # Trainig steps
        firstStepId = self._insertFunctionStep("prepareImagesForTraining", prerequisites=[firstStepId])


        #myStr = self.gpuList.get()
        #import os
        #print('os.environ["CUDA_VISIBLE_DEVICES"]',os.environ["CUDA_VISIBLE_DEVICES"])
        #myStr = " "
        if self.useQueueForSteps() or self.useQueue():
            myStr = os.environ["CUDA_VISIBLE_DEVICES"]
        else:
            myStr = self.gpuList.get()

        print("AAAAA", myStr)
        numGPU = myStr.split(',')
        print("GPUUUUU", myStr, numGPU)
        for idx, gpuId in enumerate(numGPU):
            print("Bucle GPUUUUUUU", idx, gpuId)
            stepId = self._insertFunctionStep("trainNClassifiers2ClassesStep", idx, gpuId, len(numGPU), prerequisites=[firstStepId])
            deps.append(stepId)

        # self._insertFunctionStep("trainOneClassifierNClassesStep")
        # Predict step
        predictStepId = self._insertFunctionStep("predictStep", numGPU[0], prerequisites=deps)

        # Correlation step
        if self.gpuAlign:
            for idx, gpuId in enumerate(numGPU):
                stepId = self._insertFunctionStep("correlationCudaStep", idx, gpuId, len(numGPU), prerequisites=[predictStepId])
                deps2.append(stepId)
        else:
            stepId = self._insertFunctionStep("correlationSignificantStep", prerequisites=[predictStepId])
            deps2.append(stepId)

        stepId = self._insertFunctionStep("createOutputMetadataStep", prerequisites=deps2)

        self._insertFunctionStep("createOutputStep", prerequisites=[stepId])

    # --------------------------- STEPS functions ---------------------------------------------------
    def convertStep(self):

        if self.modelPretrain.get() is True:
            fnPreProtocol = self.pretrainedModels.get()._getExtraPath()
            preXDim = readInfoField(fnPreProtocol, "size", xmippLib.MDL_XSIZE)

        from ..convert import writeSetOfParticles
        inputParticles = self.inputSet.get()
        writeSetOfParticles(inputParticles, self.imgsFn)
        Xdim = inputParticles.getXDim()
        Ts = inputParticles.getSamplingRate()
        newTs = self.targetResolution.get() * 1.0 / 3.0
        newTs = max(Ts, newTs)
        if self.modelPretrain.get() is False:
            self.newXdim = long(Xdim * Ts / newTs)
        else:
            self.newXdim = preXDim
        self.firstMaxShift = round(self.newXdim / 10)
        writeInfoField(self._getExtraPath(), "sampling",
                       xmippLib.MDL_SAMPLINGRATE, newTs)
        writeInfoField(self._getExtraPath(), "size", xmippLib.MDL_XSIZE,
                       self.newXdim)
        writeInfoField(self._getExtraPath(), "shift", xmippLib.MDL_SHIFT_X,
                       self.firstMaxShift)
        if self.newXdim != Xdim:
            self.runJob("xmipp_image_resize",
                        "-i %s -o %s --save_metadata_stack %s --fourier %d" %
                        (self.imgsFn,
                         self._getExtraPath('scaled_particles.stk'),
                         self._getExtraPath('scaled_particles.xmd'),
                         self.newXdim), numberOfMpi=self.myMPI.get())
            moveFile(self._getExtraPath('scaled_particles.xmd'), self.imgsFn)

        from pyworkflow.em.convert import ImageHandler
        ih = ImageHandler()
        fnVol = self._getTmpPath("volume.vol")
        ih.convert(self.inputVolume.get(), fnVol)
        Xdim = self.inputVolume.get().getDim()[0]
        if Xdim != self.newXdim:
            self.runJob("xmipp_image_resize",
                        "-i %s --fourier %d" % (fnVol, self.newXdim),
                        numberOfMpi=self.myMPI.get())

        #if self.modelPretrain.get() is False:
        inputTrain = self.inputTrainSet.get()
        writeSetOfParticles(inputTrain, self.trainImgsFn)
        Xdim = inputTrain.getXDim()
        if self.newXdim != Xdim:
            self.runJob("xmipp_image_resize",
                        "-i %s -o %s --save_metadata_stack %s --fourier %d" %
                        (self.trainImgsFn,
                         self._getExtraPath('scaled_train_particles.stk'),
                         self._getExtraPath('scaled_train_particles.xmd'),
                         self.newXdim), numberOfMpi=self.myMPI.get())
            moveFile(self._getExtraPath('scaled_train_particles.xmd'),
                     self.trainImgsFn)

    def generateConeCenters(self, fn):
        fnVol = self._getTmpPath("volume.vol")
        fnCenters = self._getExtraPath(fn + ".stk")
        fnCentersMd = self._getExtraPath(fn + ".doc")
        # if self.spanConesTilt.get()>30:
        #     sampling_rate = 30
        # else:
        #     sampling_rate = self.spanConesTilt.get()

        self.runJob("xmipp_angular_project_library",
                    "-i %s -o %s --sym c1 --sampling_rate %d"
                    % (fnVol, fnCenters, self.spanConesTilt.get()),
                    numberOfMpi=self.myMPI.get())
        mdExp = xmippLib.MetaData(fnCentersMd)
        return mdExp.size()

    def angularDistance(self, rot, tilt, mdCones):
        # AJ aqui calcular la distancia angular entre particula y centro de cada cono
        dist = []
        for row in iterRows(mdCones):
            rotCenterCone = row.getValue(xmippLib.MDL_ANGLE_ROT)
            tiltCenterCone = row.getValue(xmippLib.MDL_ANGLE_TILT)
            if rotCenterCone < 0:
                rotCenterCone = rotCenterCone + 360
            if tiltCenterCone < 0:
                tiltCenterCone = tiltCenterCone + 360
            srot = math.sin(math.radians(rot))
            crot = math.cos(math.radians(rot))
            stilt = math.sin(math.radians(tilt))
            ctilt = math.cos(math.radians(tilt))
            srotCone = math.sin(math.radians(rotCenterCone))
            crotCone = math.cos(math.radians(rotCenterCone))
            stiltCone = math.sin(math.radians(tiltCenterCone))
            ctiltCone = math.cos(math.radians(tiltCenterCone))
            aux = (stilt * crot * stiltCone * crotCone) + (
                    stilt * srot * stiltCone * srotCone) + (
                          ctilt * ctiltCone)
            auxA = aux
            if aux < -1:
                auxA = -1
            elif aux > 1:
                auxA = 1
            auxAcos = math.degrees(math.acos(auxA))
            dist.append(auxAcos)
            # print("angular distance:", rotCenterCone, tiltCenterCone, rot, tilt, aux, auxA, auxAcos)
            # print("aux:", (stilt * crot * stiltCone * crotCone), (stilt * srot * stiltCone * srotCone), (ctilt * ctiltCone))
        minDist = min(dist)
        finalCone = dist.index(minDist) + 1
        # print("angular distance final:", minDist, finalCone)

        return finalCone

    def computeTrainingSet(self, nameTrain):

        totalCones = self.generateConeCenters('coneCenters')
        self.numCones = totalCones
        fnCentersMd = self._getExtraPath("coneCenters.doc")
        mdCones = xmippLib.MetaData(fnCentersMd)

        auxList = []

        mdTrain = xmippLib.MetaData(self.trainImgsFn)
        mdList = []
        for i in range(totalCones):
            mdList.append(xmippLib.MetaData())
        for row in iterRows(mdTrain):
            rot = row.getValue(xmippLib.MDL_ANGLE_ROT)
            tilt = row.getValue(xmippLib.MDL_ANGLE_TILT)
            flip = row.getValue(xmippLib.MDL_FLIP)
<<<<<<< HEAD
            if flip:
                tilt = tilt + 180
=======
            #AJ FLIP
            if flip:
                tilt=tilt+180

>>>>>>> 4cb12844
            if rot < 0:
                rot = rot + 360
            if tilt < 0:
                tilt = tilt + 360
            numCone = self.angularDistance(rot, tilt, mdCones)
            mdCone = mdList[numCone - 1]
            auxList.append(numCone - 1)
            row.addToMd(mdCone)
        print("SELECTED CONES", auxList)
        for i in range(totalCones):
            fnTrain = self._getExtraPath(nameTrain + "%d.xmd" % (i + 1))
            mdList[i].write(fnTrain)


        # #################################
        # mdOut = xmippLib.MetaData()
        # for i in auxList:
        #     for row in iterRows(mdCones):
        #         idCone = row.getValue(xmippLib.MDL_REF)
        #         if (i) == idCone:
        #             row.addToMd(mdOut)
        #             break
        # # mdPart = xmippLib.MetaData(self.trainImgsFn)
        # # for row in iterRows(mdPart):
        # #     row.addToMd(mdOut)
        # mdOut.write(self._getExtraPath('VamosAVer.xmd'))
        #
        # outputSetOfParticles = self._createSetOfParticles()
        # outputSetOfParticles.copyInfo(self.inputSet.get())
        # outputSetOfParticles.setAlignmentProj()
        # readSetOfParticles(self._getExtraPath('VamosAVer.xmd'), outputSetOfParticles)
        # self._defineOutputs(outputParticles=outputSetOfParticles)
        # aaaaaaaaaaaaaaaaa

    def prepareImagesForTraining(self):

        fnCentersMd = self._getExtraPath("coneCenters.doc")
        mdCones = xmippLib.MetaData(fnCentersMd)
        span = self.spanConesTilt.get()
        counterCones = 0
        for row in iterRows(mdCones):
            rotCenter = row.getValue(xmippLib.MDL_ANGLE_ROT)
            tiltCenter = row.getValue(xmippLib.MDL_ANGLE_TILT)
            if rotCenter < 0:
                rotCenter = rotCenter + 360
            if tiltCenter < 0:
                tiltCenter = tiltCenter + 360
            iniRot = rotCenter - span
            endRot = rotCenter + span
            iniTilt = tiltCenter - span
            endTilt = tiltCenter + span
            if iniRot < 0:
                iniRot = iniRot + 360
            if iniTilt < 0:
                iniTilt = iniTilt + 360
            if endRot < 0:
                endRot = endRot + 360
            if endTilt < 0:
                endTilt = endTilt + 360
            mdProj = xmippLib.MetaData(self._getExtraPath('projections%d.xmd' % (counterCones + 1)))
            sizeProj = mdProj.size()
            if sizeProj > 0:
                lastLabel = counterCones + 1
                self.projectStep(300, iniRot, endRot, iniTilt, endTilt,
                                 'projectionsCudaCorr', counterCones + 1)
                if self.modelPretrain.get() is False:
                    self.generateExpImagesStep(10000, 'projections',
                                                   'projectionsExp',
                                                   counterCones + 1, False)
                    # AJ posiblemente con alrededor de 8000 podria valer...
            else: #AJ to check en general y con modelPretrain
                remove(self._getExtraPath('projections%d.xmd' % (counterCones + 1)))
            counterCones = counterCones + 1

        if self.modelPretrain.get() is False:
            fnToFilter = self._getExtraPath('projectionsExp%d.xmd' % (lastLabel))
            self.runJob("xmipp_transform_filter", " -i %s --fourier low_pass %f" %
                        (fnToFilter, 0.15), numberOfMpi=self.myMPI.get())

    def projectStep(self, numProj, iniRot, endRot, iniTilt, endTilt, fn, idx):

        newXdim = readInfoField(self._getExtraPath(), "size",
                                xmippLib.MDL_XSIZE)
        fnVol = self._getTmpPath("volume.vol")

        uniformProjectionsStr = """
# XMIPP_STAR_1 *
data_block1
_dimensions2D   '%d %d'
_projRotRange    '%d %d %d'
_projRotRandomness   random
_projRotNoise   '0'
_projTiltRange    '%d %d 1'
_projTiltRandomness   random
_projTiltNoise   '0'
_projPsiRange    '0 0 1'
_projPsiRandomness   random
_projPsiNoise   '0'
_noisePixelLevel   '0'
_noiseCoord   '0'
""" % (newXdim, newXdim, iniRot, endRot, numProj, iniTilt, endTilt)
        fnParams = self._getExtraPath("uniformProjections%d.xmd" % idx)
        fh = open(fnParams, "w")
        fh.write(uniformProjectionsStr)
        fh.close()

        fnProjs = self._getExtraPath(fn + "%d.stk" % idx)
        self.runJob("xmipp_phantom_project",
                    "-i %s -o %s --method fourier 1 0.5 "
                    "--params %s" % (fnVol, fnProjs, fnParams), numberOfMpi=1)

        cleanPattern(self._getExtraPath('uniformProjections*'))

    def generateExpImagesStep(self, Nimgs, nameProj, nameExp, label, boolNoise):

        newXdim = readInfoField(self._getExtraPath(), "size",
                                xmippLib.MDL_XSIZE)
        fnProj = self._getExtraPath(nameProj + "%d.xmd" % label)
        fnExp = self._getExtraPath(nameExp + "%d.xmd" % label)
        fnLabels = self._getExtraPath('labels.txt')
        mdIn = xmippLib.MetaData(fnProj)
        mdExp = xmippLib.MetaData()
        newImage = xmippLib.Image()
        maxPsi = 180
        maxShift = round(newXdim / 10)
        idx = 1
        NimgsMd = mdIn.size()
        Nrepeats = int(Nimgs / NimgsMd)
        # if Nrepeats<10:
        #     Nrepeats=10
        print("Nrepeats", Nrepeats)
        if (label == 1 and exists(fnLabels)):
            remove(fnLabels)
        fileLabels = open(fnLabels, "a")
        for row in iterRows(mdIn):
            fnImg = row.getValue(xmippLib.MDL_IMAGE)
            myRow = row
            I = xmippLib.Image(fnImg)
            Xdim, Ydim, _, _ = I.getDimensions()
            Xdim2 = Xdim / 2
            Ydim2 = Ydim / 2
            if Nrepeats==0:
                myRow.addToMd(mdExp)
                idx += 1
                fileLabels.write(str(label - 1) + '\n')
            else:
                for i in range(Nrepeats):
                    psiDeg = np.random.uniform(-maxPsi, maxPsi)
                    psi = psiDeg * math.pi / 180.0
                    deltaX = np.random.uniform(-maxShift, maxShift)
                    deltaY = np.random.uniform(-maxShift, maxShift)
                    c = math.cos(psi)
                    s = math.sin(psi)
                    M = np.float32([[c, s, (1 - c) * Xdim2 - s * Ydim2 + deltaX],
                                    [-s, c, s * Xdim2 + (1 - c) * Ydim2 + deltaY]])
                    newImg = cv2.warpAffine(I.getData(), M, (Xdim, Ydim),
                                            borderMode=cv2.BORDER_REFLECT_101)
                    # AAAAJJJJJJ cuidado con el borderMode del warpAffine
                    if boolNoise:
                        newImg = newImg + np.random.normal(0.0, 5.0, [Xdim,
                                                                      Xdim])  # AJ 2.0 antes
                    newFn = ('%06d@' % idx) + fnExp[:-3] + 'stk'
                    newImage.setData(newImg)
                    newImage.write(newFn)
                    myRow.setValue(xmippLib.MDL_IMAGE, newFn)
                    myRow.setValue(xmippLib.MDL_ANGLE_PSI, psiDeg)
                    myRow.setValue(xmippLib.MDL_SHIFT_X, deltaX)
                    myRow.setValue(xmippLib.MDL_SHIFT_Y, deltaY)
                    myRow.addToMd(mdExp)
                    idx += 1
                    fileLabels.write(str(label - 1) + '\n')
        mdExp.write(fnExp)
        fileLabels.close()
        if (label - 1) > 0:
            labelPrev = -1
            for n in range(1, label):
                if exists(self._getExtraPath(nameExp + "%d.xmd" % (label - n))):
                    labelPrev = label - n
                    break
            if labelPrev is not -1:
                lastFnExp = self._getExtraPath(nameExp + "%d.xmd" % (labelPrev))
                self.runJob("xmipp_metadata_utilities",
                            " -i %s --set union %s -o %s " %
                            (lastFnExp, fnExp, fnExp), numberOfMpi=1)
        remove(fnProj)

    def trainNClassifiers2ClassesStep(self, thIdx, gpuId, totalGpu):

        mdNumCones = xmippLib.MetaData(self._getExtraPath("coneCenters.doc"))
        self.numCones = mdNumCones.size()

        for i in range(self.numCones):

            idx = i + 1

            if (idx % totalGpu) != thIdx:
                continue

            print("TRAINING GPU:", thIdx, gpuId, idx, totalGpu)
            sys.stdout.flush()

            modelFn = 'modelCone%d' % idx
            if self.modelPretrain.get() is True:
                if exists(self.pretrainedModels.get()._getExtraPath(modelFn + '.h5')):
                    copy(self.pretrainedModels.get()._getExtraPath(modelFn + '.h5'),
                         self._getExtraPath(modelFn + '.h5'))

            expCheck = self._getExtraPath('projectionsExp%d.xmd' % idx)
            if exists(expCheck):
                if not exists(self._getExtraPath(modelFn + '.h5')):
                    # AJ esto puede ser peligroso con modelos a medias de entrenamiento
                    fnLabels = self._getExtraPath('labels.txt')
                    fileLabels = open(fnLabels, "r")
                    expSet = self._getExtraPath('projectionsExp%d.xmd' % self.numCones)
                    if not exists(expSet):
                        for n in range(1, self.numCones):
                            if exists(self._getExtraPath('projectionsExp%d.xmd' % (self.numCones - n))):
                                expSet = self._getExtraPath('projectionsExp%d.xmd' % (self.numCones - n))
                                break
                    newFnLabels = self._getExtraPath('labels%d.txt' % idx)
                    newFileLabels = open(newFnLabels, "w")
                    lines = fileLabels.readlines()
                    for line in lines:
                        if line == str(idx - 1) + '\n':
                            newFileLabels.write('1\n')
                        else:
                            newFileLabels.write('0\n')
                    newFileLabels.close()
                    fileLabels.close()

                    newXdim = readInfoField(self._getExtraPath(), "size",
                                            xmippLib.MDL_XSIZE)
                    fnLabels = self._getExtraPath('labels%d.txt' % idx)

                    try:
                        args = "%s %s %s %s %d %d %d %d " % (
                        expSet, fnLabels, self._getExtraPath(),
                        modelFn, self.numEpochs, newXdim, 2, self.batchSize)
                        #args += " %(GPU)s"
                        args += " %s " % (gpuId)
                        #args += " %s " %(int(idx % totalGpu))
                        print("2 ARGS", args)
                        self.runJob("xmipp_cone_deepalign", args, numberOfMpi=1)
                    except Exception as e:
                        raise Exception(
                            "ERROR: Please, if you are having memory problems, "
                            "check the target resolution to work with lower dimensions.")

                # remove(expSet)

    def predictStep(self, gpuId):

        # mdNumCones = xmippLib.MetaData(self._getExtraPath("coneCenters.doc"))
        # self.numCones = mdNumCones.size()

        if not exists(self._getExtraPath('conePrediction.txt')):
            # if self.useQueueForSteps() or self.useQueue():
            #     myStr = os.environ["CUDA_VISIBLE_DEVICES"]
            # else:
            #     myStr = self.gpuList.get()
            # numGPU = myStr.split(',')
            # numGPU = numGPU[0]
            # print("Predict", myStr, numGPU)
            # sys.stdout.flush()

            mdNumCones = xmippLib.MetaData(self._getExtraPath("coneCenters.doc"))
            self.numCones = mdNumCones.size()

            imgsOutStk = self._getExtraPath('images_out_filtered.stk')
            imgsOutXmd = self._getExtraPath('images_out_filtered.xmd')
            self.runJob("xmipp_transform_filter", " -i %s -o %s "
                                              "--save_metadata_stack %s "
                                              "--keep_input_columns "
                                              "--fourier low_pass %f " %
                    (self.imgsFn, imgsOutStk, imgsOutXmd, 0.15), numberOfMpi=self.myMPI.get())

            numMax = int(self.numConesSelected)
            newXdim = readInfoField(self._getExtraPath(), "size",
                                xmippLib.MDL_XSIZE)
            args = "%s %s %d %d %d " % (imgsOutXmd, self._getExtraPath(), newXdim, self.numCones, numMax)
            #args += " %(GPU)s"
            #AJ dejar que se envie el trabajo de prediccion a todas las GPUs disponibles??
            args += " %s "%(gpuId)
            self.runJob("xmipp_cone_deepalign_predict", args, numberOfMpi=1)


    def correlationCudaStep(self, thIdx, gpuId, totalGpu):

        mdNumCones = xmippLib.MetaData(self._getExtraPath("coneCenters.doc"))
        self.numCones = mdNumCones.size()

        # Cuda Correlation step - creating the metadata
        predCones = np.loadtxt(self._getExtraPath('conePrediction.txt'))
        mdConeList = []
        numMax = int(self.numConesSelected)
        for i in range(self.numCones):
            mdConeList.append(xmippLib.MetaData())
        mdIn = xmippLib.MetaData(self.imgsFn)
        #allInFns = mdIn.getColumnValues(xmippLib.MDL_IMAGE)

        for i in range(self.numCones):

            idx = i + 1

            if (idx % totalGpu) != thIdx:
                continue

            print("CORRELATION GPU:", thIdx, gpuId, idx, totalGpu)
            sys.stdout.flush()

            print("Classifying cone ", i + 1)
            positions = []
            for n in range(numMax):
                posAux = np.where(predCones[:, (n * 2) + 1] == (i + 1))
                positions = positions + (np.ndarray.tolist(posAux[0]))
                # print(posAux, positions, len(positions))

            if len(positions) > 0:
                for pos in positions:
                    # print(pos)
                    # imageName = allInFns[pos]
                    # cone = (i+1)
                    id = pos + 1  # int(predCones[pos,0])
                    # print(imageName, cone, id)
                    row = md.Row()
                    row.readFromMd(mdIn, id)
                    row.addToMd(mdConeList[i])
                fnExpCone = self._getExtraPath('metadataCone%d.xmd' % (i + 1))
                mdConeList[i].write(fnExpCone)

                fnProjCone = self._getExtraPath('projectionsCudaCorr%d.xmd' % (i + 1))
                fnOutCone = 'outCone%d.xmd' % (i + 1)

                if not exists(self._getExtraPath(fnOutCone)):
                    # Correlation step - calling cuda program
<<<<<<< HEAD
                    params = ' -i_ref %s -i_exp %s -o %s --odir %s --keep_best 1 ' \
                                 '--maxShift 10 ' % (fnProjCone, fnExpCone, fnOutCone,
                                 self._getExtraPath())
                    #params += ' --device %(GPU)s'
		    params += ' --device %s '%(gpuId)
                    #params += ' --device %d' %(int(idx % totalGpu))
                    self.runJob("xmipp_cuda_correlation", params, numberOfMpi=1)
=======
                    #params = ' -i_ref %s -i_exp %s -o %s --odir %s --keep_best 1 ' \
                    #             '--maxShift 10 ' % (fnProjCone, fnExpCone, fnOutCone,
                    #             self._getExtraPath())
                    ##params += ' --device %(GPU)s'
                    #params += ' --device %d' %(int(idx % totalGpu))
                    #self.runJob("xmipp_cuda_correlation", params, numberOfMpi=1)
>>>>>>> 4cb12844

                    #TODO: especificar indice de gpu
                    params = '  -i %s' % fnExpCone
                    params += ' -r  %s' % fnProjCone
                    params += ' -o  %s' % self._getExtraPath(fnOutCone)
                    self.runJob("xmipp_cuda_align_significant", params, numberOfMpi=1)


    def correlationSignificantStep(self):

        mdNumCones = xmippLib.MetaData(self._getExtraPath("coneCenters.doc"))
        self.numCones = mdNumCones.size()

        # Cuda Correlation step - creating the metadata
        predCones = np.loadtxt(self._getExtraPath('conePrediction.txt'))
        mdConeList = []
        numMax = int(self.numConesSelected)
        for i in range(self.numCones):
            mdConeList.append(xmippLib.MetaData())
        mdIn = xmippLib.MetaData(self.imgsFn)
        #allInFns = mdIn.getColumnValues(xmippLib.MDL_IMAGE)

        for i in range(self.numCones):

            print("Classifying cone ", i + 1)
            positions = []
            for n in range(numMax):
                posAux = np.where(predCones[:, (n * 2) + 1] == (i + 1))
                positions = positions + (np.ndarray.tolist(posAux[0]))
                # print(posAux, positions, len(positions))

            if len(positions) > 0:
                for pos in positions:
                    # print(pos)
                    # imageName = allInFns[pos]
                    # cone = (i+1)
                    id = pos + 1  # int(predCones[pos,0])
                    # print(imageName, cone, id)
                    row = md.Row()
                    row.readFromMd(mdIn, id)
                    row.addToMd(mdConeList[i])
                fnExpCone = self._getExtraPath('metadataCone%d.xmd' % (i + 1))
                mdConeList[i].write(fnExpCone)

                fnProjCone = self._getExtraPath('projectionsCudaCorr%d.xmd' % (i + 1))
                fnOutCone = 'outCone%d.xmd' % (i + 1)

                if not exists(self._getExtraPath(fnOutCone)):
                    # Correlation step - calling significant program
                    args = '-i %s --initgallery %s --odir %s --dontReconstruct --useForValidation %d --dontCheckMirrors ' % \
                               (fnExpCone, fnProjCone, self._getExtraPath(), 1)
                    self.runJob('xmipp_reconstruct_significant', args,
                                    numberOfMpi=self.myMPI.get())
                    copy(self._getExtraPath('images_significant_iter001_00.xmd'), self._getExtraPath(fnOutCone))
                    remove(self._getExtraPath('angles_iter001_00.xmd'))
                    remove(self._getExtraPath('images_significant_iter001_00.xmd'))


    def createOutputMetadataStep(self):

        mdNumCones = xmippLib.MetaData(self._getExtraPath("coneCenters.doc"))
        self.numCones = mdNumCones.size()
        numMax = int(self.numConesSelected)
        mdIn = xmippLib.MetaData(self.imgsFn)
        allInFns = mdIn.getColumnValues(xmippLib.MDL_IMAGE)

        coneFns = []
        coneCCs = []
        mdCones = []
        fnFinal = self._getExtraPath('outConesParticles.xmd')
        for i in range(self.numCones):

            fnOutCone = 'outCone%d.xmd' % (i + 1)

            if exists(self._getExtraPath(fnOutCone)):             

                if numMax == 1:
                    if not exists(fnFinal):
                        copy(self._getExtraPath(fnOutCone), fnFinal)
                    else:
                        params = ' -i %s --set union %s -o %s' % (fnFinal,
                                                                  self._getExtraPath(
                                                                      fnOutCone),
                                                                  fnFinal)
                        self.runJob("xmipp_metadata_utilities", params,
                                    numberOfMpi=1)
                else:
                    mdCones.append(
                        xmippLib.MetaData(self._getExtraPath(fnOutCone)))
                    coneFns.append(
                        mdCones[i].getColumnValues(xmippLib.MDL_IMAGE))
                    coneCCs.append(
                        mdCones[i].getColumnValues(xmippLib.MDL_MAXCC))

            else:
                if numMax > 1:
                    mdCones.append(None)
                    coneFns.append([])
                    coneCCs.append([])

        if numMax > 1:
            mdFinal = xmippLib.MetaData()
            row = md.Row()
            for myFn in allInFns:
                myCCs = []
                myCones = []
                myPos = []
                for n in range(self.numCones):
                    if myFn in coneFns[n]:
                        pos = coneFns[n].index(myFn)
                        myPos.append(pos)
                        myCCs.append(coneCCs[n][pos])
                        myCones.append(n + 1)
                if len(myPos) > 0:
                    coneMax = myCones[myCCs.index(max(myCCs))]
                    objId = myPos[myCCs.index(max(myCCs))] + 1
                    row.readFromMd(mdCones[coneMax - 1], objId)
                    row.addToMd(mdFinal)
            mdFinal.write(fnFinal)

    def createOutputStep(self):

        cleanPattern(self._getExtraPath('*.stk'))
        cleanPattern(self._getExtraPath('projectionsCudaCorr*'))

        inputParticles = self.inputSet.get()
        fnOutputParticles = self._getExtraPath('outConesParticles.xmd')

        outputSetOfParticles = self._createSetOfParticles()
        outputSetOfParticles.copyInfo(inputParticles)
        outputSetOfParticles.setAlignmentProj()

        Xdim = inputParticles.getXDim()
        newXdim = readInfoField(self._getExtraPath(), "size",
                                xmippLib.MDL_XSIZE)
        Ts = readInfoField(self._getExtraPath(), "sampling",
                           xmippLib.MDL_SAMPLINGRATE)
        if newXdim != Xdim:

            # Option 1
            # self.runJob("xmipp_image_resize",
            #             "-i %s -o %s --save_metadata_stack %s --fourier %d" %
            #             (fnOutputParticles,
            #              self._getExtraPath('outConesParticlesScaled.stk'),
            #              self._getExtraPath('outConesParticlesScaled.xmd'),
            #              Xdim))
            # fnOutputParticles = self._getExtraPath('outConesParticlesScaled.xmd')
            # readSetOfParticles(fnOutputParticles, outputSetOfParticles)

            # Option 2, evitando el resize
            self.scaleFactor = Ts / inputParticles.getSamplingRate()
            self.iterMd = md.iterRows(fnOutputParticles, xmippLib.MDL_ITEM_ID)
            self.lastRow = next(self.iterMd)
            outputSetOfParticles.copyItems(inputParticles,
                                           updateItemCallback=self._updateItem)
        else:
            readSetOfParticles(fnOutputParticles, outputSetOfParticles)
        self._defineOutputs(outputParticles=outputSetOfParticles)

    def _updateItem(self, particle, row):
        count = 0
        while self.lastRow and particle.getObjId() == self.lastRow.getValue(
                xmippLib.MDL_ITEM_ID):
            count += 1
            if count:
                self._createItemMatrix(particle, self.lastRow)
            try:
                self.lastRow = next(self.iterMd)
            except StopIteration:
                self.lastRow = None
        particle._appendItem = count > 0

    def _createItemMatrix(self, particle, row):

        row.setValue(xmippLib.MDL_SHIFT_X,
                     row.getValue(xmippLib.MDL_SHIFT_X) * self.scaleFactor)
        row.setValue(xmippLib.MDL_SHIFT_Y,
                     row.getValue(xmippLib.MDL_SHIFT_Y) * self.scaleFactor)
        setXmippAttributes(particle, row, xmippLib.MDL_SHIFT_X,
                           xmippLib.MDL_SHIFT_Y,
                           xmippLib.MDL_ANGLE_ROT, xmippLib.MDL_ANGLE_TILT,
                           xmippLib.MDL_ANGLE_PSI)
        createItemMatrix(particle, row, align=em.ALIGN_PROJ)

    # --------------------------- INFO functions --------------------------------
    def _summary(self):
        summary = []
        summary.append("Images evaluated: %i" % self.inputSet.get().getSize())
        summary.append("Volume: %s" % self.inputVolume.getNameId())
        return summary

    def _methods(self):
        methods = []
        if hasattr(self, 'outputParticles'):
            methods.append(
                "We evaluated %i input images %s regarding to volume %s." \
                % (self.inputSet.get().getSize(), self.getObjectTag('inputSet'),
                   self.getObjectTag('inputVolume')))
        return methods

    def _validate(self):
        errors = []
        if self.numberOfMpi>1:
            errors.append("You must select Threads to make the parallelization in Scipion level. "
                          "To parallelize the Xmipp program use MPIs in the form.")
        return errors

<|MERGE_RESOLUTION|>--- conflicted
+++ resolved
@@ -296,15 +296,8 @@
             rot = row.getValue(xmippLib.MDL_ANGLE_ROT)
             tilt = row.getValue(xmippLib.MDL_ANGLE_TILT)
             flip = row.getValue(xmippLib.MDL_FLIP)
-<<<<<<< HEAD
             if flip:
                 tilt = tilt + 180
-=======
-            #AJ FLIP
-            if flip:
-                tilt=tilt+180
-
->>>>>>> 4cb12844
             if rot < 0:
                 rot = rot + 360
             if tilt < 0:
@@ -640,7 +633,6 @@
 
                 if not exists(self._getExtraPath(fnOutCone)):
                     # Correlation step - calling cuda program
-<<<<<<< HEAD
                     params = ' -i_ref %s -i_exp %s -o %s --odir %s --keep_best 1 ' \
                                  '--maxShift 10 ' % (fnProjCone, fnExpCone, fnOutCone,
                                  self._getExtraPath())
@@ -648,14 +640,6 @@
 		    params += ' --device %s '%(gpuId)
                     #params += ' --device %d' %(int(idx % totalGpu))
                     self.runJob("xmipp_cuda_correlation", params, numberOfMpi=1)
-=======
-                    #params = ' -i_ref %s -i_exp %s -o %s --odir %s --keep_best 1 ' \
-                    #             '--maxShift 10 ' % (fnProjCone, fnExpCone, fnOutCone,
-                    #             self._getExtraPath())
-                    ##params += ' --device %(GPU)s'
-                    #params += ' --device %d' %(int(idx % totalGpu))
-                    #self.runJob("xmipp_cuda_correlation", params, numberOfMpi=1)
->>>>>>> 4cb12844
 
                     #TODO: especificar indice de gpu
                     params = '  -i %s' % fnExpCone
