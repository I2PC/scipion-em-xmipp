# **************************************************************************
# *
# * Authors:    Carlos Oscar Sorzano (coss@cnb.csic.es)
# *             Tomas Majtner (tmajtner@cnb.csic.es)  -- streaming version
# *             David Maluenda    (dmaluenda@cnb.csic.es)
# *
# * Unidad de  Bioinformatica of Centro Nacional de Biotecnologia , CSIC
# *
# * This program is free software; you can redistribute it and/or modify
# * it under the terms of the GNU General Public License as published by
# * the Free Software Foundation; either version 2 of the License, or
# * (at your option) any later version.
# *
# * This program is distributed in the hope that it will be useful,
# * but WITHOUT ANY WARRANTY; without even the implied warranty of
# * MERCHANTABILITY or FITNESS FOR A PARTICULAR PURPOSE.  See the
# * GNU General Public License for more details.
# *
# * You should have received a copy of the GNU General Public License
# * along with this program; if not, write to the Free Software
# * Foundation, Inc., 59 Temple Place, Suite 330, Boston, MA
# * 02111-1307  USA
# *
# *  All comments concerning this program package may be sent to the
# *  e-mail address 'coss@cnb.csic.es'
# *
# **************************************************************************
"""
Consensus picking protocol
"""

import os, time
from math import sqrt
import numpy as np

from pyworkflow.object import Set, String, Pointer
import pyworkflow.protocol.constants as cons
import pyworkflow.protocol.params as params
from pyworkflow.em.protocol import ProtParticlePicking
from pyworkflow.protocol.constants import *
from pyworkflow.em.data import SetOfCoordinates, Coordinate


class XmippProtConsensusPicking(ProtParticlePicking):
    """
    Protocol to estimate the agreement between different particle picking
    algorithms. The protocol takes several Sets of Coordinates calculated
    by different programs and/or different parameter settings. Let's say:
    we consider N independent pickings. Then, a coordinate is considered
    to be a correct particle if M pickers have selected the same particle
    (within a radius in pixels specified in the form).

    If you want to be very strict, then set M=N; that is, a coordinate
    represents a particle if it has been selected by all particles (this
    is the default behaviour). Then you may relax this condition by setting
    M=N-1, N-2, ...

    If you want to be very flexible, set M=1, in this way it suffices that
    1 picker has selected the coordinate to be considered as a particle. Note
    that in this way, the cleaning of the dataset has to be performed by other
    means (screen particles, 2D and 3D classification, ...).
    """

    _label = 'picking consensus'

    def __init__(self, **args):
        ProtParticlePicking.__init__(self, **args)
        self.stepsExecutionMode = STEPS_SERIAL

    def _defineParams(self, form):
        form.addSection(label='Input')
        form.addParam('inputCoordinates', params.MultiPointerParam,
                      pointerClass='SetOfCoordinates',
                      label="Input coordinates",
                      help='Select the set of coordinates to compare')
        form.addParam('consensusRadius', params.IntParam, default=10,
                      label="Radius",
                      help="All coordinates within this radius (in pixels) "
                           "are presumed to correspond to the same particle")
        form.addParam('consensus', params.IntParam, default=-1,
                      label="Consensus", expertLevel=LEVEL_ADVANCED,
                      help="How many times need a particle to be selected to "
                           "be considered as a consensus particle. Set to -1 "
                           "to indicate that it needs to be selected by all "
                           "algorithms. Set to 1 to indicate that it suffices "
                           "that only 1 algorithm selects the particle")

        # form.addParallelSection(threads=4, mpi=0)  # FIXME: It's not using
                                                     #   more than one since
                                       # self.stepsExecutionMode = STEPS_SERIAL

#--------------------------- INSERT steps functions ---------------------------
    def _insertAllSteps(self):
        self.check = []
        self.inputMics = 0
        for c in enumerate(self.inputCoordinates):
            self.check.append("")
        self.mics = []
        self.setOfCoords = []
        self.inputs = self.inputCoordinates[0].get()#min([coor.get() for coor in ])
        coorSteps = self.insertNewCoorsSteps([])
        self._insertFunctionStep('createOutputStep',
                                 prerequisites=coorSteps, wait=True)

    def createOutputStep(self):
        pass

    def _getFirstJoinStepName(self):
        # This function will be used for streaming, to check which is
        # the first function that need to wait for all mics
        # to have completed, this can be overriden in subclasses
        # (e.g., in Xmipp 'sortPSDStep')
        return 'createOutputStep'

    def _getFirstJoinStep(self):
        for s in self._steps:
            if s.funcName == self._getFirstJoinStepName():
                return s
        return None

    def insertNewCoorsSteps(self, mics):
        deps = []
        for micrograph in mics:
            stepId = self._insertFunctionStep("calculateConsensusStep",
                                              micrograph, prerequisites=[])
            deps.append(stepId)
        return deps

    def _stepsCheck(self):
        self._checkNewInput()
        self._checkNewOutput()

    def _checkNewInput(self):
        newMics = []
        for idx, coordSet in enumerate(self.inputCoordinates):
            coorSet = SetOfCoordinates(filename=coordSet.get().getFileName())
            coorSet._xmippMd = String()
            coorSet.loadAllProperties()
            self.streamClosed = coorSet.isStreamClosed()
            coorSet.close()
            if self.check[idx] == "":
                newMics.append(
                    [c.clone() for c in coordSet.get().getMicrographs()])
            else:
                newMics.append([c.clone() for c in
                                coordSet.get().getMicrographs().iterItems(
                                    orderBy='creation',
                                    where='creation>"' + str(
                                        self.check[idx]) + '"')])
            if len(newMics[idx]) < 1:
                continue
            else:
                for p in coordSet.get().getMicrographs().iterItems(
                        orderBy='creation', direction='DESC'):
                    self.check[idx] = p.getObjCreation()
                    break

        newMics[:] = [item for item in newMics if len(item) > 0]
        if len(newMics) > 0:
            fDeps = self.insertNewCoorsSteps(min(newMics, key=len))
            self.inputMics = self.inputMics + len(min(newMics, key=len))
            outputStep = self._getFirstJoinStep()
            if outputStep is not None:
                outputStep.addPrerequisites(*fDeps)
            self.updateSteps()

    def _checkNewOutput(self):
        if getattr(self, 'finished', False):
            return
        self.finished = self.streamClosed and \
                        (self.inputMics == len(self.mics))
        streamMode = Set.STREAM_CLOSED if getattr(self, 'finished', False) \
                     else Set.STREAM_OPEN
        if len(self.setOfCoords) > 0:
            outSet = self._loadOutputSet(SetOfCoordinates, 'coordinates.sqlite')
            for item in self.setOfCoords:
                outSet.append(item.clone())
            # outSet.copyItems(self.setOfCoords)
            self.setOfCoords = []
            self._updateOutputSet('consensusCoordinates', outSet, streamMode)
            if self.firstTime:
                for inCorrds in self.inputCoordinates:
                    self._defineTransformRelation(inCorrds, outSet)
            outSet.close()
        if self.finished:  # Unlock createOutputStep if finished all jobs
            outputStep = self._getFirstJoinStep()
            if outputStep and outputStep.isWaiting():
                outputStep.setStatus(cons.STATUS_NEW)
        else:
            return

    def _loadOutputSet(self, SetClass, baseName):
        setFile = self._getPath(baseName)

        if os.path.exists(setFile):
            self.firstTime = False
            outputSet = SetClass(filename=setFile)
            outputSet.loadAllProperties()
            outputSet.enableAppend()
        else:
            self.firstTime = True
            outputSet = SetClass(filename=setFile)
            outputSet.setStreamState(outputSet.STREAM_OPEN)
            outputSet.setBoxSize(self.inputs.getBoxSize())

        inMicsPointer = Pointer(self.getMapper().getParent(
                                                  self.inputs.getMicrographs()),
                                extended='outputMicrographs')
        outputSet.setMicrographs(inMicsPointer)

        return outputSet

    def calculateConsensusStep(self, micrograph):
        for coordinates in self.inputCoordinates:
            while len([x.getPosition() for x in
                       coordinates.get().iterCoordinates(
                           micrograph.getObjId())]) < 1:
                time.sleep(1)

        # Take the sampling rates
        Tm = []
        for coordinates in self.inputCoordinates:
            Tm.append(coordinates.get().getMicrographs().getSamplingRate())

        # Get all coordinates for this micrograph
        coords = []
        Ncoords = 0
        n = 0
        for coordinates in self.inputCoordinates:
            coordArray = np.asarray([x.getPosition() for x in
                                     coordinates.get().iterCoordinates(
                                         micrograph.getObjId())], dtype=float)
            coordArray *= float(Tm[n]) / float(Tm[0])
            coords.append(np.asarray(coordArray, dtype=int))
            Ncoords += coordArray.shape[0]
            n += 1

        allCoords = np.zeros([Ncoords, 2])
        votes = np.zeros(Ncoords)

        # Add all coordinates in the first method
        N0 = coords[0].shape[0]
        inAllMicrographs = self.consensus <= 0 or self.consensus == len(
            self.inputCoordinates)
        if N0 == 0 and inAllMicrographs:
            return
        elif N0 > 0:
            allCoords[0:N0, :] = coords[0]
            votes[0:N0] = 1

        # Add the rest of coordinates
        Ncurrent = N0
        for n in range(1, len(self.inputCoordinates)):
            for coord in coords[n]:
                if Ncurrent > 0:
                    dist = np.sum((coord - allCoords[0:Ncurrent]) ** 2, axis=1)
                    imin = np.argmin(dist)
                    if sqrt(dist[imin]) < self.consensusRadius:
                        newCoord = (votes[imin] * allCoords[imin,] + coord) / (
                            votes[imin] + 1)
                        allCoords[imin,] = newCoord
                        votes[imin] += 1
                    else:
                        allCoords[Ncurrent, :] = coord
                        votes[Ncurrent] = 1
                        Ncurrent += 1
                else:
                    allCoords[Ncurrent, :] = coord
                    votes[Ncurrent] = 1
                    Ncurrent += 1

        # Select those in the consensus
        if self.consensus <= 0:
            consensus = len(self.inputCoordinates)
        else:
            consensus = self.consensus.get()
        if self.consensus == 0:
            consensusCoords = allCoords[votes >= consensus, :]
        else:
            consensusCoords = allCoords[votes == consensus, :]
<<<<<<< HEAD

=======
           
>>>>>>> bba01ffe
        try:
            jaccardIdx = float(len(consensusCoords)) / (
                float(len(allCoords)) / len(self.inputCoordinates))
            # COSS: Possible problem with concurrent writes
            with open(self._getExtraPath('jaccard.txt'), "a") as fhJaccard:
                fhJaccard.write(
                    "%d %f\n" % (micrograph.getObjId(), jaccardIdx))
        except:
            pass
        # Write the consensus file only if there
        # are some coordinates (size > 0)
        if consensusCoords.size:
            np.savetxt(self._getExtraPath(
                'consensus_%06d.txt' % micrograph.getObjId()), consensusCoords)

            fnTmp = self._getExtraPath(
                'consensus_%06d.txt' % micrograph.getObjId())
            if os.path.exists(fnTmp):
                coords = np.loadtxt(fnTmp)
                if coords.size == 2:  # special case with only one coordinate in consensus
                    coords = [coords]
                for coord in coords:
                    aux = Coordinate()
                    aux.setMicrograph(micrograph)
                    aux.setPosition(coord[0], coord[1])
                    self.setOfCoords.append(aux)
        self.mics.append(micrograph)

    def _summary(self):
        message = []
        for i, coordinates in enumerate(self.inputCoordinates):
            protocol = self.getMapper().getParent(coordinates.get())
            message.append("Method %d %s" % (i + 1, protocol.getClassLabel()))
        message.append("Radius = %d" % self.consensusRadius)
        message.append("Consensus = %d" % self.consensus)
        return message

    def _methods(self):
        return []<|MERGE_RESOLUTION|>--- conflicted
+++ resolved
@@ -2,7 +2,6 @@
 # *
 # * Authors:    Carlos Oscar Sorzano (coss@cnb.csic.es)
 # *             Tomas Majtner (tmajtner@cnb.csic.es)  -- streaming version
-# *             David Maluenda    (dmaluenda@cnb.csic.es)
 # *
 # * Unidad de  Bioinformatica of Centro Nacional de Biotecnologia , CSIC
 # *
@@ -278,11 +277,6 @@
             consensusCoords = allCoords[votes >= consensus, :]
         else:
             consensusCoords = allCoords[votes == consensus, :]
-<<<<<<< HEAD
-
-=======
-           
->>>>>>> bba01ffe
         try:
             jaccardIdx = float(len(consensusCoords)) / (
                 float(len(allCoords)) / len(self.inputCoordinates))
