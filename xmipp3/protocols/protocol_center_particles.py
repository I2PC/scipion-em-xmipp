# ******************************************************************************
# *
# * Authors:     Amaya Jimenez Moreno (ajimenez@cnb.csic.es)
# *              Alberto García Mena (alberto.garcia@cnb.csic.es)
# *
# * Unidad de  Bioinformatica of Centro Nacional de Biotecnologia , CSIC
# *
# * This program is free software; you can redistribute it and/or modify
# * it under the terms of the GNU General Public License as published by
# * the Free Software Foundation; either version 2 of the License, or
# * (at your option) any later version.
# *
# * This program is distributed in the hope that it will be useful,
# * but WITHOUT ANY WARRANTY; without even the implied warranty of
# * MERCHANTABILITY or FITNESS FOR A PARTICULAR PURPOSE.  See the
# * GNU General Public License for more details.
# *
# * You should have received a copy of the GNU General Public License
# * along with this program; if not, write to the Free Software
# * Foundation, Inc., 59 Temple Place, Suite 330, Boston, MA
# * 02111-1307  USA
# *
# *  All comments concerning this program package may be sent to the
# *  e-mail address 'scipion@cnb.csic.es'
# *
# ******************************************************************************

import numpy as np
import os
from pyworkflow import VERSION_2_0
from pwem.constants import ALIGN_2D
from pwem.objects import Class2D, Particle, Coordinate, Transform
from pwem.protocols import ProtClassify2D
import pwem.emlib.metadata as md
import pyworkflow.protocol.params as params

from pwem.emlib import MD_APPEND
from xmipp3.convert import (rowToAlignment, alignmentToRow,
                            rowToParticle, writeSetOfClasses2D, xmippToLocation)


class XmippProtCenterParticles(ProtClassify2D):
    """ Realignment of un-centered particles. """
    _label = 'center particles'
    _lastUpdateVersion = VERSION_2_0

    # --------------------------- DEFINE param functions -----------------------
    def _defineParams(self, form):
        form.addSection(label='Input')
        form.addParam('inputClasses', params.PointerParam,
                      pointerClass='SetOfClasses2D',
                      important=True,
                      label="Input Classes",
                      help='Set of classes to be read')
        form.addParam('inputMics', params.PointerParam,
                      pointerClass='SetOfMicrographs',
                      important=True,
                      label="Set of micrographs",
                      help='Set of micrographs related to the selected input '
                           'classes')

        form.addParallelSection(threads=0, mpi=0)
    # --------------------------- INSERT steps functions -----------------------
    def _insertAllSteps(self):
        self._insertFunctionStep('realignStep')
        self._insertFunctionStep('createOutputStep')

    # --------------------------- STEPS functions --------------------------

    def realignStep(self):

        inputMdName = self._getExtraPath('inputClasses.xmd')
        writeSetOfClasses2D(self.inputClasses.get(), inputMdName,
                            writeParticles=True)

        centeredStackName = self._getExtraPath('centeredStack.stk')
        self._params = {'input': inputMdName,
                        'output': centeredStackName}
        args = ('-i %(input)s -o %(output)s --save_metadata_transform')
        self.runJob("xmipp_transform_center_image", args % self._params,
                    numberOfMpi=1)

        centeredMdName = centeredStackName.replace('stk', 'xmd')
        centeredMd = md.MetaData(centeredMdName)
        centeredStack = md.MetaData(centeredStackName)

        listName = []
        listTransform = []
        for rowStk in md.iterRows(centeredStack):
            listName.append(rowStk.getValue(md.MDL_IMAGE))
        for rowMd in md.iterRows(centeredMd):
            listTransform.append(rowToAlignment(rowMd, ALIGN_2D))

        mdNewClasses = md.MetaData()
        for i, row in enumerate(md.iterRows(inputMdName)):
            newRow = md.Row()
            newRow.setValue(md.MDL_IMAGE, listName[i])
            refNum = row.getValue(md.MDL_REF)
            newRow.setValue(md.MDL_REF, refNum)
            classCount = row.getValue(md.MDL_CLASS_COUNT)
            newRow.setValue(md.MDL_CLASS_COUNT, classCount)
            newRow.addToMd(mdNewClasses)
        mdNewClasses.write('classes@' + self._getExtraPath('final_classes.xmd'),
                           MD_APPEND)

        mdImages = md.MetaData()
        i = 0
        mdBlocks = md.getBlocksInMetaDataFile(inputMdName)
        resultMat = Transform()
        listDisplacament = []
        centerSummary = self._getPath("summary.txt")
        centerSummary = open(centerSummary, "w")
        particlesCentered = 0
        totalParticles = 0

        for block in mdBlocks:
            if block.startswith('class00'):
                newMat = listTransform[i]
                newMatrix = newMat.getMatrix()
                mdClass = md.MetaData(block + "@" + inputMdName)
                mdNewClass = md.MetaData()
                i += 1
<<<<<<< HEAD
                j = 0
=======
                flag_psi = True
>>>>>>> b0606645
                for rowIn in md.iterRows(mdClass):
                    #To create the transformation matrix (and its parameters)
                    #  for the realigned particles
                    totalParticles += 1
                    if rowIn.getValue(md.MDL_ANGLE_PSI)!=0:
                        flag_psi=True
                    if rowIn.getValue(md.MDL_ANGLE_ROT)!=0:
                        flag_psi=False
                    inMat = rowToAlignment(rowIn, ALIGN_2D)
                    inMatrix = inMat.getMatrix()
                    resultMatrix = np.dot(newMatrix,inMatrix)
                    resultMat.setMatrix(resultMatrix)
                    rowOut=md.Row()
                    rowOut.copyFromRow(rowIn)
                    alignmentToRow(resultMat, rowOut, ALIGN_2D)
                    if flag_psi==False:
                        newAngle = rowOut.getValue(md.MDL_ANGLE_PSI)
                        rowOut.setValue(md.MDL_ANGLE_PSI, 0.)
                        rowOut.setValue(md.MDL_ANGLE_ROT, newAngle)

                    #To create the new coordinates for the realigned particles
                    inPoint = np.array([[0.],[0.],[0.],[1.]])
                    invResultMat = np.linalg.inv(resultMatrix)
                    centerPoint = np.dot(invResultMat,inPoint)

                    if int(centerPoint[0]) > 1 or int(centerPoint[1]) > 1:
                        particlesCentered += 1
                        listDisplacament.append([int(centerPoint[0]), int(centerPoint[1])])

                    rowOut.setValue(md.MDL_XCOOR, rowOut.getValue(
                        md.MDL_XCOOR)+int(centerPoint[0]))
                    rowOut.setValue(md.MDL_YCOOR, rowOut.getValue(
                        md.MDL_YCOOR)+int(centerPoint[1]))

                    rowOut.addToMd(mdNewClass)
<<<<<<< HEAD
                    j += 1
=======
>>>>>>> b0606645

                mdNewClass.write(block + "@" + self._getExtraPath(
                    'final_classes.xmd'), MD_APPEND)
                mdImages.unionAll(mdNewClass)

        listModule = [(np.sqrt((x[0] * x[0]) + (x[1] * x[1]))) for x in listDisplacament]
        moduleDisp = round(sum(listModule) / len(listModule), 1)
        centerSummary.write("Particles centered: {} \t({}%) "
                            "\nAverage module displacement: {}px\n".
                            format(particlesCentered,
                            round((100 * particlesCentered/totalParticles ), 1),
                            moduleDisp))
        centerSummary.close()
        mdImages.write(self._getExtraPath('final_images.xmd'))


    def createOutputStep(self):
        inputParticles = self.inputClasses.get().getImages()
        outputClasses = self._createSetOfClasses2D(self.inputClasses.get().getImagesPointer())
        self._fillClasses(outputClasses)
        result = {'outputClasses': outputClasses}
        self._defineOutputs(**result)
        self._defineSourceRelation(self.inputClasses, outputClasses)

        outputParticles = self._createSetOfParticles()
        outputParticles.copyInfo(inputParticles)

        self._fillParticles(outputParticles)
        result = {'outputParticles': outputParticles}
        self._defineOutputs(**result)
        self._defineSourceRelation(self.inputClasses, outputParticles)

    # --------------------------- UTILS functions ------------------------------
    def _fillClasses(self, outputClasses):
        """ Create the SetOfClasses2D """
        inputSet = self.inputClasses.get().getImages()
        myRep = md.MetaData('classes@' + self._getExtraPath(
            'final_classes.xmd'))

        for row in md.iterRows(myRep):
            fn = row.getValue(md.MDL_IMAGE)
            rep = Particle()
            rep.setLocation(xmippToLocation(fn))
            repId = row.getObjId()
            newClass = Class2D(objId=repId)
            newClass.setAlignment2D()
            newClass.copyInfo(inputSet)
            newClass.setAcquisition(inputSet.getAcquisition())
            newClass.setRepresentative(rep)
            outputClasses.append(newClass)

        i = 1
        mdBlocks = md.getBlocksInMetaDataFile(self._getExtraPath(
            'final_classes.xmd'))
        for block in mdBlocks:
            if block.startswith('class00'):
                mdClass = md.MetaData(block + "@" + self._getExtraPath(
                    'final_classes.xmd'))
                imgClassId = i
                newClass = outputClasses[imgClassId]
                newClass.enableAppend()
                for row in md.iterRows(mdClass):
                    part = rowToParticle(row)
                    newClass.append(part)
                i += 1
                newClass.setAlignment2D()
                outputClasses.update(newClass)

    def _fillParticles(self, outputParticles):
        """ Create the SetOfParticles"""
        myParticles = md.MetaData(self._getExtraPath('final_images.xmd'))
        outputParticles.enableAppend()
        for row in md.iterRows(myParticles):
            #To create the new particle
            p = rowToParticle(row)
            outputParticles.append(p)

    # --------------------------- INFO functions -------------------------------
    def _summary(self):
        summary = []
        summary.append("Realignment of %s classes."
                       % self.inputClasses.get().getSize())

        centerSummary = self._getPath("summary.txt")
        if not os.path.exists(centerSummary):
            summary.append("No summary file yet.")
        else:
            centerSummary = open(centerSummary, "r")
            for line in centerSummary.readlines():
                summary.append(line.rstrip())
            centerSummary.close()
        return summary

    def _validate(self):
        errors = []
        try:
<<<<<<< HEAD
            self.inputClasses.get().getImages().getAcquisition()
        except AttributeError:
            errors.append('InputClasses has not clases')
=======
            self.inputClasses.get().getImages()
        except AttributeError:
            errors.append('Try and catch InputClasses has no particles.')
>>>>>>> b0606645

        return errors
<|MERGE_RESOLUTION|>--- conflicted
+++ resolved
@@ -120,11 +120,7 @@
                 mdClass = md.MetaData(block + "@" + inputMdName)
                 mdNewClass = md.MetaData()
                 i += 1
-<<<<<<< HEAD
-                j = 0
-=======
                 flag_psi = True
->>>>>>> b0606645
                 for rowIn in md.iterRows(mdClass):
                     #To create the transformation matrix (and its parameters)
                     #  for the realigned particles
@@ -160,10 +156,6 @@
                         md.MDL_YCOOR)+int(centerPoint[1]))
 
                     rowOut.addToMd(mdNewClass)
-<<<<<<< HEAD
-                    j += 1
-=======
->>>>>>> b0606645
 
                 mdNewClass.write(block + "@" + self._getExtraPath(
                     'final_classes.xmd'), MD_APPEND)
@@ -260,14 +252,8 @@
     def _validate(self):
         errors = []
         try:
-<<<<<<< HEAD
-            self.inputClasses.get().getImages().getAcquisition()
-        except AttributeError:
-            errors.append('InputClasses has not clases')
-=======
             self.inputClasses.get().getImages()
         except AttributeError:
             errors.append('Try and catch InputClasses has no particles.')
->>>>>>> b0606645
 
         return errors
