# **************************************************************************
# *
# * Authors:     C.O.S. Sorzano (coss@cnb.csic.es)
# *
# * Unidad de  Bioinformatica of Centro Nacional de Biotecnologia , CSIC
# *
# * This program is free software; you can redistribute it and/or modify
# * it under the terms of the GNU General Public License as published by
# * the Free Software Foundation; either version 2 of the License, or
# * (at your option) any later version.
# *
# * This program is distributed in the hope that it will be useful,
# * but WITHOUT ANY WARRANTY; without even the implied warranty of
# * MERCHANTABILITY or FITNESS FOR A PARTICULAR PURPOSE.  See the
# * GNU General Public License for more details.
# *
# * You should have received a copy of the GNU General Public License
# * along with this program; if not, write to the Free Software
# * Foundation, Inc., 59 Temple Place, Suite 330, Boston, MA
# * 02111-1307  USA
# *
# *  All comments concerning this program package may be sent to the
# *  e-mail address 'scipion@cnb.csic.es'
# *
# **************************************************************************

from os.path import join, exists
import math

import pyworkflow.protocol.params as params
from pyworkflow import VERSION_2_0
from pyworkflow.utils.path import makePath, cleanPattern, moveFile
from pyworkflow.em.convert import ImageHandler
from pyworkflow.em.constants import ALIGN_PROJ
from pyworkflow.em.data import Image, Volume
from pyworkflow.em.protocol import ProtAnalysis3D
from xmipp3.convert import createItemMatrix, writeSetOfParticles, \
    rowToAlignment, setXmippAttributes, xmippToLocation
import pyworkflow.em.metadata as md
import pyworkflow.em as em

import xmippLib
from xmipp3.base import findRow
from xmipp3.constants import SYM_URL
import numpy as np


class XmippProtSplitVolumeHierarchical(ProtAnalysis3D):
    """
    Construct image groups based on the angular assignment. All images assigned within a solid angle
    are assigned to a class. Classes are not exclusive and an image may be assigned to multiple classes
    """

    _label = 'split volume hierarchical'
    _lastUpdateVersion = VERSION_2_0

    def __init__(self, *args, **kwargs):
        ProtAnalysis3D.__init__(self, *args, **kwargs)

    # --------------------------- DEFINE param functions ------------------------
    def _defineParams(self, form):
        form.addHidden(params.USE_GPU, params.BooleanParam, default=True,
                       label="Use GPU for execution",
                       help="This protocol has both CPU and GPU implementation.\
                       Select the one you want to use.")

        form.addHidden(params.GPU_LIST, params.StringParam, default='0',
                       expertLevel=params.LEVEL_ADVANCED,
                       label="Choose GPU IDs",
                       help="Add a list of GPU devices that can be used")

        form.addSection(label='Input')

        form.addParam('inputVolume', params.PointerParam, pointerClass='Volume',
                      label="Input volume",
                      help='Select the input volume.')

        form.addParam('inputParticles', params.PointerParam,
                      pointerClass='SetOfParticles',
                      pointerCondition='hasAlignmentProj',
                      label="Input particles",
                      help='Select the input experimental images with an '
                           'angular assignment.')

        form.addParam('symmetryGroup', params.StringParam, default='c1',
                      label="Symmetry group",
                      help='See %s page for a description of the symmetries '
                           'accepted by Xmipp' % SYM_URL)

        form.addParam('angularSampling', params.FloatParam, default=5,
                      label='Angular sampling',
                      expertLevel=params.LEVEL_ADVANCED, help="In degrees")

        form.addParam('angularDistance', params.FloatParam, default=10,
                      expertLevel=params.LEVEL_ADVANCED,
                      label='Angular distance',
                      help="In degrees. An image belongs to a group if its "
                           "distance is smaller than this value")

        form.addParam('maxShift', params.FloatParam, default=15,
                      expertLevel=params.LEVEL_ADVANCED,
                      label='Maximum shift',
                      help="In pixels")


        form.addSection("Directional Classes")

        form.addParam('directionalClasses', params.IntParam, default=1,
                      label='Number of directional classes',
                      help="By default only one class will be computed for "
                           "each projection direction. More classes could be"
                           "computed and this is needed for protocols "
                           "split-volume. ")

        form.addParam('homogeneize', params.IntParam, default=-1,
                      label='Homogeneize groups',
                      condition="directionalClasses==1",
                      help="Set to -1 for no homogeneization. Set to 0 for homogeneizing "
                           "to the minimum of class size. Set to any other number to "
                           "homogeneize to that particular number")

        form.addParam('targetResolution', params.FloatParam, default=10,
                      condition="directionalClasses > 1",
                      label='Target resolution (A)')

        form.addParam('cl2dIterations', params.IntParam, default=5,
                      expertLevel=params.LEVEL_ADVANCED,
                      condition="directionalClasses > 1",
                      label='Number of CL2D iterations')

        form.addParam('maxCLimgs', params.IntParam, default=5000,
                      condition="directionalClasses > 1",
                      expertLevel=params.LEVEL_ADVANCED,
                      label='Max. Number of images per cone',
                      help='If there are more than this number of images in a cone, '
                           'then a random subset of this size is taken. Set to -1'
                           'to disable this option.')

        form.addSection("Split volume")
        form.addParam('splitVolume', params.BooleanParam, label="Split volume",
                      condition="directionalClasses > 1", default=False,
                      help='If desired, the protocol can use the directional classes calculated in this protocol to divide the input volume '
                           'into 2 distinct 3D classes as measured by PCA. If the PCA component is just noise, it means that the algorithm '
                           'does not find a difference between the 2D classes')
        form.addParam('Niter', params.IntParam,
                      label="Number of iterations", default=5000,
                      condition="splitVolume",
                      expertLevel=params.LEVEL_ADVANCED,
                      help="Number of iterations to perform the volume splitting.")
        form.addParam('Nrec', params.IntParam,
                      label="Number of reconstructions", default=5,
                      condition="splitVolume",
                      expertLevel=params.LEVEL_ADVANCED,
                      help="Number of reconstructions to perform the hierarchical clustering.")
        form.addParam('fr_approx', params.BooleanParam,
                      label="Approximative reconstruction", default=True,
                      condition="splitVolume",
                      expertLevel=params.LEVEL_ADVANCED,
                      help="If on, an approximation of the Fourier reconstruction algorithm will be used. " \
                           "This will result in faster processing times, but (slightly) less precise result")
        form.addParam('fr_gpu_mpi', params.IntParam,
                      label="Reconstruction GPU MPI", default=1, validators=[params.GE(1,'Error must be greater than 1')],
                      condition="splitVolume",
                      expertLevel=params.LEVEL_ADVANCED,
                      help="Number of MPI processes used for the GPU version of the Fourier Reconstruction")
        form.addParam('fr_gpu_threads', params.IntParam,
                      label="Reconstruction threads", default=1, validators=[params.GE(1,'Error must be greater than 1')],
                      condition="splitVolume",
                      expertLevel=params.LEVEL_ADVANCED,
                      help="Number of threads used for the GPU version of the Fourier Reconstruction")

        form.addParallelSection(threads=0, mpi=8)

    # --------------------------- INSERT steps functions ------------------------

    def _insertAllSteps(self):
        self._insertFunctionStep('convertInputStep',
                                 self.inputParticles.get().getObjId(),
                                 self.inputVolume.get().getObjId())

        self._insertFunctionStep('constructGroupsStep',
                                 self.inputParticles.get().getObjId(),
                                 self.angularSampling.get(),
                                 self.angularDistance.get(),
                                 self.symmetryGroup.get())

        self._insertFunctionStep('classifyGroupsStep')
        if self.directionalClasses.get() == 1 and self.homogeneize.get() >= 0:
            self._insertFunctionStep('homogeneizeStep')

        self._insertFunctionStep('refineAnglesStep')

        if self.splitVolume and self.directionalClasses.get() > 1:
            self._insertFunctionStep("splitVolumeStep")

        self._insertFunctionStep('cleaningStep')
        self._insertFunctionStep('createOutputStep')

    # --------------------------- STEPS functions -------------------------------

    def readInfoField(self, fnDir, block, label):
        mdInfo = xmippLib.MetaData("%s@%s" % (block, join(fnDir, "iterInfo.xmd")))
        return mdInfo.getValue(label, mdInfo.firstObject())

    def writeInfoField(self, fnDir, block, label, value):
        mdInfo = xmippLib.MetaData()
        objId = mdInfo.addObject()
        mdInfo.setValue(label, value, objId)
        mdInfo.write("%s@%s" % (block, join(fnDir, "iterInfo.xmd")),
                     xmippLib.MD_APPEND)

    def convertInputStep(self, particlesId, volId):
        """ Write the input images as a Xmipp metadata file.
        particlesId: is only need to detect changes in
        input particles and cause restart from here.
        """
        inputParticles = self.inputParticles.get()
        inputVolume = self.inputVolume.get()

        writeSetOfParticles(inputParticles, self._getExpParticlesFn())

        img = ImageHandler()
        img.convert(inputVolume, self._getInputVolFn())

        if self._useSeveralClasses():
            # Scale particles
            Xdim = inputParticles.getXDim()
            Ts = inputParticles.getSamplingRate()
            newTs = self.targetResolution.get() * 0.4
            newTs = max(Ts, newTs)
            newXdim = long(Xdim * Ts / newTs)
            self.writeInfoField(self._getExtraPath(), "sampling",
                                xmippLib.MDL_SAMPLINGRATE, newTs)
            self.writeInfoField(self._getExtraPath(), "size", xmippLib.MDL_XSIZE,
                                newXdim)
            self.runJob("xmipp_image_resize",
                        "-i %s -o %s --save_metadata_stack %s --fourier %d" %
                        (self._getExpParticlesFn(),
                         self._getTmpPath('scaled_particles.stk'),
                         self._getTmpPath('scaled_particles.xmd'),
                         newXdim))
            # Scale volume
            Xdim = inputVolume.getXDim()
            if Xdim != newXdim:
                self.runJob("xmipp_image_resize", "-i %s --dim %d"
                            % (self._getInputVolFn(), newXdim), numberOfMpi=1)

    def constructGroupsStep(self, particlesId, angularSampling,
                            angularDistance, symmetryGroup):

        args = '-i %s ' % self._getInputVolFn()
        args += '-o %s ' % self._getExtraPath("gallery.stk")
        args += '--sampling_rate %f ' % self.angularSampling
        args += '--sym %s ' % self.symmetryGroup
        args += '--method fourier 1 0.25 bspline --compute_neighbors '
        args += '--angular_distance %f ' % self.angularDistance
        args += '--experimental_images %s ' % self._getInputParticlesFn()
        args += '--max_tilt_angle 90 '

        # Create a gallery of projections of the input volume
        # with the given angular sampling
        self.runJob("xmipp_angular_project_library", args)

        args = '--i1 %s ' % self._getInputParticlesFn()
        args += '--i2 %s ' % self._getExtraPath("gallery.doc")
        args += '-o %s ' % self._getExtraPath("neighbours.xmd")
        args += '--dist %f ' % self.angularDistance
        args += '--sym %s ' % self.symmetryGroup
        args += '--check_mirrors '

        # Compute several groups of the experimental images into
        # different angular neighbourhoods
        self.runJob("xmipp_angular_neighbourhood", args, numberOfMpi=1)

    def classifyOneGroup(self, projNumber, projMdBlock, projRef,
                         mdClasses, mdImages):
        """ Classify one of the neighbourhood groups if not empty.
         Class information will be stored in output metadata: mdOut
        """
        blockSize = md.getSize(projMdBlock)
        fnToUse = projMdBlock
        if self.maxCLimgs>0 and blockSize>self.maxCLimgs:
            fnToUSe = self._getTmpPath("coneImages.xmd")
            self.runJob("xmipp_metadata_utilities","-i %s -o %s --operate random_subset %d"\
<<<<<<< HEAD
                        %(projMdBlock,fnToUSe,self.maxCLimgs), numberOfMpi=1)
=======
                        %(projMdBlock,fnToUSe,self.maxCLimgs),numberOfMpi=1)
>>>>>>> fa78fc12
        Nclasses = self.directionalClasses.get()
        Nlevels = int(math.ceil(math.log(Nclasses) / math.log(2)))

        # Skip projection directions with not enough images to
        # create a given number of classes
        if blockSize / Nclasses < 10:
            return

        fnDir = self._getExtraPath("direction_%s" % projNumber)
        if not exists(join(fnDir,"level_00")):
            makePath(fnDir)

            # Run CL2D classification for the images assigned to one direction
            args = "-i %s " % fnToUse
            args += "--odir %s " % fnDir
            args += "--ref0 %s --iter %d --nref %d " % (
            projRef, self.cl2dIterations, Nclasses)
            args += "--distance correlation --classicalMultiref "
            args += "--maxShift %f " % self.maxShift
            try:
                self.runJob("xmipp_classify_CL2D", args, numberOfMpi=self.numberOfMpi.get() * self.numberOfThreads.get())
            except:
                return

        # After CL2D the stk and xmd files should be produced
        classesXmd = join(fnDir, "level_%02d/class_classes.xmd" % Nlevels)
        classesStk = join(fnDir, "level_%02d/class_classes.stk" % Nlevels)

        # Let's check that the output was produced
        if not exists(classesStk):
            return

        # Run align of the class average and the projection representative
        fnAlignRoot = join(fnDir, "classes")
        args = "-i %s " % classesStk
        args += "--ref %s " % projRef
        args += " --oroot %s --iter 1" % fnAlignRoot
        self.runJob("xmipp_image_align", args, numberOfMpi=1)

        # Apply alignment
        args = "-i %s_alignment.xmd --apply_transform" % fnAlignRoot
        self.runJob("xmipp_transform_geometry", args, numberOfMpi=1)

        for classNo in range(1, Nclasses + 1):
            localImagesMd = xmippLib.MetaData("class%06d_images@%s"
                                           % (classNo, classesXmd))

            # New class detected
            self.classCount += 1
            # Check which images have not been assigned yet to any class
            # and assign them to this new class
            for objId in localImagesMd:
                imgId = localImagesMd.getValue(xmippLib.MDL_ITEM_ID, objId)
                # Add images not classify yet and store their class number
                if imgId not in self.classImages:
                    self.classImages.add(imgId)
                    newObjId = mdImages.addObject()
                    mdImages.setValue(xmippLib.MDL_ITEM_ID, imgId, newObjId)
                    mdImages.setValue(xmippLib.MDL_REF2, self.classCount, newObjId)

            newClassId = mdClasses.addObject()
            mdClasses.setValue(xmippLib.MDL_REF, projNumber, newClassId)
            mdClasses.setValue(xmippLib.MDL_REF2, self.classCount, newClassId)
            mdClasses.setValue(xmippLib.MDL_IMAGE, "%d@%s" %
                               (classNo, classesStk), newClassId)
            mdClasses.setValue(xmippLib.MDL_IMAGE1, projRef, newClassId)
            mdClasses.setValue(xmippLib.MDL_CLASS_COUNT, localImagesMd.size(),
                               newClassId)

    def classifyGroupsStep(self):
        # Create two metadatas, one for classes and another one for images
        mdClasses = xmippLib.MetaData()
        mdImages = xmippLib.MetaData()

        fnNeighbours = self._getExtraPath("neighbours.xmd")
        fnGallery = self._getExtraPath("gallery.stk")

        self.classCount = 0
        self.classImages = set()

        for block in xmippLib.getBlocksInMetaDataFile(fnNeighbours):
            # Figure out the projection number from the block name
            projNumber = int(block.split("_")[1])

            self.classifyOneGroup(projNumber,
                                  projMdBlock="%s@%s" % (block, fnNeighbours),
                                  projRef="%06d@%s" % (projNumber, fnGallery),
                                  mdClasses=mdClasses,
                                  mdImages=mdImages)

        galleryMd = xmippLib.MetaData(self._getExtraPath("gallery.doc"))
        # Increment the reference number to starts from 1
        galleryMd.operate("ref=ref+1")
        mdJoined = xmippLib.MetaData()
        # Add extra information from the gallery metadata
        mdJoined.join1(mdClasses, galleryMd, xmippLib.MDL_REF)
        # Remove unnecessary columns
        md.keepColumns(mdJoined, "ref", "ref2", "image", "image1",
                       "classCount", "angleRot", "angleTilt")

        # Write both classes and images
        fnDirectional = self._getDirectionalClassesFn()
        self.info("Writting classes info to: %s" % fnDirectional)
        mdJoined.write(fnDirectional)

        fnDirectionalImages = self._getDirectionalImagesFn()
        self.info("Writing images info to: %s" % fnDirectionalImages)
        mdImages.write(fnDirectionalImages)

    def homogeneizeStep(self):
        minClass = self.homogeneize.get()
        fnNeighbours = self._getExtraPath("neighbours.xmd")

        # Look for the block with the minimum number of images
        if minClass == 0:
            minClass = 1e38
            for block in xmippLib.getBlocksInMetaDataFile(fnNeighbours):
                projNumber = int(block.split("_")[1])
                fnDir = self._getExtraPath("direction_%d" % projNumber,
                                           "level_00", "class_classes.xmd")
                if exists(fnDir):
                    blockSize = md.getSize("class000001_images@" + fnDir)
                    if blockSize < minClass:
                        minClass = blockSize

        # Construct the homogeneized metadata
        mdAll = xmippLib.MetaData()
        mdSubset = xmippLib.MetaData()
        mdRandom = xmippLib.MetaData()
        for block in xmippLib.getBlocksInMetaDataFile(fnNeighbours):
            projNumber = int(block.split("_")[1])
            fnDir = self._getExtraPath("direction_%d" % projNumber, "level_00",
                                       "class_classes.xmd")
            if exists(fnDir):
                mdDirection = xmippLib.MetaData("class000001_images@" + fnDir)
                mdRandom.randomize(mdDirection)
                mdSubset.selectPart(mdRandom, 0L,
                                    min(mdRandom.size(), minClass))
                mdAll.unionAll(mdSubset)
        mdAll.removeDuplicates(md.MDL_ITEM_ID)
        mdAll.sort(md.MDL_ITEM_ID)
        mdAll.fillConstant(md.MDL_PARTICLE_ID, 1)
        fnHomogeneous = self._getExtraPath("images_homogeneous.xmd")
        mdAll.write(fnHomogeneous)
        self.runJob("xmipp_metadata_utilities",
                    '-i %s --operate modify_values "particleId=itemId"' % fnHomogeneous,
                    numberOfMpi=1)

    def refineAnglesStep(self):
        fnTmpDir = self._getTmpPath()
        fnDirectional = self._getDirectionalClassesFn()
        inputParticles = self.inputParticles.get()
        newTs = self.readInfoField(self._getExtraPath(), "sampling",
                                   xmippLib.MDL_SAMPLINGRATE)
        newXdim = self.readInfoField(self._getExtraPath(), "size",
                                     xmippLib.MDL_XSIZE)

        # Generate projections
        fnGallery = join(fnTmpDir, "gallery.stk")
        fnGalleryMd = join(fnTmpDir, "gallery.doc")
        fnVol = self._getInputVolFn()
        args = "-i %s -o %s --sampling_rate %f --sym %s" % \
               (fnVol, fnGallery, 5.0, self.symmetryGroup)
        args += " --compute_neighbors --angular_distance -1 --experimental_images %s" % fnDirectional
        self.runJob("xmipp_angular_project_library", args,
                    numberOfMpi=self.numberOfMpi.get() * self.numberOfThreads.get())

        # Global angular assignment
        maxShift = 0.15 * newXdim
        args = '-i %s --initgallery %s --maxShift %d --odir %s --dontReconstruct --useForValidation 0' % \
               (fnDirectional, fnGalleryMd, maxShift, fnTmpDir)
        self.runJob('xmipp_reconstruct_significant', args,
                    numberOfMpi=self.numberOfMpi.get() * self.numberOfThreads.get())
        fnAngles = join(fnTmpDir, "angles_iter001_00.xmd")
        self.runJob("xmipp_metadata_utilities",
                    "-i %s --operate drop_column ref" % fnAngles, numberOfMpi=1)
        self.runJob("xmipp_metadata_utilities",
                    "-i %s --set join %s ref2" % (fnAngles, fnDirectional),
                    numberOfMpi=1)

        # Local angular assignment
        fnAnglesLocalStk = self._getPath("directional_local_classes.stk")
        args = "-i %s -o %s --sampling %f --Rmax %d --padding %d --ref %s --max_resolution %f --applyTo image1 --Nsimultaneous %d" % \
               (fnAngles, fnAnglesLocalStk, newTs, newXdim / 2, 2, fnVol,
                self.targetResolution, 8)
        args += " --optimizeShift --max_shift %f" % maxShift
        args += " --optimizeAngles --max_angular_change %f" % self.angularDistance
        self.runJob("xmipp_angular_continuous_assign2", args,
                    numberOfMpi=self.numberOfMpi.get() * self.numberOfThreads.get())
        moveFile(self._getPath("directional_local_classes.xmd"),
                 self._getDirectionalClassesFn())

        cleanPattern(self._getExtraPath("direction_*"))

    def runReconstruction(self, fnXmd, fnVol):
        args = "-i %s -o %s --max_resolution 0.25 --sym %s -v 0" % \
               (fnXmd, fnVol, self.symmetryGroup.get())
        if self.fr_approx.get():
            args += " --fast"
        if self.useGpu.get():
            args += ' --thr %d' % self.fr_gpu_threads.get()
            args += ' --device %(GPU)s'
            self.runJob('xmipp_cuda_reconstruct_fourier', args, numberOfMpi=self.fr_gpu_mpi.get())
        else:
            self.runJob('xmipp_reconstruct_fourier_accel', args)

    def splitVolumeStep(self):
        mdDirectional = md.MetaData(self._getDirectionalClassesFn())
        ref2vals = mdDirectional.getColumnValues(xmippLib.MDL_REF2)
        ref2Max = max(ref2vals)

        matrixCoOc=np.zeros((ref2Max, ref2Max))

        mpiCommand = self.getHostConfig().mpiCommand.get()
        mpiCommand2 = mpiCommand % {'JOB_NODES': self.numberOfMpi.get() * self.numberOfThreads.get(),
                                   'COMMAND': ''}
        # print(mpiCommand2)
        # print(self.numberOfMpi.get())
        # print(self.numberOfThreads.get())

        fails = 0
        for i in range(self.Nrec):
            fnRoot = self._getExtraPath("split%06d"%i)
            args = "-i %s --oroot %s --Niter %d --sym %s --mpiCommand '%s'" % \
                   (self._getDirectionalClassesFn(), fnRoot,
                    self.Niter.get(), self.symmetryGroup.get(), mpiCommand2)
            try:
                self.runJob("xmipp_classify_first_split3", args, numberOfMpi=1)
            except:
                fails+=1
                continue

            ########### build co-ocurrence matrix ##############
            outMd = md.MetaData(fnRoot+'_avg1.xmd')
            listObjRef1=[]
            for id1 in outMd:
                refObj = outMd.getValue(xmippLib.MDL_REF2, id1)
                listObjRef1.append(refObj)
            for val1 in listObjRef1:
                for val2 in listObjRef1:
                    #print("MD1: val1= ", val1, " val2= ", val2)
                    matrixCoOc[val1-1][val2-1]+=1
            #print("matrixCoOc ", matrixCoOc)

            outMd = md.MetaData(fnRoot + '_avg2.xmd')
            listObjRef2 = []
            for id1 in outMd:
                refObj = outMd.getValue(xmippLib.MDL_REF2, id1)
                listObjRef2.append(refObj)
            for val1 in listObjRef2:
                for val2 in listObjRef2:
                    #print("MD1: val1= ", val1, " val2= ", val2)
                    matrixCoOc[val1 - 1][val2 - 1] += 1
            #print("matrixCoOc ", matrixCoOc)

        #Changing from co-ocurrence matrix to distance matrix (avoiding divide by zero)
        if fails==self.Nrec: #AJ revisar esto
            raise Exception('xmipp_classify_first_split3 has failed')
        for i in range(ref2Max):
            for j in range(ref2Max):
                if matrixCoOc[i][j]==0:
                    matrixCoOc[i][j]+=0.001
                matrixCoOc[i][j] = 1.0/matrixCoOc[i][j]
        np.savetxt(self._getExtraPath('coocurrenceMatrix.txt'), matrixCoOc, fmt='%.4e')

        ##### hierarchical clustering algorithm #########
        from sklearn.cluster import AgglomerativeClustering
        model = AgglomerativeClustering(n_clusters=2, linkage="complete", affinity="euclidean")
        model.fit(matrixCoOc)

        listLabels = model.labels_
        #print(model.labels_)

        ####### build the final volumes with the selected images by clustering #########
        defMd1 = md.MetaData()
        defMd2 = md.MetaData()
        origMd = md.MetaData(self._getDirectionalClassesFn())
        for row in md.iterRows(origMd):
            refIdx = origMd.getValue(xmippLib.MDL_REF2, row.getObjId())
            if(listLabels[refIdx-1]==0):
                row.addToMd(defMd1)
            else:
                row.addToMd(defMd2)

        defMd1.write(self._getExtraPath("split1.xmd"))
        defMd2.write(self._getExtraPath("split2.xmd"))

        self.runReconstruction(self._getExtraPath("split1.xmd"), self._getExtraPath("split1.vol"))
        self.runReconstruction(self._getExtraPath("split2.xmd"), self._getExtraPath("split2.vol"))

    def cleaningStep(self):
        cleanPattern(self._getExtraPath("gallery*"))
        cleanPattern(self._getExtraPath("mask.vol"))
        cleanPattern(self._getExtraPath("neighbours.xmd"))
        cleanPattern(self._getExtraPath("split00*"))

    def createOutputStep(self):

        inputParticles = self.inputParticles.get()
        # if not self._useSeveralClasses():
        #     newTs = inputParticles.getSamplingRate()
        # else:
        #     newTs = self.readInfoField(self._getExtraPath(), "sampling",
        #                                xmipp.MDL_SAMPLINGRATE)

        self.mdClasses = xmippLib.MetaData(self._getDirectionalClassesFn())
        self.mdImages = xmippLib.MetaData(self._getDirectionalImagesFn())

        origTs = inputParticles.getSamplingRate()
        lastTs = self.readInfoField(self._getExtraPath(), "sampling",
                                       xmippLib.MDL_SAMPLINGRATE)

        if origTs!=lastTs:
            newXdim=inputParticles.getXDim()
            self.runJob("xmipp_image_resize", "-i %s -o %s --save_metadata_stack %s --fourier %d"
                        % (self._getDirectionalClassesFn(),
                           self._getPath("aux_directional_local_classes.stk"),
                           self._getPath("aux_directional_classes.xmd"),
                           newXdim), numberOfMpi=1)
            from shutil import copy
            copy(self._getPath("aux_directional_local_classes.stk"),
                 self._getPath("directional_local_classes.stk"))
            copy(self._getPath("aux_directional_classes.xmd"),
                 self._getPath("directional_classes.xmd"))
            cleanPattern(self._getPath("aux_directional*"))


        classes2D = self._createSetOfClasses2D(inputParticles)
        #classes2D.getImages().setSamplingRate(newTs)
        classes2D.getImages().setSamplingRate(origTs)

        self.averageSet = self._createSetOfAverages()
        self.averageSet.copyInfo(inputParticles)
        self.averageSet.setAlignmentProj()
        #self.averageSet.setSamplingRate(newTs)
        self.averageSet.setSamplingRate(origTs)

        # Let's use a SetMdIterator because it should be less particles
        # in the metadata produced than in the input set
        iterator = md.SetMdIterator(self.mdImages, sortByLabel=md.MDL_ITEM_ID,
                                    updateItemCallback=self._updateParticle,
                                    skipDisabled=True)

        fnHomogeneous = self._getExtraPath("images_homogeneous.xmd")
        if exists(fnHomogeneous):
            if origTs != lastTs:
                newXdim = inputParticles.getXDim()
                self.runJob("xmipp_image_resize", "-i %s --dim %d"
                            % (fnHomogeneous, newXdim), numberOfMpi=1)
            homogeneousSet = self._createSetOfParticles()
            homogeneousSet.copyInfo(inputParticles)
            #homogeneousSet.getImages().setSamplingRate(newTs)
            homogeneousSet.getImages().setSamplingRate(origTs)
            homogeneousSet.setAlignmentProj()
            self.iterMd = md.iterRows(fnHomogeneous, md.MDL_PARTICLE_ID)
            self.lastRow = next(self.iterMd)
            homogeneousSet.copyItems(inputParticles,
                                     updateItemCallback=self._updateHomogeneousItem)
            self._defineOutputs(outputHomogeneous=homogeneousSet)
            self._defineSourceRelation(self.inputParticles, homogeneousSet)

        #AJ testing
        #AJ por que desaparece una clase que tiene imagenes asignadas
        listRefId=[]
        for row in md.iterRows(self.mdClasses, xmippLib.MDL_REF2):

            refId = row.getValue(xmippLib.MDL_REF2, row.getObjId())
            if len(listRefId)>0 and refId != listRefId[-1]+1:
                whereEnd = listRefId[-1]+1
                for i in range(refId-whereEnd):
                    rowNew = row
                    rowNew.setValue(xmippLib.MDL_REF2, listRefId[-1]+i+1)
                    rowNew.setValue(xmippLib.MDL_IMAGE, 'None')
                    rowNew.setValue(xmippLib.MDL_IMAGE1, 'None')
                    rowNew.addToMd(self.mdClasses)
                    listRefId.append(listRefId[-1]+i+1)

                listRefId.append(refId)
            else:
                listRefId.append(refId)

        self.mdClasses.write(self._getDirectionalClassesFn())
        self.mdClasses = xmippLib.MetaData(self._getDirectionalClassesFn())
        #END AJ


        classes2D.classifyItems(updateItemCallback=iterator.updateItem,
                                updateClassCallback=self._updateClass)

        self._defineOutputs(outputClasses=classes2D)
        self._defineOutputs(outputAverages=self.averageSet)
        self._defineSourceRelation(self.inputParticles, classes2D)
        self._defineSourceRelation(self.inputParticles, self.averageSet)

        if self.splitVolume and self.directionalClasses.get() > 1:
            volumesSet = self._createSetOfVolumes()
            #volumesSet.setSamplingRate(newTs)
            volumesSet.setSamplingRate(origTs)
            for i in range(2):
                vol = Volume()
                if origTs != lastTs:
                    newXdim = inputParticles.getXDim()
                    self.runJob("xmipp_image_resize", "-i %s --dim %d"
                                % (self._getExtraPath("split%d.vol" % (i + 1)),
                                   newXdim), numberOfMpi=1)
                vol.setLocation(1, self._getExtraPath("split%d.vol" % (i + 1)))
                volumesSet.append(vol)

            self._defineOutputs(outputVolumes=volumesSet)
            self._defineSourceRelation(inputParticles, volumesSet)

    def _updateHomogeneousItem(self, particle, row):
        count = 0
        while self.lastRow and particle.getObjId() == self.lastRow.getValue(
                md.MDL_PARTICLE_ID):
            count += 1
            if count:
                createItemMatrix(particle, self.lastRow, align=em.ALIGN_PROJ)
            try:
                self.lastRow = next(self.iterMd)
            except StopIteration:
                self.lastRow = None

        particle._appendItem = count > 0


    def _updateParticle(self, item, row):
        item.setClassId(row.getValue(xmippLib.MDL_REF2))

    def _updateClass(self, item):
        classId = item.getObjId()
        classRow = findRow(self.mdClasses, xmippLib.MDL_REF2, classId)

        if classRow is not None:
            representative = item.getRepresentative()
            representative.setTransform(rowToAlignment(classRow, ALIGN_PROJ))
            representative.setLocation(
                xmippToLocation(classRow.getValue(xmippLib.MDL_IMAGE)))
            setXmippAttributes(representative, classRow, xmippLib.MDL_ANGLE_ROT)
            setXmippAttributes(representative, classRow, xmippLib.MDL_ANGLE_TILT)
            setXmippAttributes(representative, classRow, xmippLib.MDL_CLASS_COUNT)

            self.averageSet.append(representative)

            reprojection = Image()
            reprojection.setLocation(
                xmippToLocation(classRow.getValue(xmippLib.MDL_IMAGE1)))
            item.reprojection = reprojection


    # --------------------------- INFO functions -------------------------------

    def _validate(self):
        validateMsgs = ProtAnalysis3D._validate(self)
        # if there are Volume references, it cannot be empty.
        if self.inputVolume.get() and not self.inputVolume.hasValue():
            validateMsgs.append('Please provide an input reference volume.')
        if self.inputParticles.get() and not self.inputParticles.hasValue():
            validateMsgs.append('Please provide input particles.')
        if self.angularSampling.get()>40:
            validateMsgs.append("The angular sampling must be <= 40")
        return validateMsgs

    def _summary(self):
        summary = []
        return summary

    # ----------------------- UTILITY FUNCTIONS ---------------------------------

    def _useSeveralClasses(self):
        return self.directionalClasses > 1

    def _getExpParticlesFn(self):
        return self._getPath('input_particles.xmd')

    def _getInputParticlesFn(self):
        if self._useSeveralClasses():
            return self._getTmpPath('scaled_particles.xmd')
        else:
            return self._getExpParticlesFn()

    def _getInputVolFn(self):
        return self._getTmpPath('volume.vol')

    def _getDirectionalClassesFn(self):
        return self._getPath("directional_classes.xmd")

    def _getDirectionalImagesFn(self):
        return self._getPath("directional_images.xmd")<|MERGE_RESOLUTION|>--- conflicted
+++ resolved
@@ -282,11 +282,7 @@
         if self.maxCLimgs>0 and blockSize>self.maxCLimgs:
             fnToUSe = self._getTmpPath("coneImages.xmd")
             self.runJob("xmipp_metadata_utilities","-i %s -o %s --operate random_subset %d"\
-<<<<<<< HEAD
-                        %(projMdBlock,fnToUSe,self.maxCLimgs), numberOfMpi=1)
-=======
                         %(projMdBlock,fnToUSe,self.maxCLimgs),numberOfMpi=1)
->>>>>>> fa78fc12
         Nclasses = self.directionalClasses.get()
         Nlevels = int(math.ceil(math.log(Nclasses) / math.log(2)))
 
