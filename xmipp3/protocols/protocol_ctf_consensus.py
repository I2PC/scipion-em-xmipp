--- conflicted
+++ resolved
@@ -71,15 +71,10 @@
                            'values.')
         line = form.addLine('Defocus (A)', condition="useDefocus",
                             help='Minimum and maximum values for defocus in '
-<<<<<<< HEAD
                                  'Angstroms.\nMicrographs out of this range '
                                  'will left out of the output.')
-        line.addParam('minDefocus', params.FloatParam, default=4000, label='Min')
-=======
-                                 'Angstroms')
         line.addParam('minDefocus', params.FloatParam, default=4000,
                       label='Min')
->>>>>>> d3a3a721
         line.addParam('maxDefocus', params.FloatParam,
                       default=40000, label='Max')
 
