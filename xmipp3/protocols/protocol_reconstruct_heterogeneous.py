--- conflicted
+++ resolved
@@ -408,15 +408,12 @@
 
                         fnAnglesSignificant = join(fnDirCurrent,
                                                    "angles_iter001_00.xmd")
-<<<<<<< HEAD
+                        if not self.useGpu.get():
 
                         #TODO
                         #AJ: valdria con poner aqui una condicion para que no hiciera este paso (significant) en caso de local alignment???
 
                         if not self.useGpu:
-=======
-                        if not self.useGpu.get():
->>>>>>> 9c6c9201
                             args = '-i %s --initgallery %s --maxShift %d --odir %s --dontReconstruct --useForValidation %d --dontApplyFisher' % \
                                    (fnGroup, fnGalleryGroupMd, maxShift,
                                     fnDirCurrent,
@@ -447,7 +444,8 @@
                                 listVolumesToProcess[i - 1] = False
                                 self._saveVolumesToProcess(listVolumesToProcess)
                                 # raise Exception("There is no angular assignment for this volume")
-                                print("Exception: There is no angular assignment for this volume")
+                                print(
+                                "Exception: There is no angular assignment for this volume")
                             continue
                     if exists(fnAnglesGroup):
                         if not exists(fnAngles) and exists(fnAnglesGroup):
@@ -513,7 +511,6 @@
                     self.runJob('xmipp_metadata_utilities',
                                 '-i %s --operate modify_values "weight=weightContinuous2"' % fnAnglesCont,
                                 numberOfMpi=1)
-
 
     def classifyParticles(self, iteration):
         fnDirCurrent = self._getExtraPath("Iter%03d" % iteration)
