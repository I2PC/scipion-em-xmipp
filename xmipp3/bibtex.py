# -*- coding: utf-8 -*-
# **************************************************************************
# *
# * Authors:     J.M. De la Rosa Trevin (delarosatrevin@scilifelab.se) [1]
# *
# * [1] SciLifeLab, Stockholm University
# *
# * This program is free software; you can redistribute it and/or modify
# * it under the terms of the GNU General Public License as published by
# * the Free Software Foundation; either version 2 of the License, or
# * (at your option) any later version.
# *
# * This program is distributed in the hope that it will be useful,
# * but WITHOUT ANY WARRANTY; without even the implied warranty of
# * MERCHANTABILITY or FITNESS FOR A PARTICULAR PURPOSE.  See the
# * GNU General Public License for more details.
# *
# * You should have received a copy of the GNU General Public License
# * along with this program; if not, write to the Free Software
# * Foundation, Inc., 59 Temple Place, Suite 330, Boston, MA
# * 02111-1307  USA
# *
# *  All comments concerning this program package may be sent to the
# *  e-mail address 'scipion@cnb.csic.es'
# *
# **************************************************************************
"""

@article{Abrishami2013,
author = {Abrishami, V. and Zaldívar-Peraza, A. and de la Rosa-Trevín, J. M. and Vargas, J. and Otón, J. and Marabini, R. and Shkolnisky, Y. and Carazo, J. M. and Sorzano, C. O. S.},
title = {A pattern matching approach to the automatic selection of particles from low-contrast electron micrographs},
volume = {29},
number = {19},
pages = {2460-2468},
year = {2013},
doi = {http://dx.doi.org/10.1093/bioinformatics/btt429},
url = {http://bioinformatics.oxfordjournals.org/content/29/19/2460.abstract},
journal = {Bioinformatics}
}

@article{Abrishami2015,
title = "Alignment of direct detection device micrographs using a robust Optical Flow approach ",
journal = "Journal of Structural Biology ",
volume = "189",
number = "3",
pages = "163 - 176",
year = "2015",
note = "",
issn = "1047-8477",
doi = "http://dx.doi.org/10.1016/j.jsb.2015.02.001",
url = "http://www.sciencedirect.com/science/article/pii/S1047847715000313",
author = "Vahid Abrishami and Javier Vargas and Xueming Li and Yifan Cheng and Roberto Marabini and Carlos Óscar Sánchez Sorzano and José María Carazo",
keywords = "Direct detection devices",
keywords = "Beam induced motion",
keywords = "Single particle analysis",
keywords = "Electron microscopy "
}

@article{Chen2013,
title = "Fast and accurate reference-free alignment of subtomograms ",
journal = "Journal of Structural Biology ",
volume = "182",
number = "3",
pages = "235 - 245",
year = "2013",
note = "",
issn = "1047-8477",
doi = "http://dx.doi.org/10.1016/j.jsb.2013.03.002",
url = "http://www.sciencedirect.com/science/article/pii/S1047847713000737",
author = "Yuxiang Chen and Stefan Pfeffer and Thomas Hrabe and Jan Michael Schuller and Friedrich Förster",
keywords = "Cryo-electron tomography",
keywords = "Subtomogram averaging",
keywords = "Spherical harmonics "
}

@article{Cherian2013,
title = "Jensen-Bregman LogDet divergence with application to efficient similarity search for covariance matrices ",
journal = "IEEE Trans Pattern Anal Mach Intell ",
volume = "35",
pages = "2161-2174",
year = "2013",
doi = "http://dx.doi.org/10.1109/TPAMI.2012.259",
url = "http://ieeexplore.ieee.org/xpl/articleDetails.jsp?arnumber=6378374",
author = "Cherian, A. and Sra, S. and Banerjee, A. and Papanikolopoulos, N."
}

@article{delaRosaTrevin2013,
title = "Xmipp 3.0: An improved software suite for image processing in electron microscopy ",
journal = "JSB",
volume = "184",
number = "2",
pages = "321 - 328",
year = "2013",
issn = "1047-8477",
doi = "http://dx.doi.org/10.1016/j.jsb.2013.09.015",
url = "http://www.sciencedirect.com/science/article/pii/S1047847713002566",
author = "de la Rosa-Trevín, J.M.  and Oton, J. and R. Marabini and A. Zaldívar and J. Vargas and J.M. Carazo and Sorzano, C.O.S.",
keywords = "Electron microscopy, Single particles analysis, Image processing, Software package "
}

@article{Jin2014,
title = "Iterative Elastic 3D-to-2D Alignment Method Using Normal Modes for Studying Structural Dynamics of Large Macromolecular Complexes",
journal = "Structure",
volume = "22",
pages = "1 - 11",
year = "2014",
doi = "http://dx.doi.org/10.1016/j.str.2014.01.004",
url = "http://www.ncbi.nlm.nih.gov/pubmed/24508340",
author = "Jin, Q. and Sorzano, C. O. S. and de la Rosa-Trevín, J. M. and Bilbao-Castro, J. R. and Núñez-Ramirez, R. and Llorca, O. and Tama, F. and Jonic, S.",
keywords = "Normal mode analysis, NMA "
}

@article{Jonic2005,
title = "Spline-based image-to-volume registration for three-dimensional electron microscopy ",
journal = "Ultramicroscopy ",
volume = "103",
number = "4",
pages = "303 - 317",
year = "2005",
issn = "0304-3991",
doi = "http://dx.doi.org/10.1016/j.ultramic.2005.02.002",
url = "http://www.sciencedirect.com/science/article/pii/S0304399105000173",
author = "Jonic, S. and C.O.S. Sorzano and P. Thevenaz and C. El-Bez and S. De Carlo and M. Unser",
keywords = "2D/3D registration, Splines, 3DEM, Angular assignment "
}

@article{Nogales2013,
title={3DEM Loupe: analysis of macromolecular dynamics using structures from electron microscopy},
author={Nogales-Cadenas, R. and Jonic, S. and Tama, F. and Arteni, A. A. and Tabas-Madrid, D. and V{\'a}zquez, M. and Pascual-Montano, A. and Sorzano, C. O. S.},
journal={Nucleic acids research},
year={2013},
publisher={Oxford Univ Press},
doi={http://dx.doi.org/10.1093/nar/gkt385}
}

@article{Otsu1979,
title = "A Threshold Selection Method from Gray-Level Histograms",
journal = "Systems, Man and Cybernetics, IEEE Transactions",
volume = "9",
number = "2",
pages = "62 - 66",
year = "1979",
issn = "0018-9472",
doi = "http://dx.doi.org/10.1109/TSMC.1979.4310076",
author = "Otsu, N.",
}

@article{Pascual2000,
title = "Mapping and fuzzy classification of macromolecular images using self-organizing neural networks ",
journal = "Ultramicroscopy",
volume = "84",
number = "1-2",
pages = "85 - 99",
year = "2000",
note = "",
issn = "0304-3991",
doi = "http://dx.doi.org/10.1016/S0304-3991(00)00022-X",
url = "http://www.sciencedirect.com/science/article/pii/S030439910000022X",
author = "Pascual-Montano, A and Montserrat Bárcena and J.J Merelo and José-María Carazo",
keywords = "Image processing, Cluster analysis, Neural networks, Self-organizing maps, Fuzzy logic "
}

@article{PascualMontano2001,
title = "A Novel Neural Network Technique for Analysis and Classification of \\{EM\\} Single-Particle Images",
journal = "JSB",
volume = "133",
number = "2 - 3",
pages = "233 - 245",
year = "2001",
issn = "1047-8477",
doi = "http://dx.doi.org/10.1006/jsbi.2001.4369",
url = "http://www.sciencedirect.com/science/article/pii/S1047847701943692",
author = "Pascual-Montano, A and L.E Donate and M Valle and M Bárcena and R.D Pascual-Marqui and J.M Carazo",
keywords = "classification, cryo-EM, image processing, neural networks, self-organizing maps, probability density function, kernel functions",
}

@article{PascualMontano2002,
title = "Quantitative self-organizing maps for clustering electron tomograms ",
journal = "JSB",
volume = "138",
number = "1-2",
pages = "114 - 122",
year = "2002",
note = "",
issn = "1047-8477",
doi = "http://dx.doi.org/10.1016/S1047-8477(02)00008-4",
url = "http://www.sciencedirect.com/science/article/pii/S1047847702000084",
author = "Pascual-Montano, A and K.A. Taylor and H. Winkler and R.D. Pascual-Marqui and J.-M. Carazo",
keywords = "Classification, Electron tomography, Image processing, Neural networks, Self-organizing maps, Probability density function, Kernel functions, Actin, Myosin, Muscle proteins "
}

@Article{Rosenthal2003,
   Author="Rosenthal, P. B.  and Henderson, R. ",
   Title="{{O}ptimal determination of particle orientation, absolute hand, and contrast loss in single-particle electron cryomicroscopy}",
   Journal="J. Mol. Biol.",
   Year="2003",
   Volume="333",
   Number="4",
   Pages="721--745",
   Month="Oct",
   url="http://www.sciencedirect.com/science/article/pii/S0022283603010222",
   doi={http://dx.doi.org/10.1016/j.jmb.2003.07.013}
}


@article{Scheres2005a,
title = "Maximum-likelihood Multi-reference Refinement for Electron Microscopy Images ",
   Journal="J. Mol. Biol.",
volume = "348",
number = "1",
pages = "139 - 149",
year = "2005",
issn = "0022-2836",
doi = "http://dx.doi.org/10.1016/j.jmb.2005.02.031",
url = "http://www.sciencedirect.com/science/article/pii/S0022283605001932",
author = "Scheres, Sjors H.W. and Valle, Mikel and Rafael Núñez and Carlos O.S. Sorzano and Roberto Marabini and Gabor T. Herman and Jose-Maria Carazo",
keywords = "maximum-likelihood, multi-reference refinement, single-particles, 2D-alignment, classification "
}

@article{Scheres2005b,
author = {Scheres, Sjors H.W. and Valle, Mikel and Carazo, José-María},
title = {Fast maximum-likelihood refinement of electron microscopy images.},
journal = {Bioinformatics},
year = {2005},
volume = {21 Suppl 2},
pages = {ii243--ii244},
month = {Sep},
doi = {http://dx.doi.org/10.1093/bioinformatics/bti1140},
url = {http://dx.doi.org/10.1093/bioinformatics/bti1140},
keywords = {Algorithms; Cryoelectron Microscopy, methods; Image Enhancement, methods;
  Image Interpretation, Computer-Assisted, methods; Imaging, Three-Dimensional,
  methods; Likelihood Functions; Reproducibility of Results; Sensitivity
  and Specificity}
}

@article{Scheres2007a,
  author = {Scheres, Sjors H. W. and Haixiao Gao and Mikel Valle and Gabor T Herman
    and Paul P B Eggermont and et.al.},
  title = {Disentangling conformational states of macromolecules in 3D-EM through
    likelihood optimization.},
  journal = {Nature Methods},
  year = {2007},
  volume = {4},
  pages = {27--29},
  number = {1},
  month = {Jan},
  doi = {http://dx.doi.org/10.1038/nmeth992}
  keywords = {Antigens, Polyomavirus Transforming; Escherichia coli; Image Processing,
    Computer-Assisted; Imaging, Three-Dimensional; Likelihood Functions;
    Microscopy, Electron; Models, Molecular; Protein Conformation; Ribosomes;
    Sensitivity and Specificity; Simian virus 40},
}

@article{Scheres2007b,
  author = {Scheres, Sjors H. W. and Núñez-Ramírez, Rafael and Gómez-Llorente,
    Yacob and {San Martín}, Carmen and Eggermont, Paul P B. and Carazo,
    José María},
  title = {Modeling experimental image formation for likelihood-based classification
    of electron microscopy data.},
  journal = {Structure},
  year = {2007},
  volume = {15},
  pages = {1167--1177},
  number = {10},
  month = {Oct},
  doi = {http://dx.doi.org/10.1016/j.str.2007.09.003},
  url = {http://dx.doi.org/10.1016/j.str.2007.09.003},
  keywords = {Algorithms; Antigens, Polyomavirus Transforming, chemistry/ultrastructure;
    Archaeal Proteins, chemistry/ultrastructure; Cryoelectron Microscopy,
    methods/statistics /&/ numerical data; DNA Helicases, chemistry/ultrastructure;
    Escherichia coli, metabolism; Imaging, Three-Dimensional; Likelihood
    Functions; Models, Molecular; Models, Statistical; Protein Conformation;
    Ribosomes, chemistry/ultrastructure}
}

@article{Scheres2009b,
  author = {Scheres, Sjors H W. and Carazo, José María},
  title = {Introducing robustness to maximum-likelihood refinement of electron-microscopy
    data.},
  journal = {Acta Crystallogr D Biol Crystallogr},
  year = {2009},
  volume = {65},
  pages = {672--678},
  number = {Pt 7},
  month = {Jul},
  doi = {http://dx.doi.org/10.1107/S0907444909012049},
  url = {http://dx.doi.org/10.1107/S0907444909012049},
  keywords = {Algorithms; Cryoelectron Microscopy; Escherichia coli, chemistry;
    Likelihood Functions; Models, Molecular; Peptide Elongation Factor
    G, chemistry/ultrastructure; Protein Structure, Tertiary}
}

@article{Scheres2009c,
  author = {Scheres, Sjors H W. and Melero, Roberto and Valle, Mikel and Carazo, José María},
  title = {Averaging of Electron Subtomograms and Random Conical Tilt Reconstructions through Likelihood Optimization},
  journal = {Structure},
  year = {2009},
  volume = {17},
  pages = {1563--1572},
  number = {12},
  month = {Dec},
  doi = {http://dx.doi.org/10.1016/j.str.2009.10.009}
}

@article{Sorzano2004b,
title = "A multiresolution approach to orientation assignment in 3D electron microscopy of single particles ",
journal = "JSB ",
volume = "146",
number = "3",
pages = "381 - 392",
year = "2004",
note = "",
issn = "1047-8477",
doi = "http://dx.doi.org/10.1016/j.jsb.2004.01.006",
url = "http://www.sciencedirect.com/science/article/pii/S1047847704000073",
author = "Sorzano, C.O.S. and S. Jonic and C. El-Bez and J.M. Carazo and S. De Carlo and P. Thevenaz and M. Unser"
}

@Article{Sorzano2007a,
  Title                    = {Fast, robust and accurate determination of transmission electron microscopy contrast transfer function},
  Author                   = {Sorzano, C. O. S. and Jonic, S. and N\'u\\~nez-Ram\'irez, R. and Boisset, N. and Carazo, J. M.},
  Journal                  = {J. Structural Biology},
  Year                     = {2007},
  Pages                    = {249--262},
  Volume                   = {160},
  doi = {http://dx.doi.org/10.1016/j.jsb.2007.08.013},
  url = "http://www.sciencedirect.com/science/article/pii/S104784770700202X"
}

@article{Sorzano2009d,
title = "Effects of the downsampling scheme on three-dimensional electron microscopy of single particles",
journal = "Proc. of IEEE Workshop on Intelligent Signal Processing",
pages = "175-179",
year = "2009",
note = "",
issn = "978-1-4244-5059-6",
doi = "http://dx.doi.org/10.1109/WISP.2009.5286563",
url = "http://ieeexplore.ieee.org/xpl/articleDetails.jsp?arnumber=5286563",
author = "Sorzano, C. O. S. and Iriarte-Ruiz, A. and Marabini, R. and Carazo, J. M.",
keywords = "Downsampling, Single Particles, Electron microscopy"
}

@article{Sorzano2010a,
title = "A clustering approach to multireference alignment of single-particle projections in electron microscopy ",
journal = "Journal of Structural Biology ",
volume = "171",
number = "2",
pages = "197 - 206",
year = "2010",
note = "",
issn = "1047-8477",
doi = "http://dx.doi.org/10.1016/j.jsb.2010.03.011",
url = "http://www.sciencedirect.com/science/article/pii/S1047847710000882",
author = "C.O.S. Sorzano and J.R. Bilbao-Castro and Y. Shkolnisky and M. Alcorlo and R. Melero and G. Caffarena-Fernández and M. Li and G. Xu and R. Marabini and J.M. Carazo",
keywords = "Single-particle analysis, 2D analysis, Multireference analysis, Electron microscopy "
}

@incollection{Sorzano2013,
title = "Semiautomatic, High-Throughput, High-Resolution Protocol for Three-Dimensional Reconstruction of Single Particles in Electron Microscopy",
booktitle = "Nanoimaging",
year = "2013",
isbn = "978-1-62703-136-3",
volume = "950",
journal = "Methods in Molecular Biology",
editor = "Sousa, Alioscka A. and Kruhlak, Michael J.",
doi = "http://dx.doi.org/10.1007/978-1-62703-137-0_11",
publisher = "Humana Press",
keywords = "Single particle analysis; Electron microscopy; Image processing; 3D reconstruction; Workflows",
author = "Sorzano, C.O.S. and de la Rosa-Trevín, J.M. and Otón, J. and Vega, J.J. and Cuenca, J. and Zaldívar-Peraza, A. and Gómez-Blanco, J. and Vargas, J. and Quintana, A. and Marabini, Roberto and Carazo, José María",
pages = "171-193",
}

@InProceedings{Sorzano2014,
  title                    = {Outlier detection for single particle analysis in Electron Microscopy},
  author                   = {Sorzano, C. O. S. and Vargas, J. and de la Rosa-Trevín, J. M. and Zaldívar-Peraza, A. and Otón, J. and Abrishami, V. and Foche, I. and Marabini, R. and Caffarena, G. and Carazo, J. M.},
  journal                  = {Proc. Intl. Work-Conference on Bioinformatics and Biomedical Engineering, IWBBIO},
  year                     = {2014},
  pages                    = {950},
  doi                      = {http://biocomp.cnb.csic.es/~coss/Articulos/Sorzano2014.pdf}
}

@article{Sorzano2015,
author = {Sorzano, C. O. S. and Vargas, J. and de la Rosa-Trevin,  J. M. and Oton, J. and Alvarez-Cabrera, A. L. and Abrishami, V. and Sesmero, E. and Marabini, R. and Carazo, J. M.},
title = {A Statistical approach to the initial volume problem in Single Particle Analysis by Electron Microscopy},
journal = "J. Structural Biology",
year = "2015",
volume = "189",
pages = "213-219",
doi = {http://dx.doi.org/10.1016/j.jsb.2015.01.009}
}

@article{Vargas2013a,
author = {Vargas, J. and Otón, J. and Marabini, R. and Jonic, S. and {de la
  Rosa-Trevín}, J. M. and et.al.},
title = {{FASTDEF}: Fast defocus and astigmatism estimation for high-throughput
  transmission electron microscopy.},
journal = "J. Structural Biology",
doi = "http://dx.doi.org/10.1016/j.jsb.2012.12.006",
year = {2013},
volume = {181},
pages = {136--148},
number = {2},
month = {Feb},
}

@article{Vargas2013b,
title = "Particle quality assessment and sorting for automatic and semiautomatic particle-picking techniques ",
journal = "J. Structural Biology",
volume = "183",
number = "3",
pages = "342 - 353",
year = "2013",
note = "",
issn = "1047-8477",
doi = "http://dx.doi.org/10.1016/j.jsb.2013.07.015",
url = "http://www.sciencedirect.com/science/article/pii/S1047847713001950",
author = "J. Vargas and V. Abrishami and R. Marabini and J.M. de la Rosa-Trevín and A. Zaldivar and J.M. Carazo and C.O.S. Sorzano",
keywords = "Electron microscopy, Particle picking, Machine learning, Single particle analysis "
}

@article{Vargas2014,
author = {Vargas, Javier and Álvarez-Cabrera, Ana-Lucia and Marabini, Roberto and Carazo, Jose M. and Sorzano, C. O. S.}, 
title = {Efficient initial volume determination from electron microscopy images of single particles},
volume = {30}, 
number = {20}, 
pages = {2891-2898}, 
year = {2014}, 
doi = {http://dx.doi.org/10.1093/bioinformatics/btu404}, 
abstract ={Motivation: Structural information of macromolecular complexes provides key insights into the way they carry out their biological functions. The reconstruction process leading to the final 3D map requires an approximate initial model. Generation of an initial model is still an open and challenging problem in single-particle analysis.Results: We present a fast and efficient approach to obtain a reliable, low-resolution estimation of the 3D structure of a macromolecule, without any a priori knowledge, addressing the well-known issue of initial volume estimation in the field of single-particle analysis. The input of the algorithm is a set of class average images obtained from individual projections of a biological object at random and unknown orientations by transmission electron microscopy micrographs. The proposed method is based on an initial non-lineal dimensionality reduction approach, which allows to automatically selecting representative small sets of class average images capturing the most of the structural information of the particle under study. These reduced sets are then used to generate volumes from random orientation assignments. The best volume is determined from these guesses using a random sample consensus (RANSAC) approach. We have tested our proposed algorithm, which we will term 3D-RANSAC, with simulated and experimental data, obtaining satisfactory results under the low signal-to-noise conditions typical of cryo-electron microscopy.Availability: The algorithm is freely available as part of the Xmipp 3.1 package [http://xmipp.cnb.csic.es].Contact: jvargas@cnb.csic.esSupplementary information: Supplementary data are available at Bioinformatics online.}, 
URL = {http://bioinformatics.oxfordjournals.org/content/30/20/2891.abstract}, 
eprint = {http://bioinformatics.oxfordjournals.org/content/30/20/2891.full.pdf+html}, 
journal = {Bioinformatics} 
}

@article{Vilas2016,
  title                    = "Fast and automatic identification of particle tilt pairs based on Delaunay triangulation.",
  author                   = "Vilas, J. L. and Navas, J. and Gomez-Blanco, J. and de la Rosa-Trevin, J. M. and Melero, and Peschiera, I. and Ferlenghi. I and Cuenca, J. and Marabini, R. and Carazo, J. M. and Vargas, J. and Sorzano, C. O. S.",
  journal                  = "Journal of Structural Biology",
  year                     = "2016",
  pages                    = "525-533",
  volume                   = "196",
  doi                      = "http://dx.doi.org/10.1016/j.jsb.2016.10.007",
  url                      = "http://www.sciencedirect.com/science/article/pii/S104784771630212X"
}

@article{zhao2013,
author = {Zhao, Zhizhen and Singer, Amit},
title = {Fourier-Bessel rotational invariant eigenimages},
volume = {30},
number = {5},
pages = {871--877},
year = {2013},
doi = {http://www.ncbi.nlm.nih.gov/pmc/articles/PMC3711886/pdf/nihms484949.pdf},
abstract = {},
url = {http://www.ncbi.nlm.nih.gov/pmc/articles/PMC3711886},
eprint = {http://www.ncbi.nlm.nih.gov/pmc/articles/PMC3711886/pdf/nihms484949.pdf},
journal = {Journal of the Optical Society of America. A, Optics, image science, and vision}
}

@article{ponce2011,
author = {Ponce, Colin and Singer, Amit},
title = {Computing Steerable Principal Components of a Large Set of Images and Their Rotations},
volume = {20},
number = {11},
pages = {3051--3062},
year = {2011},
doi = {http://www.ncbi.nlm.nih.gov/pmc/articles/PMC3719433/pdf/nihms485040.pdf},
abstract = {},
url = {http://www.ncbi.nlm.nih.gov/pmc/articles/PMC3719433},
eprint = {http://www.ncbi.nlm.nih.gov/pmc/articles/PMC3719433/pdf/nihms485040.pdf},
journal = {IEEE Trans Image Process}
}

@article{Radermacher1987,
author = {Radermacher, M. and Wagenknecht, T. and Frank, J.},
title = {Three-dimensional reconstruction from a single-exposure, random conical tilt series applied to the 50S ribosomal subunit of Escherichia coli.},
volume = {146},
number = {2},
pages = {113-36},
year = {1987},
doi = {http://www.ncbi.nlm.nih.gov/pubmed/3302267},
abstract = {},
url = {http://www.ncbi.nlm.nih.gov/pubmed/3302267},
eprint = {http://www.ncbi.nlm.nih.gov/pubmed/3302267},
journal = {Journal of Microscopy}
}

@article{Vargas2014a,
title = {Particle alignment reliability in single particle electron cryomicroscopy: a general approach},
journal = {Scientific reports},
volume = "",
number = "",
pages = "",
year = "2014",
note = "",
issn = "",
doi = {http://dx.doi.org/10.1038/srep21626},
url = {http://dx.doi.org/10.1038/srep21626},
author = {Vargas},
keywords = {Validation}
}

@article{Marabini2014a,
title = "CTF Challenge: Result summary",
journal = "J. Structural Biology",
volume = "",
number = "",
pages = "",
year = "2015",
note = "",
issn = "",
doi = "http://doi.org/10.1016/j.jsb.2015.04.003",
url = "http://doi.org/10.1016/j.jsb.2015.04.003",
author = "Marabini",
keywords = "Contrast transfer function"
}

@article{B.Heymann2015,
title = {Validation of 3D of 3DEM Reconstructions: The phantom in the noise},
journal = {AIMS Biophys},
volume = {2},
number = {1},
pages = {21-35},
year = {2015},
note = "",
issn = "",
doi = {10.3934/biophy.2015.1.21},
url = {http://www.ncbi.nlm.nih.gov/pmc/articles/PMC4440490/},
author = "B. Heymann",
keywords = ""
}

@article{Sorzano2016,
title = "StructMap: Elastic distance analysis of electron microscopy maps for studying conformational changes",
journal = "Biophysical J.",
volume = "110",
number = "",
pages = "1753-1765",
year = "2016",
note = "",
issn = "",
doi = "http://doi.org/10.1016/j.bpj.2016.03.019",
url = "http://doi.org/10.1016/j.bpj.2016.03.019",
author = "C.O.S. Sorzano, A.L. Álvarez-Cabrera, M. Kazemi, J.M. Carazo, S. Jonic",
keywords = ""
}

@article{Sorzano2015b,
  title                    = "Cryo-EM and the elucidation of new macromolecular structures: Random Conical Tilt revisited.",
  author                   = "Sorzano, C O S. and Alcorlo, M. and de la Rosa-Trevín, J. M. and Melero, R. and Foche, I. and Zaldívar-Peraza, A. and del Cano, L. and Vargas, J. and Abrishami, V. and Otón, J. and Marabini, R. and Carazo, J. M.",
  journal                  = "Scientific Reports",
  year                     = "2015",
  pages                    = "14290",
  volume                   = "5",
  doi                      = "http://dx.doi.org/10.1038/srep14290",
  url                      = "http://dx.doi.org/10.1038/srep14290"
}

@article{Vilas2018,
  title                    = {MonoRes: Automatic and Accurate Estimation of Local Resolution for Electron Microscopy Maps},
  author                   = {Vilas, J. L. and et al},
  year                     = "2018",
  journal                  = "Structure",
  pages                    = "337--344",
  volume                   = "26",
  doi = {10.1016/j.str.2017.12.018},
  url = {http://doi.org/10.1016/j.str.2017.12.018},
}


@Article{strelak2020flexalign,
AUTHOR = {Střelák, David and Filipovič, Jiří and Jiménez-Moreno, Amaya and Carazo, Jose María and Sánchez Sorzano, Carlos Óscar},
TITLE = {FlexAlign: An Accurate and Fast Algorithm for Movie Alignment in Cryo-Electron Microscopy},
JOURNAL = {Electronics},
VOLUME = {9},
YEAR = {2020},
NUMBER = {6},
ARTICLE-NUMBER = {1040},
URL = {http://www.mdpi.com/2079-9292/9/6/1040},
ISSN = {2079-9292},
DOI = {http://doi.org/10.3390/electronics9061040}
}

@Article{Vilas2023,
AUTHOR = {Vilas, JL and Tagare, HD},
TITLE = {A simple and intuitive measurement of directional resolution anisotropy of cryoEM maps},
JOURNAL = {Nature Methods},
VOLUME = {X},
YEAR = {2023},
NUMBER = {X},
ARTICLE-NUMBER = {in press},
URL = {https://github.com/I2PC/xmipp/wiki/FSO---Fourier-Shell-Occupancy},
}

@article{Fernandez-Gimenez2021,
title = {Cryo-EM density maps adjustment for subtraction, consensus and sharpening},
journal = {Journal of Structural Biology},
volume = {213},
number = {4},
year = {2021},
issn = {1047-8477},
doi = {https://doi.org/10.1016/j.jsb.2021.107780},
url = {https://www.sciencedirect.com/science/article/pii/S104784772100085X},
author = {E. Fernández-Giménez and M. Martínez and R. Sánchez-García and R. Marabini and E. Ramírez-Aportela and
P. Conesa and J.M. Carazo and C.O.S. Sorzano},
}

@Article{Strelak2021,
AUTHOR = {Strelak, David and Jiménez-Moreno, Amaya and Vilas, José L. and Ramírez-Aportela, Erney and Sánchez-García, Ruben and Maluenda, David and Vargas, Javier and Herreros, David and Fernández-Giménez, Estrella and de Isidro-Gómez, Federico P. and Horacek, Jan and Myska, David and Horacek, Martin and Conesa, Pablo and Fonseca-Reyna, Yunior C. and Jiménez, Jorge and Martínez, Marta and Harastani, Mohamad and Jonić, Slavica and Filipovic, Jiri and Marabini, Roberto and Carazo, José M. and Sorzano, Carlos O. S.},
TITLE = {Advances in Xmipp for Cryo–Electron Microscopy: From Xmipp to Scipion},
JOURNAL = {Molecules},
VOLUME = {26},
YEAR = {2021},
NUMBER = {20},
ARTICLE-NUMBER = {6224},
URL = {https://www.mdpi.com/1420-3049/26/20/6224},
PubMedID = {34684805},
ISSN = {1420-3049},
DOI = {https://doi.org/10.3390/molecules26206224}
}

<<<<<<< HEAD
@article{Fernandez-Gimenez2023a,
title = {A new algorithm for particle weighted subtraction to eliminate signals from unwanted components in Single Particle Analysis},
journal = {Journal of Structural Biology},
volume = {215},
number = {4},
year = {2023},
issn = {1047-8477},
doi = {https://doi.org/10.1016/j.jsb.2023.108024},
url = {https://www.sciencedirect.com/science/article/pii/S1047847723000874},
author = {E. Fernández-Giménez, M. Martínez, R. Marabini, D. Strelak, R. Sánchez-García, J.M. Carazo and C.O.S. Sorzano},
}

@article{Fernandez-Gimenez2023b,
title = {Local defocus estimation in Single Particle Analysis in Cryo-Electron Microscopy},
journal = {Journal of Structural Biology},
volume = {215},
number = {4},
year = {2023},
issn = {1047-8477},
doi = {https://doi.org/10.1016/j.jsb.2023.108030},
url = {https://www.sciencedirect.com/science/article/pii/S104784772300093X},
author = {E. Fernández-Giménez, J.M. Carazo and C.O.S. Sorzano},
=======
@Article{Strelak2023performance,
AUTHOR = {Střelák, David and Marchán, Daniel and Carazo, José María and S. Sorzano, Carlos O.},
TITLE = {Performance and Quality Comparison of Movie Alignment Software for Cryogenic Electron Microscopy},
JOURNAL = {Micromachines},
VOLUME = {14},
YEAR = {2023},
NUMBER = {10},
ARTICLE-NUMBER = {1835},
URL = {https://www.mdpi.com/2072-666X/14/10/1835},
ISSN = {2072-666X},
DOI = {https://doi.org/10.3390/mi14101835}
>>>>>>> 86fd2c67
}

"""
<|MERGE_RESOLUTION|>--- conflicted
+++ resolved
@@ -619,7 +619,7 @@
 DOI = {https://doi.org/10.3390/molecules26206224}
 }
 
-<<<<<<< HEAD
+
 @article{Fernandez-Gimenez2023a,
 title = {A new algorithm for particle weighted subtraction to eliminate signals from unwanted components in Single Particle Analysis},
 journal = {Journal of Structural Biology},
@@ -642,7 +642,8 @@
 doi = {https://doi.org/10.1016/j.jsb.2023.108030},
 url = {https://www.sciencedirect.com/science/article/pii/S104784772300093X},
 author = {E. Fernández-Giménez, J.M. Carazo and C.O.S. Sorzano},
-=======
+
+
 @Article{Strelak2023performance,
 AUTHOR = {Střelák, David and Marchán, Daniel and Carazo, José María and S. Sorzano, Carlos O.},
 TITLE = {Performance and Quality Comparison of Movie Alignment Software for Cryogenic Electron Microscopy},
@@ -654,7 +655,7 @@
 URL = {https://www.mdpi.com/2072-666X/14/10/1835},
 ISSN = {2072-666X},
 DOI = {https://doi.org/10.3390/mi14101835}
->>>>>>> 86fd2c67
+
 }
 
 """
