# **************************************************************************
# *
# * Authors:     J.M. De la Rosa Trevin (jmdelarosa@cnb.csic.es)
# *              Laura del Cano (ldelcano@cnb.csic.es)
# *
# * Unidad de  Bioinformatica of Centro Nacional de Biotecnologia , CSIC
# *
# * This program is free software; you can redistribute it and/or modify
# * it under the terms of the GNU General Public License as published by
# * the Free Software Foundation; either version 2 of the License, or
# * (at your option) any later version.
# *
# * This program is distributed in the hope that it will be useful,
# * but WITHOUT ANY WARRANTY; without even the implied warranty of
# * MERCHANTABILITY or FITNESS FOR A PARTICULAR PURPOSE.  See the
# * GNU General Public License for more details.
# *
# * You should have received a copy of the GNU General Public License
# * along with this program; if not, write to the Free Software
# * Foundation, Inc., 59 Temple Place, Suite 330, Boston, MA
# * 02111-1307  USA
# *
# *  All comments concerning this program package may be sent to the
# *  e-mail address 'scipion@cnb.csic.es'
# *
# **************************************************************************
"""
This module contains converter functions that will serve to:
1. Write from base classes to Xmipp specific files
2. Read from Xmipp files to base classes
"""

import os
from os.path import join, exists
from collections import OrderedDict
from itertools import izip
import numpy

from pyworkflow.em import Angles
from pyworkflow.utils import replaceBaseExt
from pyworkflow.em.data import *
from pyworkflow.em.convert import ImageHandler
import pyworkflow.em.metadata as md

import xmippLib
from xmipp3.base import XmippMdRow, getLabelPythonType, RowMetaData
from xmipp3.utils import iterMdRows

if not getattr(xmippLib, "GHOST_ACTIVATED", False):
    """ Some of MDL may not exist when Ghost is activated
    """
    # This dictionary will be used to map
    # between CTFModel properties and Xmipp labels
    ACQUISITION_DICT = OrderedDict([
           ("_amplitudeContrast", xmippLib.MDL_CTF_Q0),
           ("_sphericalAberration", xmippLib.MDL_CTF_CS),
           ("_voltage", xmippLib.MDL_CTF_VOLTAGE)
           ])

    COOR_DICT = OrderedDict([
                 ("_x", xmippLib.MDL_XCOOR),
                 ("_y", xmippLib.MDL_YCOOR)
                 ])

    COOR_EXTRA_LABELS = [
        # Additional autopicking-related metadata
        md.RLN_PARTICLE_AUTOPICK_FOM,
        md.RLN_PARTICLE_CLASS,
        md.RLN_ORIENT_PSI,
        xmippLib.MDL_GOOD_REGION_SCORE
        ]

    CTF_DICT = OrderedDict([
           ("_defocusU", xmippLib.MDL_CTF_DEFOCUSU),
           ("_defocusV", xmippLib.MDL_CTF_DEFOCUSV),
           ("_defocusAngle", xmippLib.MDL_CTF_DEFOCUS_ANGLE),
           ("_resolution", xmippLib.MDL_CTF_CRIT_MAXFREQ),
           ("_fitQuality", xmippLib.MDL_CTF_CRIT_FITTINGSCORE)
           ])

    # TODO: remove next dictionary when all
    # cTFmodel has resolution and fitQuality
    CTF_DICT_NORESOLUTION = OrderedDict([
            ("_defocusU", xmippLib.MDL_CTF_DEFOCUSU),
            ("_defocusV", xmippLib.MDL_CTF_DEFOCUSV),
            ("_defocusAngle", xmippLib.MDL_CTF_DEFOCUS_ANGLE)
            ])

    CTF_PSD_DICT = OrderedDict([
           ("_psdFile", xmippLib.MDL_PSD),
           ("_xmipp_enhanced_psd", xmippLib.MDL_PSD_ENHANCED),
           ("_xmipp_ctfmodel_quadrant", xmippLib.MDL_IMAGE1),
           ("_xmipp_ctfmodel_halfplane", xmippLib.MDL_IMAGE1)
           ])

    CTF_EXTRA_LABELS = [
        xmippLib.MDL_CTF_CA,
        xmippLib.MDL_CTF_ENERGY_LOSS,
        xmippLib.MDL_CTF_LENS_STABILITY,
        xmippLib.MDL_CTF_CONVERGENCE_CONE,
        xmippLib.MDL_CTF_LONGITUDINAL_DISPLACEMENT,
        xmippLib.MDL_CTF_TRANSVERSAL_DISPLACEMENT,
        xmippLib.MDL_CTF_K,
        xmippLib.MDL_CTF_BG_GAUSSIAN_K,
        xmippLib.MDL_CTF_BG_GAUSSIAN_SIGMAU,
        xmippLib.MDL_CTF_BG_GAUSSIAN_SIGMAV,
        xmippLib.MDL_CTF_BG_GAUSSIAN_CU,
        xmippLib.MDL_CTF_BG_GAUSSIAN_CV,
        xmippLib.MDL_CTF_BG_SQRT_K,
        xmippLib.MDL_CTF_BG_SQRT_U,
        xmippLib.MDL_CTF_BG_SQRT_V,
        xmippLib.MDL_CTF_BG_SQRT_ANGLE,
        xmippLib.MDL_CTF_BG_BASELINE,
        xmippLib.MDL_CTF_BG_GAUSSIAN2_K,
        xmippLib.MDL_CTF_BG_GAUSSIAN2_SIGMAU,
        xmippLib.MDL_CTF_BG_GAUSSIAN2_SIGMAV,
        xmippLib.MDL_CTF_BG_GAUSSIAN2_CU,
        xmippLib.MDL_CTF_BG_GAUSSIAN2_CV,
        xmippLib.MDL_CTF_BG_GAUSSIAN2_ANGLE,
        xmippLib.MDL_CTF_CRIT_FITTINGCORR13,
        xmippLib.MDL_CTF_CRIT_ICENESS,
        xmippLib.MDL_CTF_VPP_RADIUS,
        xmippLib.MDL_CTF_DOWNSAMPLE_PERFORMED,
        xmippLib.MDL_CTF_CRIT_PSDVARIANCE,
        xmippLib.MDL_CTF_CRIT_PSDPCA1VARIANCE,
        xmippLib.MDL_CTF_CRIT_PSDPCARUNSTEST,
        xmippLib.MDL_CTF_CRIT_FIRSTZEROAVG,
        xmippLib.MDL_CTF_CRIT_DAMPING,
        xmippLib.MDL_CTF_CRIT_FIRSTZERORATIO,
        xmippLib.MDL_CTF_CRIT_PSDCORRELATION90,
        xmippLib.MDL_CTF_CRIT_PSDRADIALINTEGRAL,
        xmippLib.MDL_CTF_CRIT_NORMALITY,
        # In xmipp the ctf also contains acquisition information
        xmippLib.MDL_CTF_Q0,
        xmippLib.MDL_CTF_CS,
        xmippLib.MDL_CTF_VOLTAGE,
        xmippLib.MDL_CTF_SAMPLING_RATE
        ]

    # TODO: remove next dictionary when all
    # cTFmodel has resolution and fitquality
    CTF_EXTRA_LABELS_PLUS_RESOLUTION = [
        xmippLib.MDL_CTF_CA,
        xmippLib.MDL_CTF_ENERGY_LOSS,
        xmippLib.MDL_CTF_LENS_STABILITY,
        xmippLib.MDL_CTF_CONVERGENCE_CONE,
        xmippLib.MDL_CTF_LONGITUDINAL_DISPLACEMENT,
        xmippLib.MDL_CTF_TRANSVERSAL_DISPLACEMENT,
        xmippLib.MDL_CTF_K,
        xmippLib.MDL_CTF_BG_GAUSSIAN_K,
        xmippLib.MDL_CTF_BG_GAUSSIAN_SIGMAU,
        xmippLib.MDL_CTF_BG_GAUSSIAN_SIGMAV,
        xmippLib.MDL_CTF_BG_GAUSSIAN_CU,
        xmippLib.MDL_CTF_BG_GAUSSIAN_CV,
        xmippLib.MDL_CTF_BG_SQRT_K,
        xmippLib.MDL_CTF_BG_SQRT_U,
        xmippLib.MDL_CTF_BG_SQRT_V,
        xmippLib.MDL_CTF_BG_SQRT_ANGLE,
        xmippLib.MDL_CTF_BG_BASELINE,
        xmippLib.MDL_CTF_BG_GAUSSIAN2_K,
        xmippLib.MDL_CTF_BG_GAUSSIAN2_SIGMAU,
        xmippLib.MDL_CTF_BG_GAUSSIAN2_SIGMAV,
        xmippLib.MDL_CTF_BG_GAUSSIAN2_CU,
        xmippLib.MDL_CTF_BG_GAUSSIAN2_CV,
        xmippLib.MDL_CTF_BG_GAUSSIAN2_ANGLE,
        xmippLib.MDL_CTF_CRIT_MAXFREQ,  # ###
        xmippLib.MDL_CTF_CRIT_FITTINGSCORE,  # ###
        xmippLib.MDL_CTF_CRIT_FITTINGCORR13,
        xmippLib.MDL_CTF_CRIT_ICENESS,
        xmippLib.MDL_CTF_DOWNSAMPLE_PERFORMED,
        xmippLib.MDL_CTF_CRIT_PSDVARIANCE,
        xmippLib.MDL_CTF_CRIT_PSDPCA1VARIANCE,
        xmippLib.MDL_CTF_CRIT_PSDPCARUNSTEST,
        xmippLib.MDL_CTF_CRIT_FIRSTZEROAVG,
        xmippLib.MDL_CTF_CRIT_DAMPING,
        xmippLib.MDL_CTF_CRIT_FIRSTZERORATIO,
        xmippLib.MDL_CTF_CRIT_PSDCORRELATION90,
        xmippLib.MDL_CTF_CRIT_PSDRADIALINTEGRAL,
        xmippLib.MDL_CTF_CRIT_NORMALITY,
        # In xmipp the ctf also contains acquisition information
        xmippLib.MDL_CTF_Q0,
        xmippLib.MDL_CTF_CS,
        xmippLib.MDL_CTF_VOLTAGE,
        xmippLib.MDL_CTF_SAMPLING_RATE,
        xmippLib.MDL_CTF_VPP_RADIUS,
        ]

    # Some extra labels to take into account the zscore
    IMAGE_EXTRA_LABELS = [
        xmippLib.MDL_ZSCORE,
        xmippLib.MDL_ZSCORE_HISTOGRAM,
        xmippLib.MDL_ZSCORE_RESMEAN,
        xmippLib.MDL_ZSCORE_RESVAR,
        xmippLib.MDL_ZSCORE_RESCOV,
        xmippLib.MDL_ZSCORE_SHAPE1,
        xmippLib.MDL_ZSCORE_SHAPE2,
        xmippLib.MDL_ZSCORE_SNR1,
        xmippLib.MDL_ZSCORE_SNR2,
        xmippLib.MDL_CUMULATIVE_SSNR,
        xmippLib.MDL_PARTICLE_ID,
        xmippLib.MDL_FRAME_ID,
        xmippLib.MDL_SCORE_BY_VAR,
        xmippLib.MDL_SCORE_BY_GINI,
        xmippLib.MDL_ZSCORE_DEEPLEARNING1
        ]

    ANGLES_DICT = OrderedDict([
           ("_angleY", xmippLib.MDL_ANGLE_Y),
           ("_angleY2", xmippLib.MDL_ANGLE_Y2),
           ("_angleTilt", xmippLib.MDL_ANGLE_TILT)
           ])

    ALIGNMENT_DICT = OrderedDict([
           ("_xmipp_shiftX", xmippLib.MDL_SHIFT_X),
           ("_xmipp_shiftY", xmippLib.MDL_SHIFT_Y),
           ("_xmipp_shiftZ", xmippLib.MDL_SHIFT_Z),
           ("_xmipp_flip", xmippLib.MDL_FLIP),
           ("_xmipp_anglePsi", xmippLib.MDL_ANGLE_PSI),
           ("_xmipp_angleRot", xmippLib.MDL_ANGLE_ROT),
           ("_xmipp_angleTilt", xmippLib.MDL_ANGLE_TILT),
           ])


def objectToRow(obj, row, attrDict, extraLabels=[]):
    """ This function will convert an EMObject into a XmippMdRow.
    Params:
        obj: the EMObject instance (input)
        row: the XmippMdRow instance (output)
        attrDict: dictionary with the map between obj attributes(keys) and
            row MDLabels in Xmipp (values).
        extraLabels: a list with extra labels that could be included
            as _xmipp_labelName
    """
    if obj.isEnabled():
        enabled = 1
    else:
        enabled = -1
    row.setValue(xmippLib.MDL_ENABLED, enabled)

    for attr, label in attrDict.iteritems():
        if hasattr(obj, attr):
            valueType = getLabelPythonType(label)
            value = getattr(obj, attr).get()
            try:
                row.setValue(label, valueType(value))
            except Exception as e:
                print e
                print "Problems found converting metadata: "
                print "Label id = %s" % label
                print "Attribute = %s" % attr
                print "Value = %s" % value
                print "Value type = %s" % valueType
                raise e
            row.setValue(label, valueType(getattr(obj, attr).get()))
            
    attrLabels = attrDict.values()

    for label in extraLabels:
        attrName = '_xmipp_%s' % xmippLib.label2Str(label)
        if label not in attrLabels and hasattr(obj, attrName):
            value = obj.getAttributeValue(attrName)
            row.setValue(label, value)


def rowToObject(row, obj, attrDict, extraLabels=[]):
    """ This function will convert from a XmippMdRow to an EMObject.
    Params:
        row: the XmippMdRow instance (input)
        obj: the EMObject instance (output)
        attrDict: dictionary with the map between obj attributes(keys) and
            row MDLabels in Xmipp (values).
        extraLabels: a list with extra labels that could be included
            as _xmipp_labelName
    """
    obj.setEnabled(row.getValue(xmippLib.MDL_ENABLED, 1) > 0)

    for attr, label in attrDict.iteritems():
        value = row.getValue(label)
        if not hasattr(obj, attr):
            setattr(obj, attr, ObjectWrap(value))
        else:
            getattr(obj, attr).set(value)

    attrLabels = attrDict.values()

    for label in extraLabels:
        if label not in attrLabels and row.hasLabel(label):
            labelStr = xmippLib.label2Str(label)
            setattr(obj, '_xmipp_%s' % labelStr, row.getValueAsObject(label))

def setXmippAttributes(obj, objRow, *labels):
    """ Set an attribute to obj from a label that is not
    basic ones. The new attribute will be named _xmipp_LabelName
    and the datatype will be set correctly.
    """
    for label in labels:
        value = objRow.getValueAsObject(label)
        # To avoid empty values

        if objRow.containsLabel(label):
            setXmippAttribute(obj, label, value)

def setXmippAttribute(obj, label, value):
    """ Sets an attribute of an object prefixing it with xmipp"""
    setattr(obj, prefixAttribute(xmippLib.label2Str(label)), value)

<<<<<<< HEAD
def getXmippAttribute(obj, label):
    """ Sets an attribute of an object prefixing it with xmipp"""
    return getattr(obj, prefixAttribute(xmippLib.label2Str(label)), None)
=======
def getXmippAttribute(obj, label, default=None):
    return getattr(obj, prefixAttribute(xmippLib.label2Str(label)), default)
>>>>>>> 28c2bdbb

def prefixAttribute(attribute):
    return '_xmipp_%s' % attribute

def rowFromMd(md, objId):
    row = XmippMdRow()
    row.readFromMd(md, objId)
    return row


def _containsAll(row, labels):
    """ Check if the labels (values) in labelsDict
    are present in the row.
    """
    values = labels.values() if isinstance(labels, dict) else labels
    return all(row.containsLabel(l) for l in values)


def _containsAny(row, labels):
    """ Check if the labels (values) in labelsDict
    are present in the row.
    """
    values = labels.values() if isinstance(labels, dict) else labels
    return any(row.containsLabel(l) for l in values)


def _rowToObjectFunc(obj):
    """ From a given object, return the function rowTo{OBJECT_CLASS_NAME}. """
    return globals()['rowTo' + obj.getClassName()]


def _readSetFunc(obj):
    """ From a given object, return the function read{OBJECT_CLASS_NAME}. """
    return globals()['read' + obj.getClassName()]


def locationToXmipp(index, filename):
    """ Convert an index and filename location
    to a string with @ as expected in Xmipp.
    """
    return ImageHandler.locationToXmipp((index, filename))


def fixVolumeFileName(image):
    """ This method will add :mrc to .mrc volumes
    because for mrc format is not possible to distinguish
    between 3D volumes and 2D stacks.
    """
    return ImageHandler.fixXmippVolumeFileName(image)


def getMovieFileName(movie):
    """ Add the :mrcs or :ems extensions to movie files to be
    recognized by Xmipp as proper stack files.
    """
    fn = movie.getFileName()
    if fn.endswith('.mrc'):
        fn += ':mrcs'
    elif fn.endswith('.em'):
        fn += ':ems'

    return fn


def getImageLocation(image):
    return ImageHandler.locationToXmipp(image)


def xmippToLocation(xmippFilename):
    """ Return a location (index, filename) given
    a Xmipp filename with the index@filename structure. """
    if '@' in xmippFilename:
        return xmippLib.FileName(xmippFilename).decompose()
    else:
        return NO_INDEX, str(xmippFilename)


def setObjId(obj, mdRow, label=xmippLib.MDL_ITEM_ID):
    if mdRow.containsLabel(label):
        obj.setObjId(mdRow.getValue(label))
    else:
        obj.setObjId(None)


def setRowId(mdRow, obj, label=xmippLib.MDL_ITEM_ID):
    mdRow.setValue(label, long(obj.getObjId()))


def micrographToCTFParam(mic, ctfparam):
    """ This function is used to convert a Micrograph object
    to the .ctfparam metadata needed by some Xmipp programs.
    If the micrograph already comes from xmipp, the ctfparam
    will be returned, if not, the new file.
    """
    ctf = mic.getCTF()

    if hasattr(ctf, '_xmippMd'):
        return ctf._xmippMd.get()

    md = xmippLib.MetaData()
    md.setColumnFormat(False)
    row = XmippMdRow()
    ctfModelToRow(ctf, row)
    acquisitionToRow(mic.getAcquisition(), row)
    row.writeToMd(md, md.addObject())
    md.write(ctfparam)
    return ctfparam


def imageToRow(img, imgRow, imgLabel, **kwargs):
    # Provide a hook to be used if something is needed to be
    # done for special cases before converting image to row
    preprocessImageRow = kwargs.get('preprocessImageRow', None)
    if preprocessImageRow:
        preprocessImageRow(img, imgRow)

    setRowId(imgRow, img)  # Set the id in the metadata as MDL_ITEM_ID
    index, filename = img.getLocation()
    fn = locationToXmipp(index, filename)
    imgRow.setValue(imgLabel, fn)

    if kwargs.get('writeCtf', True) and img.hasCTF():
        ctfModelToRow(img.getCTF(), imgRow)

    # alignment is mandatory at this point, it shoud be check
    # and detected defaults if not passed at readSetOf.. level
    alignType = kwargs.get('alignType')

    if alignType != ALIGN_NONE:
        alignmentToRow(img.getTransform(), imgRow, alignType)

    if kwargs.get('writeAcquisition', True) and img.hasAcquisition():
        acquisitionToRow(img.getAcquisition(), imgRow)

    # Write all extra labels to the row
    objectToRow(img, imgRow, {}, extraLabels=IMAGE_EXTRA_LABELS)

    # Provide a hook to be used if something is needed to be
    # done for special cases before converting image to row
    postprocessImageRow = kwargs.get('postprocessImageRow', None)
    if postprocessImageRow:
        postprocessImageRow(img, imgRow)


def rowToImage(imgRow, imgLabel, imgClass, **kwargs):
    """ Create an Image from a row of a metadata. """
    img = imgClass()

    # Provide a hook to be used if something is needed to be
    # done for special cases before converting image to row
    preprocessImageRow = kwargs.get('preprocessImageRow', None)
    if preprocessImageRow:
        preprocessImageRow(img, imgRow)

    # Decompose Xmipp filename
    index, filename = xmippToLocation(imgRow.getValue(imgLabel))
    img.setLocation(index, filename)

    if imgRow.containsLabel(xmippLib.MDL_REF):
        img.setClassId(imgRow.getValue(xmippLib.MDL_REF))
    elif imgRow.containsLabel(xmippLib.MDL_REF3D):
        img.setClassId(imgRow.getValue(xmippLib.MDL_REF3D))

    if kwargs.get('readCtf', True):
        img.setCTF(rowToCtfModel(imgRow))

    # alignment is mandatory at this point, it shoud be check
    # and detected defaults if not passed at readSetOf.. level
    alignType = kwargs.get('alignType')

    if alignType != ALIGN_NONE:
        img.setTransform(rowToAlignment(imgRow, alignType))

    if kwargs.get('readAcquisition', True):
        img.setAcquisition(rowToAcquisition(imgRow))

    if kwargs.get('magnification', None):
        img.getAcquisition().setMagnification(kwargs.get("magnification"))

    setObjId(img, imgRow)
    # Read some extra labels
    rowToObject(imgRow, img, {},
                extraLabels=IMAGE_EXTRA_LABELS + kwargs.get('extraLabels', []))

    # Provide a hook to be used if something is needed to be
    # done for special cases before converting image to row
    postprocessImageRow = kwargs.get('postprocessImageRow', None)
    if postprocessImageRow:
        postprocessImageRow(img, imgRow)

    return img


def micrographToRow(mic, micRow, **kwargs):
    """ Set labels values from Micrograph mic to md row. """
    imageToRow(mic, micRow, imgLabel=xmippLib.MDL_MICROGRAPH, **kwargs)


def rowToMicrograph(micRow, **kwargs):
    """ Create a Micrograph object from a row of Xmipp metadata. """
    return rowToImage(micRow, xmippLib.MDL_MICROGRAPH, Micrograph, **kwargs)


def volumeToRow(vol, volRow, **kwargs):
    """ Set labels values from Micrograph mic to md row. """
    imageToRow(vol, volRow, imgLabel=xmippLib.MDL_IMAGE,
               writeAcquisition=False, **kwargs)


def rowToVolume(volRow, **kwargs):
    """ Create a Volume object from a row of Xmipp metadata. """
    return rowToImage(volRow, xmippLib.MDL_IMAGE, Volume, **kwargs)


def coordinateToRow(coord, coordRow, copyId=True):
    """ Set labels values from Coordinate coord to md row. """
    if copyId:
        setRowId(coordRow, coord)
    objectToRow(coord, coordRow, COOR_DICT, extraLabels=COOR_EXTRA_LABELS)
    if coord.getMicId():
        coordRow.setValue(xmippLib.MDL_MICROGRAPH, str(coord.getMicId()))


def rowToCoordinate(coordRow):
    """ Create a Coordinate from a row of a metadata. """
    # Check that all required labels are present in the row
    if _containsAll(coordRow, COOR_DICT):
        coord = Coordinate()
        rowToObject(coordRow, coord, COOR_DICT, extraLabels=COOR_EXTRA_LABELS)

        # Setup the micId if is integer value
        try:
            coord.setMicId(int(coordRow.getValue(xmippLib.MDL_MICROGRAPH_ID)))
        except Exception:
            pass
    else:
        coord = None

    return coord


def _rowToParticle(partRow, particleClass, **kwargs):
    """ Create a Particle from a row of a metadata. """
    # Since postprocessImage is intended to be after the object is
    # setup, we need to intercept it here and call it at the end
    postprocessImageRow = kwargs.get('postprocessImageRow', None)
    if postprocessImageRow:
        del kwargs['postprocessImageRow']

    img = rowToImage(partRow, xmippLib.MDL_IMAGE, particleClass, **kwargs)
    img.setCoordinate(rowToCoordinate(partRow))
    # copy micId if available
    # if not copy micrograph name if available
    try:
        if partRow.hasLabel(xmippLib.MDL_MICROGRAPH_ID):
            img.setMicId(partRow.getValue(xmippLib.MDL_MICROGRAPH_ID))
#        elif partRow.hasLabel(xmippLib.MDL_MICROGRAPH):
#            micName = partRow.getValue(xmippLib.MDL_MICROGRAPH)
#            img._micrograph = micName
#            print "setting micname as", micName
#            img.printAll()
#            print "getAttributes1", img._micrograph
#            print "getAttributes2", getattr(img,"_micrograph",'kk')
#        else:
#            print "WARNING: No micname"
    except Exception as e:
        print("Warning:", e.message)

    if postprocessImageRow:
        postprocessImageRow(img, partRow)

    return img


def rowToParticle(partRow, **kwargs):
    return _rowToParticle(partRow, Particle, **kwargs)


def rowToMovieParticle(partRow, **kwargs):
    return _rowToParticle(partRow, MovieParticle, **kwargs)


def particleToRow(part, partRow, **kwargs):
    """ Set labels values from Particle to md row. """
    imageToRow(part, partRow, xmippLib.MDL_IMAGE, **kwargs)
    coord = part.getCoordinate()
    if coord is not None:
        coordinateToRow(coord, partRow, copyId=False)
    if part.hasMicId():
        partRow.setValue(xmippLib.MDL_MICROGRAPH_ID, long(part.getMicId()))
        partRow.setValue(xmippLib.MDL_MICROGRAPH, str(part.getMicId()))


def rowToClass(classRow, classItem):
    """ Method base to create a class2D, class3D or classVol from
    a row of a metadata
    """
    setObjId(classItem, classRow, label=xmippLib.MDL_REF)

    if classRow.containsLabel(xmippLib.MDL_IMAGE):
        index, filename = xmippToLocation(classRow.getValue(xmippLib.MDL_IMAGE))
        img = classItem.REP_TYPE()
        # class id should be set previously from MDL_REF
#         classItem.setObjId(classRow.getObjId())
#         img.copyObjId(classItem)
        img.setLocation(index, filename)
        img.setSamplingRate(classItem.getSamplingRate())
        classItem.setRepresentative(img)

    return classItem


def class2DToRow(class2D, classRow):
    """ Set labels values from Class2D to md row. """

    if class2D.hasRepresentative():
        index, filename = class2D.getRepresentative().getLocation()
        fn = locationToXmipp(index, filename)
        classRow.setValue(xmippLib.MDL_IMAGE, fn)
    n = long(len(class2D))
    classRow.setValue(xmippLib.MDL_CLASS_COUNT, n)
    classRow.setValue(xmippLib.MDL_REF, int(class2D.getObjId()))
    classRow.setValue(xmippLib.MDL_ITEM_ID, long(class2D.getObjId()))


def ctfModelToRow(ctfModel, ctfRow):
    """ Set labels values from ctfModel to md row. """
    # TODO: compatibility check remove eventually
    if ctfModel.hasResolution():
        objectToRow(ctfModel, ctfRow, CTF_DICT,
                    extraLabels=CTF_EXTRA_LABELS)
        if ctfModel.hasPhaseShift():
            ctfRow.setValue(xmippLib.MDL_CTF_PHASE_SHIFT,
                            ctfModel.getPhaseShift())
    else:
        objectToRow(ctfModel, ctfRow, CTF_DICT_NORESOLUTION,
                    extraLabels=CTF_EXTRA_LABELS)


def defocusGroupSetToRow(defocusGroup, defocusGroupRow):
    """ Set labels values from ctfModel to md row. """
    objectToRow(defocusGroup, defocusGroupRow, CTF_DICT)


def setPsdFiles(ctfModel, ctfRow):
    """ Set the PSD files of CTF estimation related
    to this ctfModel. The values will be read from
    the ctfRow if present.
    """
    for attr, label in CTF_PSD_DICT.iteritems():
        if ctfRow.containsLabel(label):
            setattr(ctfModel, attr, String(ctfRow.getValue(label)))


def rowToCtfModel(ctfRow):
    """ Create a CTFModel from a row of a metadata. """
    # Check if the row has CTF values, this could be called from a xmipp
    # particles metadata
    if _containsAll(ctfRow, CTF_DICT_NORESOLUTION):

        # for compatibility reason ignore resolution and fitQuality
        # Instantiate Scipion CTF Model
        ctfModel = CTFModel()

        # Case for metadata coming with Xmipp resolution label
        # Populate Scipion CTF from metadata row (using mapping dictionary
        # plus extra labels
        if ctfRow.hasLabel(md.MDL_CTF_PHASE_SHIFT):
            ctfModel.setPhaseShift(ctfRow.getValue(md.MDL_CTF_PHASE_SHIFT, 0))
        if ctfRow.containsLabel(xmippLib.label2Str(xmippLib.MDL_CTF_CRIT_MAXFREQ)):
            rowToObject(ctfRow, ctfModel, CTF_DICT,
                        extraLabels=CTF_EXTRA_LABELS)
        else:
            rowToObject(ctfRow, ctfModel, CTF_DICT_NORESOLUTION,
                        extraLabels=CTF_EXTRA_LABELS_PLUS_RESOLUTION)

        # Standarize defocus values
        ctfModel.standardize()
        # Set psd file names
        setPsdFiles(ctfModel, ctfRow)
        # ctfModel.setPhaseShift(0.0)  # for consistency with ctfModel

    else:
        ctfModel = None

    return ctfModel


def acquisitionToRow(acquisition, ctfRow):
    """ Set labels values from acquisition to md row. """
    objectToRow(acquisition, ctfRow, ACQUISITION_DICT)


def rowToAcquisition(acquisitionRow):
    """ Create an acquisition from a row of a metadata. """
    if _containsAll(acquisitionRow, ACQUISITION_DICT):
        acquisition = Acquisition()
        rowToObject(acquisitionRow, acquisition, ACQUISITION_DICT)
    else:
        acquisition = None

    return acquisition


def readSetOfMicrographs(filename, micSet, **kwargs):
    readSetOfImages(filename, micSet, rowToMicrograph, **kwargs)


def writeSetOfMicrographs(micSet, filename, blockName='Micrographs', **kwargs):
    writeSetOfImages(micSet, filename, micrographToRow, blockName, **kwargs)


def readSetOfVolumes(filename, volSet, **kwargs):
    readSetOfImages(filename, volSet, rowToVolume, **kwargs)


def writeSetOfVolumes(volSet, filename, blockName='Volumes', **kwargs):
    writeSetOfImages(volSet, filename, volumeToRow, blockName, **kwargs)


def mdToCTFModel(md, mic):
    ctfRow = rowFromMd(md, md.firstObject())
    ctfObj = rowToCtfModel(ctfRow)
    setXmippAttributes(ctfObj, ctfRow,
                       xmippLib.MDL_CTF_CRIT_NONASTIGMATICVALIDITY,
                       xmippLib.MDL_CTF_CRIT_FIRSTMINIMUM_FIRSTZERO_DIFF_RATIO)
    ctfObj.setMicrograph(mic)

    return ctfObj


def readCTFModel(filename, mic):
    """ Read from Xmipp .ctfparam and create a CTFModel object. """
    md = xmippLib.MetaData(filename)
    return mdToCTFModel(md, mic)


def openMd(fn, state='Manual'):
    # We are going to write metadata directy to file to do it faster
    f = open(fn, 'w')
    ismanual = state == 'Manual'
    block = 'data_particles' if ismanual else 'data_particles_auto'
    s = """# XMIPP_STAR_1 *
#
data_header
loop_
 _pickingMicrographState
%s
%s
loop_
 _itemId
 _enabled
 _xcoor
 _ycoor
 _cost
 _micrographId
""" % (state, block)
    f.write(s)
    return f


def writeSetOfCoordinates(posDir, coordSet, ismanual=True, scale=1):
    state = 'Manual' if ismanual else 'Supervised'
    writeSetOfCoordinatesWithState(posDir, coordSet, state, scale)


def writeSetOfCoordinatesWithState(posDir, coordSet, state, scale=1):
    """ Write a pos file on metadata format for each micrograph
    on the coordSet.
    Params:
        posDir: the directory where the .pos files will be written.
        coordSet: the SetOfCoordinates that will be read.
    """
    boxSize = coordSet.getBoxSize() or 100

    # Create a dictionary with the pos filenames for each micrograph
    posDict = {}
    for mic in coordSet.iterMicrographs():
        micIndex, micFileName = mic.getLocation()
        micName = os.path.basename(micFileName)

        if micIndex != NO_INDEX:
            micName = '%06d_at_%s' % (micIndex, micName)

        posFn = join(posDir, replaceBaseExt(micName, "pos"))
        posDict[mic.getObjId()] = posFn

    f = None
    lastMicId = None
    c = 0

    for coord in coordSet.iterItems(orderBy='_micId'):
        micId = coord.getMicId()

        if micId != lastMicId:
            # we need to close previous opened file
            if f:
                f.close()
                c = 0
            f = openMd(posDict[micId], state)
            lastMicId = micId
        c += 1
        if scale != 1:
            x = coord.getX() * scale
            y = coord.getY() * scale
        else:
            x = coord.getX()
            y = coord.getY()
        f.write(" %06d   1   %d  %d  %d   %06d\n"
                % (coord.getObjId(), x, y, 1, micId))

    if f:
        f.close()

    # Write config.xmd metadata
    configFn = join(posDir, 'config.xmd')
    writeCoordsConfig(configFn, int(boxSize), state)

    return posDict.values()


def writeCoordsConfig(configFn, boxSize, state):
    """ Write the config.xmd file needed for Xmipp picker.
    Params:
        configFn: The filename were to store the configuration.
        boxSize: the box size in pixels for extraction.
        state: picker state
    """
    # Write config.xmd metadata
    print("writeCoordsConfig: state=", state)
    md = xmippLib.MetaData()
    # Write properties block
    objId = md.addObject()
    md.setValue(xmippLib.MDL_PICKING_PARTICLE_SIZE, int(boxSize), objId)
    md.setValue(xmippLib.MDL_PICKING_STATE, state, objId)
    md.write('properties@%s' % configFn)


def writeMicCoordinates(mic, coordList, outputFn, isManual=True,
                        getPosFunc=None):
    """ Write the pos file as expected by Xmipp with the coordinates
    of a given micrograph.
    Params:
        mic: input micrograph.
        coordList: list of (x, y) pairs of the mic coordinates.
        outputFn: output filename for the pos file .
        isManual: if the coordinates are 'Manual' or 'Supervised'
        getPosFunc: a function to get the positions from the coordinate,
            it can be useful for scaling the coordinates if needed.
    """
    if getPosFunc is None:
        getPosFunc = lambda coord: coord.getPosition()

    state = 'Manual' if isManual else 'Supervised'
    f = openMd(outputFn, state)

    for coord in coordList:
        x, y = getPosFunc(coord)
        f.write(" %06d   1   %d  %d  %d   %06d \n"
                % (coord.getObjId(), x, y, 1, mic.getObjId()))
    
    f.close()
    

def readSetOfCoordinates(outputDir, micSet, coordSet, readDiscarded=False, scale=1):
    """ Read from Xmipp .pos files.
    Params:
        outputDir: the directory where the .pos files are.
            It is also expected a file named: config.xmd
            in this directory where the box size can be read.
        micSet: the SetOfMicrographs to associate the .pos, which
            name should be the same of the micrographs.
        coordSet: the SetOfCoordinates that will be populated.
        readDiscarded: read only the coordinates with the MDL_ENABLE set at -1
        scale: Factor to scale ONLY x,y coordinates, you are supposed to use an appropiate boxsize (you created the set)
    """
    # Read the boxSize from the config.xmd metadata
    configfile = join(outputDir, 'config.xmd')
    if exists(configfile):
        md = xmippLib.MetaData('properties@' + join(outputDir, 'config.xmd'))
        boxSize = md.getValue(xmippLib.MDL_PICKING_PARTICLE_SIZE,
                              md.firstObject())
        coordSet.setBoxSize(int(boxSize)) #Only coordinates x,y are scaled, you are supposed to use an appropiate boxsize
    for mic in micSet:
        posFile = join(outputDir, replaceBaseExt(mic.getFileName(), 'pos'))
        readCoordinates(mic, posFile, coordSet, outputDir, readDiscarded, scale=scale)

    coordSet._xmippMd = String(outputDir)


def readCoordinates(mic, fileName, coordsSet, outputDir, readDiscarded=False, scale=1):
        posMd = readPosCoordinates(fileName, readDiscarded)
        # TODO: CHECK IF THIS LABEL IS STILL NECESSARY
        posMd.addLabel(md.MDL_ITEM_ID)

        for objId in posMd:
            # When do an union of two metadatas of coordinates and one of
            # them doesn't has MDL_ENABLED, the default vaule to is 0,
            # and its not allowed value. Maybe we need to solve this in xmipp
            # code.
            if posMd.getValue(md.MDL_ENABLED, objId) == 0:
                posMd.setValue(md.MDL_ENABLED, 1, objId)

            coord = rowToCoordinate(rowFromMd(posMd, objId))
            coord.setMicrograph(mic)
            coord.setX(int(coord.getX()*scale))
            coord.setY(int(coord.getY()*scale))
            coordsSet.append(coord)
            posMd.setValue(md.MDL_ITEM_ID, long(coord.getObjId()), objId)


def readPosCoordinates(posFile, readDiscarded=False):
    """ Read the coordinates in .pos file and return corresponding metadata.
    There are two possible blocks with particles:
    particles: with manual/supervised particles
    particles_auto: with automatically picked particles.
    If posFile doesn't exist, the metadata will be empty
    readDiscarded: read only the coordinates in the particles_auto DB
                   with the MDL_ENABLE set at -1 and a positive cost
    """
    mData = md.MetaData()

    if exists(posFile):
        blocks = md.getBlocksInMetaDataFile(posFile)

        blocksToRead = ['particles_auto'] if readDiscarded \
                        else ['particles','particles_auto']

        for b in blocksToRead:
            if b in blocks:
                mdAux = md.MetaData('%(b)s@%(posFile)s' % locals())
                mData.unionAll(mdAux)
        if readDiscarded:
            for objId in mData:
                if mData.getValue(md.MDL_COST, objId)>0:
                    enabled=mData.getValue(md.MDL_ENABLED, objId)
                    mData.setValue(md.MDL_ENABLED, -1*enabled, objId)
        mData.removeDisabled()
    return mData


def readSetOfImages(filename, imgSet, rowToFunc, **kwargs):
    """read from Xmipp image metadata.
        filename: The metadata filename where the image are.
        imgSet: the SetOfParticles that will be populated.
        rowToFunc: this function will be used to convert the row to Object
    """
    imgMd = xmippLib.MetaData(filename)

    # By default remove disabled items from metadata
    # be careful if you need to preserve the original number of items
    if kwargs.get('removeDisabled', True):
        imgMd.removeDisabled()

    # If the type of alignment is not sent through the kwargs
    # try to deduced from the metadata labels
    if 'alignType' not in kwargs:
        imgRow = rowFromMd(imgMd, imgMd.firstObject())
        if _containsAny(imgRow, ALIGNMENT_DICT):
            if imgRow.containsLabel(xmippLib.MDL_ANGLE_TILT):
                kwargs['alignType'] = ALIGN_PROJ
            else:
                kwargs['alignType'] = ALIGN_2D
        else:
            kwargs['alignType'] = ALIGN_NONE

    if imgMd.size() > 0:
        for objId in imgMd:
            imgRow = rowFromMd(imgMd, objId)
            img = rowToFunc(imgRow, **kwargs)
            imgSet.append(img)

        imgSet.setHasCTF(img.hasCTF())
        imgSet.setAlignment(kwargs['alignType'])


def setOfImagesToMd(imgSet, md, imgToFunc, **kwargs):
    """ This function will fill Xmipp metadata from a SetOfMicrographs
    Params:
        imgSet: the set of images to be converted to metadata
        md: metadata to be filled
        rowFunc: this function can be used to setup the row before
            adding to metadata.
    """

    if 'alignType' not in kwargs:
        kwargs['alignType'] = imgSet.getAlignment()

    if 'where' in kwargs:
        where = kwargs['where']
        for img in imgSet.iterItems(where=where):
            objId = md.addObject()
            imgRow = XmippMdRow()
            imgToFunc(img, imgRow, **kwargs)
            imgRow.writeToMd(md, objId)
    else:
        for img in imgSet:
            objId = md.addObject()
            imgRow = XmippMdRow()
            imgToFunc(img, imgRow, **kwargs)
            imgRow.writeToMd(md, objId)


def readAnglesFromMicrographs(micFile, anglesSet):
    """ Read the angles from a micrographs Metadata.
    """
    micMd = xmippLib.MetaData(micFile)
#    micMd.removeDisabled()

    for objId in micMd:
        # TODO I have added the import from pyworkflow.em import Angles
        # because next line gave an error. I do not know if this
        # is the right Angle class
        angles = Angles()
        row = rowFromMd(micMd, objId)
        rowToObject(row, angles, ANGLES_DICT)
        angles.setObjId(micMd.getValue(xmippLib.MDL_ITEM_ID, objId))
        anglesSet.append(angles)


def writeSetOfImages(imgSet, filename, imgToFunc,
                     blockName='Images', **kwargs):
    """ This function will write a SetOfImages as a Xmipp metadata.
    Params:
        imgSet: the set of images to be written (particles,
        micrographs or volumes)
        filename: the filename where to write the metadata.
        rowFunc: this function can be used to setup the row before
            adding to metadata.
    """
    md = xmippLib.MetaData()

    setOfImagesToMd(imgSet, md, imgToFunc, **kwargs)
    md.write('%s@%s' % (blockName, filename))


def readSetOfParticles(filename, partSet, **kwargs):
    readSetOfImages(filename, partSet, rowToParticle, **kwargs)


def readSetOfMovieParticles(filename, partSet, **kwargs):
    readSetOfImages(filename, partSet, rowToMovieParticle, **kwargs)


def setOfParticlesToMd(imgSet, md, **kwargs):
    setOfImagesToMd(imgSet, md, particleToRow, **kwargs)


def setOfMicrographsToMd(imgSet, md, **kwargs):
    setOfImagesToMd(imgSet, md, micrographToRow, **kwargs)


def writeSetOfParticles(imgSet, filename, blockName='Particles', **kwargs):
    writeSetOfImages(imgSet, filename, particleToRow, blockName, **kwargs)


def writeCTFModel(ctfModel, ctfFile):
    """ Given a CTFModel object write as Xmipp ctfparam
    """
    md = xmippLib.MetaData()

    objId = md.addObject()
    ctfRow = XmippMdRow()
    ctfModelToRow(ctfModel, ctfRow)
    ctfRow.writeToMd(md, objId)

    md.setColumnFormat(False)
    md.write(ctfFile)


def writeSetOfCTFs(ctfSet, mdCTF):
    """ Write a ctfSet on metadata format.
    Params:
        ctfSet: the SetOfCTF that will be read.
        mdCTF: The file where metadata should be written.
    """
    md = xmippLib.MetaData()

    for ctfModel in ctfSet:
        objId = md.addObject()
        ctfRow = XmippMdRow()
        ctfRow.setValue(xmippLib.MDL_MICROGRAPH, ctfModel.getMicFile())
        if ctfModel.getPsdFile():
            ctfRow.setValue(xmippLib.MDL_PSD, ctfModel.getPsdFile())
        ctfModelToRow(ctfModel, ctfRow)
        ctfRow.writeToMd(md, objId)

    md.write(mdCTF)
    ctfSet._xmippMd = String(mdCTF)


def writeSetOfDefocusGroups(defocusGroupSet, fnDefocusGroup):  # also metadata
    """ Write a defocuGroupSet on metadata format.
    Params:
        defocusGroupSet: the SetOfDefocus that will be read.
        fnDefocusGroup: The file where defocusGroup should be written.
    """
    md = xmippLib.MetaData()

    for defocusGroup in defocusGroupSet:
        objId = md.addObject()
        defocusGroupRow = XmippMdRow()
        defocusGroupSetToRow(defocusGroup, defocusGroupRow)
        defocusGroupRow.setValue(xmippLib.MDL_CTF_GROUP, defocusGroup.getObjId())
        defocusGroupRow.setValue(xmippLib.MDL_MIN, defocusGroup.getDefocusMin())
        defocusGroupRow.setValue(xmippLib.MDL_MAX, defocusGroup.getDefocusMax())
        defocusGroupRow.setValue(xmippLib.MDL_AVG, defocusGroup.getDefocusAvg())
        defocusGroupRow.writeToMd(md, objId)

    md.write(fnDefocusGroup)
    defocusGroupSet._xmippMd = String(fnDefocusGroup)


def writeSetOfClasses2D(classes2DSet, filename,
                        classesBlock='classes', writeParticles=True):
    """ This function will write a SetOfClasses2D as Xmipp metadata.
    Params:
        classes2DSet: the SetOfClasses2D instance.
        filename: the filename where to write the metadata.
    """
    classFn = '%s@%s' % (classesBlock, filename)
    classMd = xmippLib.MetaData()
    classMd.write(classFn)  # Empty write to ensure the classes is the first
    # block

    classRow = XmippMdRow()
    for class2D in classes2DSet:
        class2DToRow(class2D, classRow)
        classRow.writeToMd(classMd, classMd.addObject())
        if writeParticles:
            ref = class2D.getObjId()
            imagesFn = 'class%06d_images@%s' % (ref, filename)
            imagesMd = xmippLib.MetaData()
            imgRow = XmippMdRow()
            if class2D.getSize() > 0:
                for img in class2D:
                    particleToRow(img, imgRow)
                    imgRow.writeToMd(imagesMd, imagesMd.addObject())
            imagesMd.write(imagesFn, xmippLib.MD_APPEND)

    # Empty write to ensure the classes is the first block
    classMd.write(classFn, xmippLib.MD_APPEND)


def writeSetOfMicrographsPairs(uSet, tSet, filename):
    """ This function will write a MicrographsTiltPair as Xmipp metadata.
    Params:
        uSet: the untilted set of micrographs to be written
        tSet: the tilted set of micrographs to be written
        filename: the filename where to write the metadata.
    """
    md = xmippLib.MetaData()

    for micU, micT in izip(uSet, tSet):
        objId = md.addObject()
        pairRow = XmippMdRow()
        pairRow.setValue(xmippLib.MDL_ITEM_ID, long(micU.getObjId()))
        pairRow.setValue(xmippLib.MDL_MICROGRAPH, micU.getFileName())
        pairRow.setValue(xmippLib.MDL_MICROGRAPH_TILTED, micT.getFileName())
        pairRow.writeToMd(md, objId)

    md.write(filename)


def __readSetOfClasses(classBaseSet, readSetFunc,
                       classesSet, filename, classesBlock='classes', **kwargs):
    """ Read a set of classes from an Xmipp metadata with the given
    convention of a block for classes and another block for each set of
    images assigned to each class.
    Params:
        classesSet: the SetOfClasses object that will be populated.
        filename: the file path where to read the Xmipp metadata.
        classesBlock (by default 'classes'):
            the block name of the classes group in the metadata.
    """
    blocks = xmippLib.getBlocksInMetaDataFile(filename)

    classesMd = xmippLib.MetaData('%s@%s' % (classesBlock, filename))

    # Provide a hook to be used if something is needed to be
    # done for special cases before converting row to class
    preprocessClass = kwargs.get('preprocessClass', None)
    postprocessClass = kwargs.get('postprocessClass', None)

    for objId in classesMd:
        classItem = classesSet.ITEM_TYPE()
        classRow = rowFromMd(classesMd, objId)
        # class id should be set in rowToClass function using MDL_REF
        classItem = rowToClass(classRow, classItem)

        classBaseSet.copyInfo(classItem, classesSet.getImages())

        if preprocessClass:
            preprocessClass(classItem, classRow)

        classesSet.append(classItem)

        ref = classItem.getObjId()
        b = 'class%06d_images' % ref

        if b in blocks:
            readSetFunc('%s@%s' % (b, filename), classItem, **kwargs)

        if postprocessClass:
            postprocessClass(classItem, classRow)

        # Update with new properties of classItem such as _size
        classesSet.update(classItem)


def readSetOfClasses(classesSet, filename, classesBlock='classes', **kwargs):
    __readSetOfClasses(SetOfParticles, readSetOfParticles,
                       classesSet, filename, classesBlock, **kwargs)


def readSetOfClasses2D(classes2DSet, filename,
                       classesBlock='classes', **kwargs):
    """ Just a wrapper to readSetOfClasses. """
    readSetOfClasses(classes2DSet, filename, classesBlock, **kwargs)


def readSetOfClasses3D(classes3DSet, filename,
                       classesBlock='classes', **kwargs):
    """ Just a wrapper to readSetOfClasses. """
    readSetOfClasses(classes3DSet, filename, classesBlock, **kwargs)


def writeSetOfClassesVol(classesVolSet, filename, classesBlock='classes'):
    """ This function will write a SetOfClassesVol as Xmipp metadata.
    Params:
        classesVolSet: the SetOfClassesVol instance.
        filename: the filename where to write the metadata.
    """
    classFn = '%s@%s' % (classesBlock, filename)
    classMd = xmippLib.MetaData()
    classMd.write(classFn)  # Empty write to ensure the classes is the first
    # block
    # FIXME: review implementation of this function since there are syntax
    # errors
    classRow = XmippMdRow()
    for classVol in classesVolSet:
        classVolToRow(classVol, classRow)
        classRow.writeToMd(classMd, classMd.addObject())
        ref = class3D.getObjId()
        imagesFn = 'class%06d_images@%s' % (ref, filename)
        imagesMd = xmippLib.MetaData()
        imgRow = XmippMdRow()

        for vol in classVol:
            volumeToRow(vol, imgRow)
            imgRow.writeToMd(imagesMd, imagesMd.addObject())
        imagesMd.write(imagesFn, xmippLib.MD_APPEND)

    # Empty write to ensure the classes is the first block
    classMd.write(classFn, xmippLib.MD_APPEND)


def readSetOfClassesVol(classesVolSet, filename,
                        classesBlock='classes', **kwargs):
    """read from Xmipp image metadata.
        fnImages: The metadata filename where the particles properties are.
        imgSet: the SetOfParticles that will be populated.
        hasCtf: is True if the ctf information exists.
    """
    __readSetOfClasses(SetOfVolumes, readSetOfVolumes,
                       classesVolSet, filename, classesBlock, **kwargs)

def writeSetOfMovies(moviesSet, filename, moviesBlock='movies'):
    """ This function will write a SetOfMovies as Xmipp metadata.
    Params:
        moviesSet: the SetOfMovies instance.
        filename: the filename where to write the metadata.
    """

    for movie in moviesSet:

        ref = movie.getObjId()
        micrographsFn = 'movie%06d_micrographs@%s' % (ref, filename)
        micrographsMd = xmippLib.MetaData()
        micRow = XmippMdRow()

        for mic in movie:
            micrographToRow(mic, micRow)
            micRow.writeToMd(micrographsMd, micrographsMd.addObject())
        micrographsMd.write(micrographsFn, xmippLib.MD_APPEND)

def geometryFromMatrix(matrix, inverseTransform):
    from pyworkflow.em.convert.transformations import  \
        translation_from_matrix, euler_from_matrix
    if inverseTransform:
        matrix = numpy.linalg.inv(matrix)
        shifts = -translation_from_matrix(matrix)
    else:
        shifts = translation_from_matrix(matrix)
    angles = -numpy.rad2deg(euler_from_matrix(matrix, axes='szyz'))
    return shifts, angles


def matrixFromGeometry(shifts, angles, inverseTransform):
    """ Create the transformation matrix from a given
    2D shifts in X and Y...and the 3 euler angles.
    """
    from pyworkflow.em.convert.transformations import  euler_matrix
    radAngles = -numpy.deg2rad(angles)

    M = euler_matrix(radAngles[0], radAngles[1], radAngles[2], 'szyz')
    if inverseTransform:
        M[:3, 3] = -shifts[:3]
        M = numpy.linalg.inv(M)
    else:
        M[:3, 3] = shifts[:3]

    return M


def rowToAlignment(alignmentRow, alignType):
    """
    is2D == True-> matrix is 2D (2D images alignment)
            otherwise matrix is 3D (3D volume alignment or projection)
    invTransform == True  -> for xmipp implies projection
        """
    is2D = alignType == ALIGN_2D
    inverseTransform = alignType == ALIGN_PROJ

    if _containsAny(alignmentRow, ALIGNMENT_DICT):
        alignment = Transform()
        angles = numpy.zeros(3)
        shifts = numpy.zeros(3)
        flip = alignmentRow.getValue(xmippLib.MDL_FLIP)

        shifts[0] = alignmentRow.getValue(xmippLib.MDL_SHIFT_X, 0.)
        shifts[1] = alignmentRow.getValue(xmippLib.MDL_SHIFT_Y, 0.)
        if not is2D:
            angles[0] = alignmentRow.getValue(xmippLib.MDL_ANGLE_ROT, 0.)
            angles[1] = alignmentRow.getValue(xmippLib.MDL_ANGLE_TILT, 0.)
            shifts[2] = alignmentRow.getValue(xmippLib.MDL_SHIFT_Z, 0.)
            angles[2] = alignmentRow.getValue(xmippLib.MDL_ANGLE_PSI, 0.)
            if flip:
                angles[1] = angles[1]+180  # tilt + 180
                angles[2] = - angles[2]    # - psi, COSS: this is mirroring X
                shifts[0] = -shifts[0]     # -x
        else:
            psi = alignmentRow.getValue(xmippLib.MDL_ANGLE_PSI, 0.)
            rot = alignmentRow.getValue(xmippLib.MDL_ANGLE_ROT, 0.)
            if rot != 0. and psi != 0:
                print "HORROR rot and psi are different from zero in 2D case"
            angles[0] = \
                alignmentRow.getValue(xmippLib.MDL_ANGLE_PSI, 0.)\
                + alignmentRow.getValue(xmippLib.MDL_ANGLE_ROT, 0.)

        matrix = matrixFromGeometry(shifts, angles, inverseTransform)

        if flip:
            if alignType == ALIGN_2D:
                matrix[0, :2] *= -1.  # invert only the first two columns
                # keep x
                matrix[2, 2] = -1.  # set 3D rot
            elif alignType == ALIGN_3D:
                matrix[0, :3] *= -1.  # now, invert first line excluding x
                matrix[3, 3] *= -1.
            elif alignType == ALIGN_PROJ:
                pass

        alignment.setMatrix(matrix)

        # FIXME: now are also storing the alignment parameters since
        # the conversions to the Transform matrix have not been extensively
        # tested.
        # After this, we should only keep the matrix
        # for paramName, label in ALIGNMENT_DICT.iteritems():
        #    if alignmentRow.hasLabel(label):
        #        setattr(alignment, paramName,
        #                alignmentRow.getValueAsObject(label))
    else:
        alignment = None

    return alignment


def alignmentToRow(alignment, alignmentRow, alignType):
    """
    is2D == True-> matrix is 2D (2D images alignment)
            otherwise matrix is 3D (3D volume alignment or projection)
    invTransform == True  -> for xmipp implies projection
                          -> for xmipp implies alignment
    """
    if alignment is None:
        return

    is2D = alignType == ALIGN_2D
    inverseTransform = alignType == ALIGN_PROJ
    # only flip is meaninfull if 2D case
    # in that case the 2x2 determinant is negative
    flip = False
    matrix = alignment.getMatrix()
    if alignType == ALIGN_2D:
        # get 2x2 matrix and check if negative
        flip = bool(numpy.linalg.det(matrix[0:2, 0:2]) < 0)
        if flip:
            matrix[0, :2] *= -1.  # invert only the first two columns keep x
            matrix[2, 2] = 1.  # set 3D rot
        else:
            pass

    elif alignType == ALIGN_3D:
        flip = bool(numpy.linalg.det(matrix[0:3, 0:3]) < 0)
        if flip:
            matrix[0, :4] *= -1.  # now, invert first line including x
            matrix[3, 3] = 1.  # set 3D rot
        else:
            pass

    else:
        flip = bool(numpy.linalg.det(matrix[0:3, 0:3]) < 0)
        if flip:
            raise Exception("the det of the transformation matrix is "
                            "negative. This is not a valid transformation "
                            "matrix for Scipion.")
    shifts, angles = geometryFromMatrix(matrix, inverseTransform)
    alignmentRow.setValue(xmippLib.MDL_SHIFT_X, shifts[0])
    alignmentRow.setValue(xmippLib.MDL_SHIFT_Y, shifts[1])

    if is2D:
        angle = angles[0] + angles[2]
        alignmentRow.setValue(xmippLib.MDL_ANGLE_PSI,  angle)
    else:
        # if alignType == ALIGN_3D:
        alignmentRow.setValue(xmippLib.MDL_SHIFT_Z, shifts[2])
        alignmentRow.setValue(xmippLib.MDL_ANGLE_ROT,  angles[0])
        alignmentRow.setValue(xmippLib.MDL_ANGLE_TILT, angles[1])
        alignmentRow.setValue(xmippLib.MDL_ANGLE_PSI,  angles[2])
    alignmentRow.setValue(xmippLib.MDL_FLIP, flip)


def fillClasses(clsSet, updateClassCallback=None):
    """ Give an empty SetOfClasses (either 2D or 3D).
    Iterate over the input images and append to the corresponding class.
    It is important that each image has the classId properly set.
    """
    clsDict = {}  # Dictionary to store the (classId, classSet) pairs
    inputImages = clsSet.getImages()

    for img in inputImages:
        ref = img.getClassId()
        if ref is None:
            raise Exception('Particle classId is None!!!')

        # Register a new class set if the ref was not found.
        if ref not in clsDict:
            classItem = clsSet.ITEM_TYPE(objId=ref)
            rep = clsSet.REP_TYPE()
            classItem.setRepresentative(rep)
            clsDict[ref] = classItem
            classItem.copyInfo(inputImages)
            classItem.setAcquisition(inputImages.getAcquisition())
            if updateClassCallback is not None:
                updateClassCallback(classItem)
            clsSet.append(classItem)
        else:
            # Try to get the class set given its ref number
            classItem = clsDict[ref]
        classItem.append(img)

    for classItem in clsDict.values():
        clsSet.update(classItem)


# FIXME: USE THIS FUNCTION AS THE WAY TO CREATE CLASSES, REMOVE THE NEXT ONE
def createClassesFromImages2(inputImages, inputMd,
                             classesFn, ClassType, classLabel,
                             alignType, getClassFn=None,
                             preprocessImageRow=None):
    """ From an intermediate X.xmd file produced by xmipp, create
    the set of classes in which those images are classified.
    Params:
        inputImages: the SetOfImages that were initially classified by relion.
        inputMd: the filename metadata.
        classesFn: filename where to write the classes.
        ClassType: the output type of the classes set ( usually SetOfClass2D or
        3D )
        classLabel: label that is the class reference.
        classFnTemplate: the template to get the classes averages filenames
        iter: the iteration number, just used in Class template
    """
    mdIter = iterMdRows(inputMd)
    clsDict = {}  # Dictionary to store the (classId, classSet) pairs
    clsSet = ClassType(filename=classesFn)
    clsSet.setImages(inputImages)
    hasCtf = inputImages.hasCTF()
    sampling = inputImages.getSamplingRate()

    for img, row in izip(inputImages, mdIter):
        ref = row.getValue(xmippLib.MDL_REF)
        if ref is None:
            raise Exception('MDL_REF not found in metadata: %s' % inputMd)

        if ref not in clsDict:  # Register a new class set if the ref was not
                                # found.
            classItem = clsSet.ITEM_TYPE(objId=ref)
            if getClassFn is None:
                refFn = ''
            else:
                refFn = getClassFn(ref)
            refLocation = xmippToLocation(refFn)
            rep = clsSet.REP_TYPE()
            rep.setLocation(refLocation)
            rep.setSamplingRate(sampling)
            classItem.setRepresentative(rep)

            clsDict[ref] = classItem
            classItem.copyInfo(inputImages)
            classItem.setAlignment(alignType)
            classItem.setAcquisition(inputImages.getAcquisition())
            clsSet.append(classItem)
        else:
            # Try to get the class set given its ref number
            classItem = clsDict[ref]

        img.setTransform(rowToAlignment(row, alignType))
        classItem.append(img)

    for classItem in clsDict.values():
        clsSet.update(classItem)

    clsSet.write()
    return clsSet


# FIXME: remove this function and use previous one
def createClassesFromImages(inputImages, inputMd,
                            classesFn, ClassType, classLabel, classFnTemplate,
                            alignType, iter, preprocessImageRow=None):
    """ From an intermediate X.xmd file produced by xmipp, create
    the set of classes in which those images are classified.
    Params:
        inputImages: the SetOfImages that were initially classified by relion.
        inputMd: the filename metadata.
        classesFn: filename where to write the classes.
        ClassType: the output type of the classes set
                   (usually SetOfClass2D or 3D)
        classLabel: label that is the class reference.
        classFnTemplate: the template to get the classes averages filenames
        iter: the iteration number, just used in Class template
    """
    # We assume here that the volumes (classes3d) are in the same folder than
    #    imgsFn
    # rootDir here is defined to be used expanding locals()
    if "@" in inputMd:
        inputFn = inputMd.split('@')[1]
        tmpDir = os.path.dirname(inputFn)
    else:
        tmpDir = os.path.dirname(inputMd)

    def getClassFn(ref):
        args = {'rootDir': tmpDir, 'iter': iter, 'ref': ref}
        return classFnTemplate % args

    createClassesFromImages2(inputImages, inputMd,
                             classesFn, ClassType, classLabel,
                             alignType, getClassFn=getClassFn,
                             preprocessImageRow=preprocessImageRow)


def createItemMatrix(item, row, align):
    item.setTransform(rowToAlignment(row, alignType=align))


def readShiftsMovieAlignment(xmdFn):
    shiftsMd = md.MetaData(xmdFn)
    shiftsMd.removeDisabled()

    return (shiftsMd.getColumnValues(md.MDL_SHIFT_X),
            shiftsMd.getColumnValues(md.MDL_SHIFT_Y))


def writeShiftsMovieAlignment(movie, xmdFn, s0, sN):
    movieAlignment = movie.getAlignment()
    shiftListX, shiftListY = movieAlignment.getShifts()
    # Generating metadata for global shifts
    a0, aN = movieAlignment.getRange()
    globalShiftsMD = xmippLib.MetaData()
    alFrame = a0

    if s0 < a0:
        for i in range(s0, a0):
            objId = globalShiftsMD.addObject()
            imgFn = locationToXmipp(i, getMovieFileName(movie))
            globalShiftsMD.setValue(xmippLib.MDL_IMAGE, imgFn, objId)
            globalShiftsMD.setValue(xmippLib.MDL_SHIFT_X, 0.0, objId)
            globalShiftsMD.setValue(xmippLib.MDL_SHIFT_Y, 0.0, objId)

    for shiftX, shiftY in izip(shiftListX, shiftListY):
        if alFrame >= s0 and alFrame <= sN:
            objId = globalShiftsMD.addObject()
            imgFn = locationToXmipp(alFrame, getMovieFileName(movie))
            globalShiftsMD.setValue(xmippLib.MDL_IMAGE, imgFn, objId)
            globalShiftsMD.setValue(xmippLib.MDL_SHIFT_X, shiftX, objId)
            globalShiftsMD.setValue(xmippLib.MDL_SHIFT_Y, shiftY, objId)
        alFrame += 1

    if sN > aN:
        for j in range(aN, sN):
            objId = globalShiftsMD.addObject()
            imgFn = locationToXmipp(j+1, getMovieFileName(movie))
            globalShiftsMD.setValue(xmippLib.MDL_IMAGE, imgFn, objId)
            globalShiftsMD.setValue(xmippLib.MDL_SHIFT_X, 0.0, objId)
            globalShiftsMD.setValue(xmippLib.MDL_SHIFT_Y, 0.0, objId)

    globalShiftsMD.write(xmdFn)


def writeMovieMd(movie, outXmd, f1, fN, useAlignment=False):
    movieMd = md.MetaData()
    frame = movie.clone()
    firstFrame, lastFrame, frameIndex = movie.getFramesRange()

    if lastFrame == 0:
        # this condition is for old SetOfMovies, that has lastFrame = 0.
        frames = movie.getNumberOfFrames()
        if frames is not None:
            lastFrame = frames

    if f1 < firstFrame or fN > lastFrame:
        raise Exception("Frame range could not be greater"
                        " than the movie one.")

    ih = ImageHandler()

    if useAlignment:
        alignment = movie.getAlignment()
        if alignment is None:
            raise Exception("Can not write alignment for movie. ")
        a0, aN = alignment.getRange()
        if (firstFrame, lastFrame) != (a0, aN):
            raise Exception("Mismatch between alignment frames range and "
                            "movie frames range. ")
        shiftListX, shiftListY = alignment.getShifts()

    row = md.Row()
    stackIndex = frameIndex + (f1 - firstFrame)

    for i in range(f1, fN+1):
        frame.setIndex(stackIndex)
        row.setValue(md.MDL_IMAGE, ih.locationToXmipp(frame))

        if useAlignment:
            shiftIndex = i - firstFrame
            row.setValue(xmippLib.MDL_SHIFT_X, shiftListX[shiftIndex])
            row.setValue(xmippLib.MDL_SHIFT_Y, shiftListY[shiftIndex])

        row.addToMd(movieMd)
        stackIndex += 1

    movieMd.write(outXmd)


def createParamPhantomFile(filename, dimX, partSetMd, phFlip=False,
                           ctfCorr=False):
    f = open(filename, 'w')
    str = "# XMIPP_STAR_1 *\n#\ndata_block1\n_dimensions2D '%d %d'\n" % \
          (dimX, dimX)
    str += "_projAngleFile %s\n" % partSetMd
    str += "_ctfPhaseFlipped %d\n_ctfCorrected %d\n" % (phFlip, ctfCorr)
    str += "_applyShift 1\n_noisePixelLevel    '0 0'\n"
    f.write(str)
    f.close()<|MERGE_RESOLUTION|>--- conflicted
+++ resolved
@@ -304,14 +304,9 @@
     """ Sets an attribute of an object prefixing it with xmipp"""
     setattr(obj, prefixAttribute(xmippLib.label2Str(label)), value)
 
-<<<<<<< HEAD
 def getXmippAttribute(obj, label):
     """ Sets an attribute of an object prefixing it with xmipp"""
     return getattr(obj, prefixAttribute(xmippLib.label2Str(label)), None)
-=======
-def getXmippAttribute(obj, label, default=None):
-    return getattr(obj, prefixAttribute(xmippLib.label2Str(label)), default)
->>>>>>> 28c2bdbb
 
 def prefixAttribute(attribute):
     return '_xmipp_%s' % attribute
