# **************************************************************************
# *
# * Authors:    Josue Gomez Blanco (josue.gomez-blanco@mcgill.ca)
# *             Jose Gutierrez (jose.gutierrez@cnb.csic.es)
# *
# * Unidad de  Bioinformatica of Centro Nacional de Biotecnologia , CSIC
# *
# * This program is free software; you can redistribute it and/or modify
# * it under the terms of the GNU General Public License as published by
# * the Free Software Foundation; either version 2 of the License, or
# * (at your option) any later version.
# *
# * This program is distributed in the hope that it will be useful,
# * but WITHOUT ANY WARRANTY; without even the implied warranty of
# * MERCHANTABILITY or FITNESS FOR A PARTICULAR PURPOSE.  See the
# * GNU General Public License for more details.
# *
# * You should have received a copy of the GNU General Public License
# * along with this program; if not, write to the Free Software
# * Foundation, Inc., 59 Temple Place, Suite 330, Boston, MA
# * 02111-1307  USA
# *
# *  All comments concerning this program package may be sent to the
# *  e-mail address 'scipion@cnb.csic.es'
# *
# **************************************************************************
import os.path

from pwem.convert import Ccp4Header
from pwem.protocols import (ProtImportVolumes, ProtImportMask,
                            ProtImportParticles, ProtImportAverages,
<<<<<<< HEAD
                            ProtImportPdb, ProtSubSet, ProtImportSetOfAtomStructs)
=======
                            ProtImportPdb, ProtSubSet, ProtUnionSet)
>>>>>>> 3cd44a2a
from xmipp3.protocols.protocol_align_volume_and_particles import AlignVolPartOutputs

try:
    from itertools import izip
except ImportError:
    izip = zip

from pyworkflow.utils import greenStr, magentaStr
from pyworkflow.tests import *
from xmipp3.base import *
from xmipp3.convert import *
from xmipp3.constants import *
from xmipp3.protocols import *
from xmipp3.protocols import (XmippFilterHelper as xfh,
                              XmippResizeHelper as xrh,
                              OP_COLUNM, OP_DOTPRODUCT, OP_MULTIPLY,
                              OP_SQRT, OP_RADIAL, OP_ROW)
from xmipp3.protocols.protocol_align_volume import (ALIGN_ALGORITHM_EXHAUSTIVE,
                                               ALIGN_ALGORITHM_EXHAUSTIVE_LOCAL,
                                               ALIGN_ALGORITHM_LOCAL)

# Global variables
db_xmipp_tutorial = 'xmipp_tutorial'
db_general = 'general'
db_model_building_tutorial = 'model_building_tutorial'
vol_coot1 = 'volumes/coot1.mrc'
vol1_iter2 = 'volumes/volume_1_iter_002.mrc'
vol2_iter2 = 'volumes/volume_2_iter_002.mrc'
helix = 'volumes/helix_59_4__6_7.vol'
pdb_coot1 = 'PDBx_mmCIF/coot1.pdb'


# Output error messages
MSG_WRONG_SAMPLING = "There was a problem with the sampling rate value of the output "
MSG_WRONG_SIZE = "There was a problem with the size of the output "
MSG_WRONG_DIM = "There was a problem with the dimensions of the output "
MSG_WRONG_MASK = "There was a problem with create mask from volume"
MSG_WRONG_ALIGNMENT = "There was a problem with the alignment of the output "
MSG_WRONG_SHIFT = "There was a problem with output shift "
MSG_WRONG_GALLERY = "There was a problem with the gallery creation"
MSG_WRONG_ROTATION = "There was a problem with the rotation"
MSG_WRONG_RECONSTRUCTION = "There was a problem with the reconstruction"
MSG_WRONG_MERGER = "There was a problem with the merger of the "
MSG_WRONG_IMPORT = "There was a problem with the import of "
MSG_WRONG_PROTOCOL = "There was a problem with the protocol: "
MSG_WRONG_MAP = "There was a problem with the map creation"

class TestXmippBase(BaseTest):
    """ Some utility functions to import volumes that are used in several tests."""

    @classmethod
    def setData(cls, dataProject=db_xmipp_tutorial):
        cls.dataset = DataSet.getDataSet(dataProject)
        cls.volumes = cls.dataset.getFile('volumes')
        cls.vol1 = cls.dataset.getFile('vol1')
        cls.vol2 = cls.dataset.getFile('vol2')
        cls.vol3 = cls.dataset.getFile('vol3')
        cls.vol4 = cls.dataset.getFile('vol4')

    @classmethod
    def runImportVolumes(cls, pattern, samplingRate):
        """ Run an Import particles protocol. """
        cls.protImport = cls.newProtocol(ProtImportVolumes,
                                         filesPath=pattern,
                                         samplingRate=samplingRate)
        cls.launchProtocol(cls.protImport)
        return cls.protImport

    @classmethod
    def runImportMask(cls, pattern, samplingRate):
        """ Run an Import particles protocol. """
        cls.protImportMask = cls.newProtocol(ProtImportMask,
                                         maskPath=pattern,
                                             samplingRate=samplingRate)
        cls.launchProtocol(cls.protImportMask)
        return cls.protImportMask

    @classmethod
    def runImportParticles(cls, pattern, samplingRate, checkStack=False):
        """ Run an Import particles protocol. """
        cls.protImport = cls.newProtocol(ProtImportParticles,
                                         filesPath=pattern,
                                         samplingRate=samplingRate,
                                         checkStack=checkStack)
        cls.launchProtocol(cls.protImport)
        # check that input images have been imported (a better way to do this?)
        if cls.protImport.outputParticles is None:
            raise Exception('Import of images: %s, failed. outputParticles '
                            'is None.' % pattern)
        return cls.protImport

    @classmethod
    def runClassify(cls, particles):
        cls.ProtClassify = cls.newProtocol(XmippProtML2D,
                                           numberOfClasses=8, maxIters=4,
                                           doMlf=False,
                                           numberOfMpi=2, numberOfThreads=2)
        cls.ProtClassify.inputParticles.set(particles)
        cls.launchProtocol(cls.ProtClassify)
        return cls.ProtClassify


class TestXmippCreateMask3D(TestXmippBase):
    @classmethod
    def setUpClass(cls):
        setupTestProject(cls)
        TestXmippBase.setData()
        cls.protImport = cls.runImportVolumes(cls.vol1, 9.896)

    def testCreateMask(self):
        print("Run create threshold mask from volume")
        protMask1 = self.newProtocol(XmippProtCreateMask3D,
                                     source=0, volumeOperation=0,
                                     threshold=0.4)
        protMask1.inputVolume.set(self.protImport.outputVolume)
        protMask1.setObjLabel('threshold mask')
        self.launchProtocol(protMask1)
        self.assertIsNotNone(protMask1.outputMask,
                             MSG_WRONG_MASK)


        print("Run create segment mask from volume")
        protMask2 = self.newProtocol(XmippProtCreateMask3D,
                                     source=0, volumeOperation=1,
                                     segmentationType=3)
        protMask2.inputVolume.set(self.protImport.outputVolume)
        protMask2.setObjLabel('segmentation automatic')
        self.launchProtocol(protMask2)
        self.assertIsNotNone(protMask2.outputMask,
                             MSG_WRONG_MASK)

    
        print("Run create mask from another mask")
        protMask3 = self.newProtocol(XmippProtCreateMask3D,
                                     source=0, volumeOperation=2,
                                     doMorphological=True, elementSize=3)
        protMask3.inputVolume.set(protMask1.outputMask)
        protMask3.setObjLabel('dilation mask')
        self.launchProtocol(protMask3)
        self.assertIsNotNone(protMask3.outputMask,
                             "There was a problem with mask from another mask")

        print("Run create mask from geometry")
        protMask4 = self.newProtocol(XmippProtCreateMask3D,
                                     source=1, size=64, samplingRate=9.89,
                                     geo=6, innerRadius=10, outerRadius=25,
                                     borderDecay=2)
        protMask4.setObjLabel('crown mask')
        self.launchProtocol(protMask4)
        self.assertIsNotNone(protMask4.outputMask,
                             "There was a problem with create mask from geometry")
         
        print("Run create mask from feature file")
        #create feature file
        featFileName = "/tmp/kk.feat" 
        f=open(featFileName,"w")
        f.write("""# XMIPP_STAR_1 *
# Type of feature (sph, blo, gau, Cyl, dcy, cub, ell, con)(Required)
# The operation after adding the feature to the phantom (+/=) (Required)
# The feature density (Required)
# The feature center (Required)
# The vector for special parameters of each vector (Required)
# Sphere: [radius] 
# Blob : [radius alpha m] Gaussian : [sigma]
# Cylinder : [xradius yradius height rot tilt psi]
# DCylinder : [radius height separation rot tilt psi]
# Cube : [xdim ydim zdim rot tilt psi]
# Ellipsoid : [xradius yradius zradius rot tilt psi]
# Cone : [radius height rot tilt psi]
data_block1
 _dimensions3D  '34 34 34' 
 _phantomBGDensity  0.
 _scale  1.
data_block2
loop_
 _featureType
 _featureOperation
 _featureDensity
 _featureCenter
 _featureSpecificVector
sph + 1 '3.03623188  0.02318841 -5.04130435' '7'
""")
        f.close()
        protMask5 = self.newProtocol(XmippProtCreateMask3D,
                                     featureFilePath='/tmp/kk.feat',
                                     source=2, samplingRate=9.89)
        protMask5.setObjLabel('feat mask')
        self.launchProtocol(protMask5)
        self.assertIsNotNone(protMask5.outputMask,
                             "There was a problem with create mask from feature")

class TestXmippApplyMask3D(TestXmippBase):
    @classmethod
    def setUpClass(cls):
        setupTestProject(cls)
        TestXmippBase.setData()
        cls.protImport = cls.runImportVolumes(cls.vol1, 9.896)

    def testApplyCircularMask(self):
        print("Run apply circular mask for volumes")
        protMask1 = self.newProtocol(XmippProtMaskVolumes,
                                     source=0, geo=0, radius=-1,
                                     fillType=0, fillValue=5 )
        protMask1.inputVolumes.set(self.protImport.outputVolume)
        protMask1.setObjLabel('circular mask')
        self.launchProtocol(protMask1)
        self.assertAlmostEquals(protMask1.outputVol.getSamplingRate(), 
                                self.protImport.outputVolume.getSamplingRate(),
                                "There was a problem with the sampling rate value for the apply user custom mask for Volumes")
        self.assertIsNotNone(protMask1.outputVol,
                             "There was a problem with apply circular mask for Volumes")
    
    def testApplyBoxMask(self):
        print("Run apply box mask for Volumes")
        protMask2 = self.newProtocol(XmippProtMaskVolumes,
                                     source=0, geo=1, boxSize=-1,
                                     fillType=1 )
        protMask2.inputVolumes.set(self.protImport.outputVolume)
        protMask2.setObjLabel('box mask')
        self.launchProtocol(protMask2)
        self.assertAlmostEquals(protMask2.outputVol.getSamplingRate(), 
                                self.protImport.outputVolume.getSamplingRate(),
                                "There was a problem with the sampling rate value for the apply user custom mask for Volumes")
        self.assertIsNotNone(protMask2.outputVol,
                             "There was a problem with apply boxed mask for Volumes")
    
    def testapplyCrownMask(self):
        print("Run apply crown mask for Volumes")
        protMask3 = self.newProtocol(XmippProtMaskVolumes,
                                     source=0, geo=2, innerRadius=2, outerRadius=12,
                                     fillType=2 )
        protMask3.inputVolumes.set(self.protImport.outputVolume)
        protMask3.setObjLabel('crown mask')
        self.launchProtocol(protMask3)
        self.assertAlmostEquals(protMask3.outputVol.getSamplingRate(), 
                                self.protImport.outputVolume.getSamplingRate(),
                                "There was a problem with the sampling rate value for the apply user custom mask for Volumes")
        self.assertIsNotNone(protMask3.outputVol, "There was a problem with apply crown mask for Volumes")
        
    def testApplyGaussianMask(self):
        print("Run apply gaussian mask for Volumes")
        protMask4 = self.newProtocol(XmippProtMaskVolumes,
                                     source=0, geo=3, sigma=-1,
                                     fillType=3 )
        protMask4.inputVolumes.set(self.protImport.outputVolume)
        protMask4.setObjLabel('gaussian mask')
        self.launchProtocol(protMask4)
        self.assertAlmostEquals(protMask4.outputVol.getSamplingRate(), 
                                self.protImport.outputVolume.getSamplingRate(),
                                "There was a problem with the sampling rate value for the apply user custom mask for Volumes")
        self.assertIsNotNone(protMask4.outputVol, "There was a problem with apply gaussian mask for Volumes")
        
    def testApplyRaisedCosineMask(self):
        print("Run apply raised cosine mask for Volumes")
        protMask5 = self.newProtocol(XmippProtMaskVolumes,
                                     source=0, geo=4, innerRadius=2, outerRadius=12,
                                     fillType=0, fillValue=5 )
        protMask5.inputVolumes.set(self.protImport.outputVolume)
        protMask5.setObjLabel('raised cosine mask')
        self.launchProtocol(protMask5)
        self.assertAlmostEquals(protMask5.outputVol.getSamplingRate(), 
                                self.protImport.outputVolume.getSamplingRate(),
                                "There was a problem with the sampling rate value for the apply user custom mask for Volumes")
        self.assertIsNotNone(protMask5.outputVol, "There was a problem with apply raised cosine mask for Volumes")
        
    def testApplyRaisedCrownMask(self):
        print("Run apply raised crown mask for Volumes")
        protMask6 = self.newProtocol(XmippProtMaskVolumes,
                                     source=0, geo=5, innerRadius=2, outerRadius=12, borderDecay=2,
                                     fillType=1 )
        protMask6.inputVolumes.set(self.protImport.outputVolume)
        protMask6.setObjLabel('raised crown mask')
        self.launchProtocol(protMask6)
        self.assertAlmostEquals(protMask6.outputVol.getSamplingRate(), 
                                self.protImport.outputVolume.getSamplingRate(),
                                "There was a problem with the sampling rate value for the apply user custom mask for Volumes")
        
        self.assertIsNotNone(protMask6.outputVol, "There was a problem with apply raised crown mask for Volumes")
        
    def testApplyUserMask(self):
        print("Run apply user mask for Volumes")
        # Create MASK
        protMask01 = self.newProtocol(XmippProtCreateMask3D,
                                     source=1, size=64, samplingRate=9.89,
                                     geo=6, innerRadius=10, outerRadius=25, borderDecay=2)
        protMask01.setObjLabel('crown mask')
        self.launchProtocol(protMask01)
        self.assertIsNotNone(protMask01.outputMask,
                             "There was a problem with create mask from geometry")
        # Apply MASK
        protMask02 = self.newProtocol(XmippProtMaskVolumes,
                                     source=1,
                                     fillType=1 )
        protMask02.inputVolumes.set(self.protImport.outputVolume)
        protMask02.inputMask.set(protMask01.outputMask)
        protMask02.setObjLabel('user custom mask')
        self.launchProtocol(protMask02)
        self.assertAlmostEquals(protMask02.outputVol.getSamplingRate(), 
                                self.protImport.outputVolume.getSamplingRate(),
                                "There was a problem with the sampling rate value for the apply user custom mask for Volumes")
         
        self.assertIsNotNone(protMask02.outputVol,
                             "There was a problem with apply user custom mask for Volumes")
  

class TestXmippPreprocessVolumes(TestXmippBase):
    @classmethod
    def setUpClass(cls):
        setupTestProject(cls)
        TestXmippBase.setData()
        cls.protImport1 = cls.runImportVolumes(cls.volumes, 9.896)
        cls.protImport2 = cls.runImportVolumes(cls.vol1, 9.896)
        cls.protImport2 = cls.runImportVolumes(cls.vol1, 9.896)
        #test symmetryze with mask
        dataProject='SymVirus'
        dataset = DataSet.getDataSet(dataProject)
        virusVol  = dataset.getFile('whole_vol_half')
        virusMaskCapsid = dataset.getFile('large_vol_half_th')
        virusMaskPenton = dataset.getFile('small_vol_half_th')
        cls.protImportVirus = cls.runImportVolumes(virusVol, 1)
        cls.protImportvirusMaskCapsid = cls.runImportMask(virusMaskCapsid, 1)
        cls.protImportvirusMaskPenton = cls.runImportMask(virusMaskPenton, 1)


    def testPreprocessVolumes(self):
        print("Run preprocess a volume")
        protPreprocessVol1 = XmippProtPreprocessVolumes(doChangeHand=True, doRandomize=True, doSymmetrize=True, symmetryGroup='d6',
                                                        doSegment=True, doNormalize=True, backRadius=20, doInvert=True,
                                                        doThreshold=True, thresholdType=1)
        protPreprocessVol1.inputVolumes.set(self.protImport2.outputVolume)
        self.proj.launchProtocol(protPreprocessVol1, wait=True)
        self.assertIsNotNone(protPreprocessVol1.outputVol, "There was a problem with a volume")

        print("Run preprocess a SetOfVolumes")
        protPreprocessVol2 = XmippProtPreprocessVolumes(doChangeHand=True, doRandomize=True, doSymmetrize=True, symmetryGroup='d6',
                                                        doSegment=True, doNormalize=True, backRadius=20, doInvert=True,
                                                        doThreshold=True, thresholdType=1)
        protPreprocessVol2.inputVolumes.set(self.protImport1.outputVolumes)
        self.proj.launchProtocol(protPreprocessVol2, wait=True)
        self.assertIsNotNone(protPreprocessVol2.outputVol, "There was a problem with preprocess a SetOfVolumes")

        print("Run preprocess a volume using mask_1 in the symmetrization")
        protPreprocessVol3 = XmippProtPreprocessVolumes(doChangeHand=False, doRandomize=False,
                                                        doRotateIco=True, rotateFromIco=0, rotateToIco=2,
                                                        doSymmetrize=True, symmetryGroup='i3',
                                                        doSegment=False, doNormalize=False,
                                                        doInvert=False, doThreshold=False,
                                                        doVolumeMask=True
                                                        )
        protPreprocessVol3.inputVolumes.set(self.protImportVirus.outputVolume)
        protPreprocessVol3.volumeMask.set(self.protImportvirusMaskCapsid.outputMask)
        self.proj.launchProtocol(protPreprocessVol3, wait=True)
        self.assertIsNotNone(protPreprocessVol3.outputVol, "There was a problem with a volume")

        print("Run preprocess a volume using mask_2 in the symmetrization")
        protPreprocessVol4 = XmippProtPreprocessVolumes(doChangeHand=False, doRandomize=False,
                                                        doSymmetrize=True, symmetryGroup='c7',
                                                        doSegment=False, doNormalize=False,
                                                        doInvert=False, doThreshold=False,
                                                        doVolumeMask=True
                                                        )
        protPreprocessVol4.inputVolumes.set(self.protImportVirus.outputVolume)
        protPreprocessVol4.volumeMask.set(self.protImportvirusMaskPenton.outputMask)
        self.proj.launchProtocol(protPreprocessVol4, wait=True)
        self.assertIsNotNone(protPreprocessVol4.outputVol, "There was a problem with a volume")


class TestXmippResolution3D(TestXmippBase):
    @classmethod
    def setUpClass(cls):
        setupTestProject(cls)
        TestXmippBase.setData()
        cls.protImport1 = cls.runImportVolumes(cls.vol2, 9.896)
        cls.protImport2 = cls.runImportVolumes(cls.vol3, 9.896)

    def testCalculateResolution(self):
        print("Run resolution 3D")
        protResol3D = XmippProtResolution3D(doSSNR=False)
        protResol3D.inputVolume.set(self.protImport1.outputVolume)
        protResol3D.referenceVolume.set(self.protImport2.outputVolume)
        self.proj.launchProtocol(protResol3D, wait=True)
        self.assertIsNotNone(protResol3D._defineFscName(), "There was a problem with fsc")
        self.assertIsNotNone(protResol3D._defineStructFactorName(), "There was a problem with structure factor")


class TestXmippFilterVolumes(TestXmippBase):
    @classmethod
    def setUpClass(cls):
        print("\n", greenStr(" Filter Volumes Set Up - Collect data ".center(75, '-')))
        setupTestProject(cls)
        TestXmippBase.setData()
        cls.protImport1 = cls.runImportVolumes(cls.volumes, 9.896)
        cls.protImport2 = cls.runImportVolumes(cls.vol1, 9.896)

    # Tests with single volume as input.
    def launchAndTestSingle(self, **kwargs):
        "Launch XmippProtFilterVolumes on single volume and check results."
        print(magentaStr("\n==> Filter singe volume input params: %s" % kwargs))
        prot = XmippProtFilterVolumes(**kwargs)
        prot.inputVolumes.set(self.protImport2.outputVolume)
        self.proj.launchProtocol(prot, wait=True)
        self.assertTrue(hasattr(prot, "outputVol") and prot.outputVol is not None,
                        "There was a problem with filter single volume")
        self.assertTrue(prot.outputVol.equalAttributes(
            self.protImport2.outputVolume, ignore=['_index', '_filename'],
            verbose=True))

    def testSingleFourier(self):
        self.launchAndTestSingle(filterSpace=FILTER_SPACE_FOURIER,
                                 lowFreq=0.1, highFreq=0.25)

    def testSingleMedian(self):
        self.launchAndTestSingle(filterSpace=FILTER_SPACE_REAL,
                                 filterModeReal=xfh.FM_MEDIAN)

    def testSingleWavelets(self):
        self.launchAndTestSingle(filterSpace=FILTER_SPACE_WAVELET,
                                 filterModeWavelets=xfh.FM_DAUB12,
                                 waveletMode=xfh.FM_REMOVE_SCALE)

    # Tests with multiple volumes as input.
    def launchAndTestSet(self, **kwargs):
        "Launch XmippProtFilterVolumes on set of volumes and check results."
        print(magentaStr("\n==> Filter multiple volumes input params: %s" % kwargs))
        prot = XmippProtFilterVolumes(**kwargs)
        vIn = self.protImport1.outputVolumes  # short notation
        prot.inputVolumes.set(vIn)
        self.proj.launchProtocol(prot, wait=True)
        self.assertTrue(hasattr(prot, "outputVol") and prot.outputVol is not None,
                        "There was a problem with filter multiple volumes")
        self.assertTrue(prot.outputVol.equalAttributes(
            self.protImport1.outputVolumes, ignore=['_mapperPath'],
            verbose=True))
        # Compare the individual volumes too.
        self.assertTrue(prot.outputVol.equalItemAttributes(
            self.protImport1.outputVolumes, ignore=['_index', '_filename'],
            verbose=True))

    def testSetFourier(self):
        self.launchAndTestSet(filterSpace=FILTER_SPACE_FOURIER,
                              lowFreq=0.1, highFreq=0.25)

    def testSetMedian(self):
        self.launchAndTestSet(filterSpace=FILTER_SPACE_REAL,
                              filterModeReal=xfh.FM_MEDIAN)

    def testSetWavelets(self):
        self.launchAndTestSet(filterSpace=FILTER_SPACE_WAVELET,
                              filterModeWavelets=xfh.FM_DAUB12,
                              waveletMode=xfh.FM_REMOVE_SCALE)


class TestXmippMaskVolumes(TestXmippBase):
    @classmethod
    def setUpClass(cls):
        setupTestProject(cls)
        TestXmippBase.setData()
        cls.protImport1 = cls.runImportVolumes(cls.volumes, 9.896)
        cls.protImport2 = cls.runImportVolumes(cls.vol1, 9.896)

    def testMaskVolumes(self):
        print("Run mask single volume")
        protMaskVolume = self.newProtocol(XmippProtMaskVolumes,
                                          radius=23)
        protMaskVolume.inputVolumes.set(self.protImport2.outputVolume)
        self.launchProtocol(protMaskVolume)
        self.assertIsNotNone(protMaskVolume.outputVol, "There was a problem with applying mask to a volume")

        print("Run mask SetOfVolumes")
        protMaskVolumes = self.newProtocol(XmippProtMaskVolumes,
                                           geo=MASK3D_CROWN, innerRadius=18, outerRadius=23)
        protMaskVolumes.inputVolumes.set(self.protImport1.outputVolumes)
        self.proj.launchProtocol(protMaskVolumes, wait=True)
        self.assertIsNotNone(protMaskVolumes.outputVol, "There was a problem with applying mask to SetOfVolumes")


class TestXmippCropResizeVolumes(TestXmippBase):
    @classmethod
    def setUpClass(cls):
        print("\n", greenStr(" Crop/Resize Volumes Set Up - Collect data ".center(75, '-')))
        setupTestProject(cls)
        TestXmippBase.setData()
        cls.protImport1 = cls.runImportVolumes(cls.volumes, 9.896)
        cls.protImport2 = cls.runImportVolumes(cls.vol1, 9.896)

    # Tests with single volume as input.
    def launchSingle(self, **kwargs):
        "Launch XmippProtCropResizeVolumes and return output volume."
        print(magentaStr("\n==> Crop/Resize single volume input params: %s" % kwargs))
        prot = XmippProtCropResizeVolumes(**kwargs)
        prot.inputVolumes.set(self.protImport2.outputVolume)
        self.proj.launchProtocol(prot, wait=True)
        self.assertTrue(hasattr(prot, "outputVol") and prot.outputVol is not None,
                        "There was a problem with applying resize/crop to a volume")
        return prot.outputVol

    def testSingleResizeDimensions(self):
        inV = self.protImport2.outputVolume  # short notation
        newSize = 128
        outV = self.launchSingle(doResize=True,
                                 resizeOption=xrh.RESIZE_DIMENSIONS,
                                 resizeDim=newSize, doWindow=True,
                                 windowOperation=xrh.WINDOW_OP_WINDOW,
                                 windowSize=newSize*2)

        self.assertEqual(newSize * 2, outV.getDim()[0])
        self.assertAlmostEqual(outV.getSamplingRate(),
                               inV.getSamplingRate() * (inV.getDim()[0] / float(newSize)))
        self.assertTrue(outV.equalAttributes(
            inV, ignore=['_index', '_filename', '_samplingRate', '_origin', '_matrix'], verbose=True))

    def testSingleFactorAndCrop(self):
        inV = self.protImport2.outputVolume  # short notation
        outV = self.launchSingle(doResize=True,
                                 resizeOption=xrh.RESIZE_FACTOR,
                                 resizeFactor=0.5,
                                 doWindow=True,
                                 windowOperation=xrh.WINDOW_OP_CROP)

        self.assertEqual(inV.getDim()[0] * 0.5, outV.getDim()[0])
        self.assertAlmostEqual(outV.getSamplingRate(), inV.getSamplingRate() * 2)
        self.assertTrue(outV.equalAttributes(
            inV, ignore=['_index', '_filename', '_samplingRate'], verbose=True))

    def testSinglePyramid(self):
        inV = self.protImport2.outputVolume  # short notation
        outV = self.launchSingle(doResize=True, resizeOption=xrh.RESIZE_PYRAMID,
                                 resizeLevel=1)

        # Since the images were expanded by 2**resizeLevel (=2) the new
        # pixel size (painfully called "sampling rate") should be 0.5x.
        self.assertEqual(inV.getDim()[0] * 2, outV.getDim()[0])
        self.assertAlmostEqual(outV.getSamplingRate(), inV.getSamplingRate() * 0.5)
        self.assertTrue(outV.equalAttributes(
            inV, ignore=['_index', '_filename', '_samplingRate'], verbose=True))

    # Tests with multiple volumes as input.
    def launchSet(self, **kwargs):
        "Launch XmippProtCropResizeVolumes and return output volumes."
        print(magentaStr("\n==> Crop/Resize single set of volumes input params: %s" % kwargs))
        prot = XmippProtCropResizeVolumes(**kwargs)
        prot.inputVolumes.set(self.protImport1.outputVolumes)
        self.proj.launchProtocol(prot, wait=True)
        self.assertTrue(hasattr(prot, "outputVol") and prot.outputVol is not None,
                        "There was a problem with applying resize/crop to a set of volumes")
        return prot.outputVol

    def testSetResizeDimensions(self):
        inV = self.protImport1.outputVolumes  # short notation
        newSize = 128
        outV = self.launchSet(doResize=True,
                              resizeOption=xrh.RESIZE_DIMENSIONS,
                              resizeDim=newSize, doWindow=True,
                              windowOperation=xrh.WINDOW_OP_WINDOW,
                              windowSize=newSize*2)

        self.assertEqual(newSize * 2, outV.getDim()[0])
        self.assertAlmostEqual(outV.getSamplingRate(),
                               inV.getSamplingRate() * (inV.getDim()[0] / float(newSize)))
        self.assertTrue(outV.equalAttributes(
            inV, ignore=['_mapperPath', '_samplingRate', '_firstDim'], verbose=True))
        # Compare the individual volumes too.
        self.assertTrue(outV.equalItemAttributes(
            inV, ignore=['_index', '_filename', '_samplingRate'], verbose=True))

    def testSetFactorAndCrop(self):
        inV = self.protImport1.outputVolumes  # short notation
        outV = self.launchSet(doResize=True,
                              resizeOption=xrh.RESIZE_FACTOR,
                              resizeFactor=0.5,
                              doWindow=True,
                              windowOperation=xrh.WINDOW_OP_CROP)

        self.assertEqual(inV.getDim()[0] * 0.5, outV.getDim()[0])
        self.assertAlmostEqual(outV.getSamplingRate(), inV.getSamplingRate() * 2)
        self.assertTrue(outV.equalAttributes(
            inV, ignore=['_mapperPath', '_samplingRate', '_firstDim'], verbose=True))
        # Compare the individual volumes too.
        self.assertTrue(outV.equalItemAttributes(
            inV, ignore=['_index', '_filename', '_samplingRate'], verbose=True))

    def testSetPyramid(self):
        inV = self.protImport1.outputVolumes  # short notation
        outV = self.launchSet(doResize=True, resizeOption=xrh.RESIZE_PYRAMID,
                              resizeLevel=1)

        # Since the images were expanded by 2**resizeLevel (=2) the new
        # pixel size (painfully called "sampling rate") should be 0.5x.
        self.assertEqual(inV.getDim()[0] * 2, outV.getDim()[0])
        self.assertAlmostEqual(outV.getSamplingRate(), inV.getSamplingRate() * 0.5)
        self.assertTrue(outV.equalAttributes(
            inV, ignore=['_mapperPath', '_samplingRate', '_firstDim'], verbose=True))
        # Compare the individual volumes too.
        self.assertTrue(outV.equalItemAttributes(
            inV, ignore=['_index', '_filename', '_samplingRate'], verbose=True))


class TestXmippOperateVolumes(TestXmippBase):
    @classmethod
    def setUpClass(cls):
        setupTestProject(cls)
        TestXmippBase.setData()
        cls.protImport1 = cls.runImportVolumes(cls.vol1, 9.896)
        cls.protImport2 = cls.runImportVolumes(cls.vol2, 9.896)
        cls.protImport3 = cls.runImportVolumes(cls.volumes, 9.896)

    # Tests with single volume as input.
    def launchSingle(self, **kwargs):
        "Launch XmippProtImageOperateVolumes and return output volume."
        print(magentaStr("\n==> Operate single volume input params: %s" % kwargs))
        prot = XmippProtImageOperateVolumes()
        prot.operation.set(kwargs.get('operation', 1))
        prot.inputVolumes.set(self.protImport1.outputVolume)
        prot.setObjLabel(kwargs.get('objLabel', None))
        prot.isValue.set(kwargs.get('isValue', False))
        prot.inputVolumes2.set(kwargs.get('volumes2', None))
        prot.value.set(kwargs.get('value', None))
        prot.intValue.set(kwargs.get('intValue', None))
        
        self.proj.launchProtocol(prot, wait=True)
        self.assertTrue(hasattr(prot, "outputVol") and prot.outputVol is not None,
                        "There was a problem producing the output")
        return prot.outputVol

    def testMultiplyVolumes(self):
        vol2 = self.protImport2.outputVolume  # short notation
        prot1 = self.launchSingle(operation=OP_MULTIPLY,
                                  objLabel='Multiply two Volumes',
                                  volumes2=vol2)

    def testMultiplyValue(self):
        prot2 = self.launchSingle(operation=OP_MULTIPLY,
                                  isValue=True,
                                  objLabel='Multiply by a Value',
                                  value=2.5)
    
    def testDotProduct(self):
        vol2 = self.protImport2.outputVolume  # short notation
        prot3 = self.launchSingle(operation=OP_DOTPRODUCT,
                                  objLabel='Dot Product',
                                  volumes2=vol2)

    def testSqrt(self):
        prot4 = self.launchSingle(operation=OP_SQRT,
                                  objLabel='Sqrt')

    def testRadial(self):
        prot5 = self.launchSingle(operation=OP_RADIAL,
                                  objLabel='Radial Average')

    def testColumn(self):
        prot6 = self.launchSingle(operation=OP_COLUNM,
                                  objLabel='Column',
                                  intValue  =7)

    def testRow(self):
        prot6 = self.launchSingle(operation=OP_ROW,
                                  objLabel='Row',
                                  intValue  =8)

#     # Tests with multiple volumes as input.
    def launchSet(self, **kwargs):
        "Launch XmippProtImageOperateVolumes and return output volumes."
        print(magentaStr("\n==> Operate set of volumes input params: %s" % kwargs))
        prot = XmippProtImageOperateVolumes()
        prot.operation.set(kwargs.get('operation', 1))
        prot.inputVolumes.set(self.protImport3.outputVolumes)
        prot.setObjLabel(kwargs.get('objLabel', None))
        prot.isValue.set(kwargs.get('isValue', False))
        prot.inputVolumes2.set(kwargs.get('volumes2', None))
        prot.value.set(kwargs.get('value', None))
        prot.intValue.set(kwargs.get('intValue', None))
        
        self.proj.launchProtocol(prot, wait=True)
        self.assertTrue(hasattr(prot, "outputVol") and prot.outputVol is not None,
                        "There was a problem producing the output")
        return prot.outputVol
        
    def testMultiplyVolSets(self):
        vol2 = self.protImport3.outputVolumes  # short notation
        prot6 = self.launchSet(operation=OP_MULTIPLY,
                                  objLabel='Multiply two SetOfVolumes',
                                  volumes2=vol2)

    def testMultiplyValue2(self):
        prot7 = self.launchSet(operation=OP_MULTIPLY,
                               isValue=True,
                               objLabel='Multiply by a Value 2',
                               value=2.5)
    
    def testDotProduct2(self):
        vol2 = self.protImport3.outputVolumes  # short notation
        prot8 = self.launchSet(operation=OP_DOTPRODUCT,
                               objLabel='Dot Product 2',
                               volumes2=vol2)

    def testSqrt2(self):
        prot9 = self.launchSet(operation=OP_SQRT,
                               objLabel='Sqrt 2')


class TestXmippProtAlignVolume(TestXmippBase):
    @classmethod
    def setData(cls, dataProject=db_xmipp_tutorial):
        cls.dataset = DataSet.getDataSet(dataProject)
        cls.volumes = cls.dataset.getFile('volumes')
        cls.vol1 = cls.dataset.getFile('vol1')
        cls.vol2 = cls.dataset.getFile('vol2')
        cls.vol3 = cls.dataset.getFile('vol3')

    @classmethod
    def runImportVolumes(cls, pattern, samplingRate):
        """ Run an Import particles protocol. """
        return cls.protImport
    
    @classmethod
    def setUpClass(cls):
        setupTestProject(cls)
        cls.ds = DataSet.getDataSet('relion_tutorial')

        cls.protImport1 = cls.newProtocol(ProtImportVolumes,
                                         filesPath=cls.ds.getFile('volumes/reference_rotated.vol'), 
                                         samplingRate=1.0)
        cls.launchProtocol(cls.protImport1)
        
        cls.protImport2 = cls.newProtocol(ProtImportVolumes,
                                         filesPath=cls.ds.getFile('volumes/reference.mrc'), 
                                         samplingRate=1.0)
        cls.launchProtocol(cls.protImport2)
        
        # Rotate that volume rot=90 tilt=90 to create 
        # a gold rotated volume
        os.system('')

    def testExhaustive(self):
        protAlign = self.newProtocol(XmippProtAlignVolume,
                                     inputReference=self.protImport1.outputVolume,
                                     alignmentAlgorithm=ALIGN_ALGORITHM_EXHAUSTIVE,
                                     minRotationalAngle=65, 
                                     maxRotationalAngle=100,
                                     stepRotationalAngle=10,
                                     minTiltAngle=65,
                                     maxTiltAngle=100,
                                     stepTiltAngle=10,
                                     minInplaneAngle=0,
                                     maxInplaneAngle=0,
                                     stepInplaneAngle=0,
                                     numberOfMpi=1, numberOfThreads=1                               
                                     )
        protAlign.inputVolumes.append(self.protImport2.outputVolume)
        self.launchProtocol(protAlign)
        
    def testLocal(self):
        protAlign = self.newProtocol(XmippProtAlignVolume,
                                     inputReference=self.protImport1.outputVolume,
                                     alignmentAlgorithm=ALIGN_ALGORITHM_LOCAL,
                                     initialRotAngle=0,
                                     initialTiltAngle=0,
                                     initialInplaneAngle=0,
                                     initialShiftX=0,
                                     initialShiftY=0,
                                     initialShiftZ=0,
                                     initialScale=1,
                                     optimizeScale=True,
                                     numberOfMpi=1, numberOfThreads=1                               
                                     )
        protAlign.inputVolumes.append(self.protImport2.outputVolume)
        self.launchProtocol(protAlign)
        
    def testExhaustiveLocal(self):
        protAlign = self.newProtocol(XmippProtAlignVolume,
                                     inputReference=self.protImport1.outputVolume,
                                     alignmentAlgorithm=ALIGN_ALGORITHM_EXHAUSTIVE_LOCAL,
                                     minRotationalAngle=65,
                                     maxRotationalAngle=100,
                                     stepRotationalAngle=10,
                                     minTiltAngle=65,
                                     maxTiltAngle=100,
                                     stepTiltAngle=10,
                                     minInplaneAngle=0,
                                     maxInplaneAngle=0,
                                     stepInplaneAngle=0,
                                     numberOfMpi=1, numberOfThreads=1                               
                                     )
        protAlign.inputVolumes.append(self.protImport2.outputVolume)
        self.launchProtocol(protAlign)

    def testExhaustiveCircularMask(self):
        protAlign = self.newProtocol(XmippProtAlignVolume,
                                     inputReference=self.protImport1.outputVolume,
                                     alignmentAlgorithm=ALIGN_ALGORITHM_EXHAUSTIVE,
                                     minRotationalAngle=65,
                                     maxRotationalAngle=100,
                                     stepRotationalAngle=10,
                                     minTiltAngle=65,
                                     maxTiltAngle=100,
                                     stepTiltAngle=10,
                                     minInplaneAngle=0,
                                     maxInplaneAngle=0,
                                     stepInplaneAngle=0,
                                     applyMask=True,
                                     maskType=0,
                                     maskRadius=22,
                                     numberOfMpi=1, numberOfThreads=1
                                     )
        protAlign.inputVolumes.append(self.protImport2.outputVolume)
        self.launchProtocol(protAlign)

    def testExhaustiveBinaryMask(self):
        protMask = self.newProtocol(XmippProtCreateMask3D,
                                    source=0,
                                    volumeOperation=0,
                                    threshold=0.0)
        protMask.inputVolume.set(self.protImport1.outputVolume)
        self.launchProtocol(protMask)
        self.assertIsNotNone(protMask.outputMask,
                             MSG_WRONG_MASK)
        protAlign = self.newProtocol(XmippProtAlignVolume,
                                     inputReference=self.protImport1.outputVolume,
                                     alignmentAlgorithm=ALIGN_ALGORITHM_EXHAUSTIVE,
                                     minRotationalAngle=65,
                                     maxRotationalAngle=100,
                                     stepRotationalAngle=10,
                                     minTiltAngle=65,
                                     maxTiltAngle=100,
                                     stepTiltAngle=10,
                                     minInplaneAngle=0,
                                     maxInplaneAngle=0,
                                     stepInplaneAngle=0,
                                     applyMask=True,
                                     maskType=1,
                                     numberOfMpi=1, numberOfThreads=1
                                     )
        protAlign.inputVolumes.append(self.protImport2.outputVolume)
        protAlign.maskFile.set(protMask.outputMask)
        self.launchProtocol(protAlign)


class TestXmippProtHelicalParameters(TestXmippBase):
    @classmethod
    def setUpClass(cls):
        setupTestProject(cls)
        cls.ds = DataSet.getDataSet('general')
        cls.vol = cls.ds.getFile('vol_helix')
        cls.protImport = cls.runImportVolumes(cls.vol, 1.0)

    def testHelicalParameters(self):
        print("Run symmetrize helical")
        protHelical = XmippProtHelicalParameters(cylinderOuterRadius=20,dihedral=True,rot0=50,rotF=70,rotStep=5,z0=5,zF=10,zStep=0.5)
        protHelical.inputVolume.set(self.protImport.outputVolume)
        self.proj.launchProtocol(protHelical, wait=True)

        self.assertIsNotNone(protHelical.outputVolume, "There was a problem with Helical output volume")
        self.assertIsNotNone(protHelical.deltaRot.get(), "Output delta rot is None")
        self.assertIsNotNone(protHelical.deltaZ.get(), "Output delta Z is None")
        print("protHelical.deltaRot.get() ", protHelical.deltaRot.get())
        self.assertAlmostEqual(protHelical.deltaRot.get(), 59.59, delta=1, msg="Output delta rot is wrong")
        self.assertAlmostEqual(protHelical.deltaZ.get(), 6.628, delta=0.2, msg="Output delta Z is wrong")


class TestXmippRansacMda(TestXmippBase):
    @classmethod
    def setUpClass(cls):
        setupTestProject(cls)
        cls.dataset = DataSet.getDataSet('mda')
        cls.averages = cls.dataset.getFile('averages')
        cls.samplingRate = 3.5
        cls.symmetryGroup = 'd6'
        cls.angularSampling = 15
        cls.nRansac = 25
        cls.numSamples = 5
        cls.dimRed = False
        cls.numVolumes = 2
        cls.maxFreq = 30

    def test_ransac(self):
        #Import a set of averages
        print("Import Set of averages")
        protImportAvg = self.newProtocol(ProtImportAverages, 
                                         filesPath=self.averages, 
                                         checkStack=True,
                                         samplingRate=self.samplingRate)
        self.launchProtocol(protImportAvg)
        self.assertIsNotNone(protImportAvg.getFiles(), "There was a problem with the import")
        
        print("Run Ransac")
        protRansac = self.newProtocol(XmippProtRansac,
                                      symmetryGroup=self.symmetryGroup, 
                                      angularSampling=self.angularSampling,
                                      nRansac=self.nRansac, 
                                      numSamples=self.numSamples, 
                                      dimRed=self.dimRed,
                                      numVolumes=self.numVolumes, 
                                      maxFreq=self.maxFreq, useAll=True, 
                                      numberOfThreads=4)
        protRansac.inputSet.set(protImportAvg.outputAverages)
        self.launchProtocol(protRansac)
        self.assertIsNotNone(protRansac.outputVolumes, "There was a problem with ransac protocol")


class TestXmippRansacGroel(TestXmippRansacMda):
    @classmethod
    def setUpClass(cls):
        setupTestProject(cls)
        cls.dataset = DataSet.getDataSet('groel')
        cls.averages = cls.dataset.getFile('averages')
        cls.samplingRate = 2.1
        cls.symmetryGroup = 'd7'
        cls.angularSampling = 7
        cls.nRansac = 25
        cls.numSamples = 5
        cls.dimRed = True
        cls.numVolumes = 2
        cls.maxFreq = 12


class TestXmippSwarmMda(TestXmippBase):
    @classmethod
    def setUpClass(cls):
        setupTestProject(cls)
        cls.dataset = DataSet.getDataSet('mda')
        cls.averages = cls.dataset.getFile('averages')
        cls.particles = cls.dataset.getFile('particles')
        cls.samplingRate = 3.5
        cls.symmetryGroup = 'd6'
        cls.angularSampling = 15
        cls.nRansac = 25
        cls.numSamples = 5
        cls.dimRed = False
        cls.numVolumes = 2
        cls.maxFreq = 30

    def test_swarm(self):
        #Import a set of averages
        print("Import Set of averages")
        protImportAvg = self.newProtocol(ProtImportAverages, 
                                         filesPath=self.averages, 
                                         checkStack=True,
                                         samplingRate=self.samplingRate)
        self.launchProtocol(protImportAvg)
        self.assertIsNotNone(protImportAvg.getFiles(), "There was a problem with the import")
        
        #Import a set of particles
        print("Import Set of particles")
        protImportParticles = self.newProtocol(ProtImportParticles, 
                                         filesPath=self.particles, 
                                         checkStack=True,
                                         samplingRate=self.samplingRate)
        self.launchProtocol(protImportParticles)
        self.assertIsNotNone(protImportParticles.getFiles(), "There was a problem with the import")

        print("Run Ransac")
        protRansac = self.newProtocol(XmippProtRansac,
                                      symmetryGroup=self.symmetryGroup, 
                                      angularSampling=self.angularSampling,
                                      nRansac=self.nRansac, 
                                      numSamples=self.numSamples, 
                                      dimRed=self.dimRed,
                                      numVolumes=self.numVolumes, 
                                      maxFreq=self.maxFreq, useAll=True, 
                                      numberOfThreads=4)
        protRansac.inputSet.set(protImportAvg.outputAverages)
        self.launchProtocol(protRansac)
        self.assertIsNotNone(protRansac.outputVolumes, "There was a problem with ransac protocol")

        print("Run Swarm")
        protSwarm = self.newProtocol(XmippProtReconstructSwarm,
                                      symmetryGroup=self.symmetryGroup,
                                      numberOfIterations=5,
                                      targetResolution=15,
                                      NimgTrain=20,
                                      NimgTest=10,
                                      numberOfMpi=4)
        protSwarm.inputParticles.set(protImportParticles.outputParticles)
        protSwarm.inputVolumes.set(protRansac.outputVolumes)
        self.launchProtocol(protSwarm)
        self.assertIsNotNone(protSwarm.outputVolumes, "There was a problem with ransac protocol")

class TestXmippRotationalSymmetry(TestXmippBase):
    @classmethod
    def setUpClass(cls):
        setupTestProject(cls)
        cls.dataset = DataSet.getDataSet(db_xmipp_tutorial)
        cls.vol = cls.dataset.getFile('vol110')

    def test_rotsym(self):
        print("Import Volume")
        protImportVol = self.newProtocol(ProtImportVolumes,
                                         objLabel='Volume',
                                         filesPath=self.vol,
                                         samplingRate=7.08)
        self.launchProtocol(protImportVol)
        self.assertIsNotNone(protImportVol.getFiles(),
                             "There was a problem with the import")
        
        print("Run find rotational symmetry axis")
        protRotSym = self.newProtocol(XmippProtRotationalSymmetry,
                                         symOrder=2,
                                         searchMode=2,
                                         tilt0=70,
                                         tiltF=110)
        protRotSym.inputVolume.set(protImportVol.outputVolume)
        self.launchProtocol(protRotSym)
        self.assertIsNotNone(protRotSym.outputVolume,
                             "There was a problem with Rotational Symmetry")

class TestXmippProjMatching(TestXmippBase):

    @classmethod
    def setUpClass(cls):
        setupTestProject(cls)
        cls.dataset = DataSet.getDataSet('relion_tutorial')
        cls.vol = cls.dataset.getFile('volume')

    def testXmippProjMatching(self):
        print("Import Particles")
        protImportParts = self.newProtocol(ProtImportParticles,
                                 objLabel='Particles from scipion',
                                 importFrom=ProtImportParticles.IMPORT_FROM_SCIPION,
                                 sqliteFile=self.dataset.getFile('import/case2/particles.sqlite'),
                                 magnification=50000,
                                 samplingRate=7.08,
                                 haveDataBeenPhaseFlipped=True
                                 )
        self.launchProtocol(protImportParts)
        self.assertIsNotNone(protImportParts.getFiles(), "There was a problem with the import")

        print("Get a Subset of particles")
        protSubset = self.newProtocol(ProtSubSet,
                                         objLabel='100 Particles',
                                         chooseAtRandom=True,
                                         nElements=100)
        protSubset.inputFullSet.set(protImportParts.outputParticles)
        self.launchProtocol(protSubset)

        print("Import Volume")
        protImportVol = self.newProtocol(ProtImportVolumes,
                                         objLabel='Volume',
                                         filesPath=self.vol,
                                         samplingRate=7.08)
        self.launchProtocol(protImportVol)
        self.assertIsNotNone(protImportVol.getFiles(), "There was a problem with the import")

        print("Run Projection Matching")
        protProjMatch = self.newProtocol(XmippProtProjMatch,
                                         ctfGroupMaxDiff=0.00001,
                                         mpiJobSize=10,
                                         numberOfIterations=2,
                                         numberOfThreads=2,
                                         numberOfMpi=3)
        protProjMatch.inputParticles.set(protSubset.outputParticles)
        protProjMatch.input3DReferences.set(protImportVol.outputVolume)
        self.launchProtocol(protProjMatch)
        self.assertIsNotNone(protProjMatch.outputVolume, "There was a problem with Projection Matching")

class TestPdbImport(TestXmippBase):
    
    @classmethod
    def setUpClass(cls):
        setupTestProject(cls)
        cls.dataset = DataSet.getDataSet('nma')
        cls.pdb = cls.dataset.getFile('pdb')
    
    def testImportPdbFromId(self):
        print("Run convert a pdb from database")
        protConvert = self.newProtocol(ProtImportPdb, pdbId="3j3i")
        self.launchProtocol(protConvert)
        self.assertIsNotNone(protConvert.outputPdb.getFileName(), 
                             "There was a problem with the import")
        
    def testImportPdbFromFn(self):
        print("Run convert a pdb from file")
        protConvert = self.newProtocol(ProtImportPdb, 
                                       inputPdbData=ProtImportPdb.IMPORT_FROM_FILES, 
                                       pdbFile=self.pdb)
        self.launchProtocol(protConvert)
        self.assertIsNotNone(protConvert.outputPdb.getFileName(), 
                             "There was a problem with the import")


class TestXmippPdbConvert(TestXmippBase):
    
    @classmethod
    def setUpClass(cls):
        setupTestProject(cls)
        cls.dataset = DataSet.getDataSet('nma')
        cls.pdb = cls.dataset.getFile('pdb')
    
    def testXmippPdbConvertFromDb(self):
        print("Run convert a pdb from database")
        protConvert = self.newProtocol(XmippProtConvertPdb, pdbId="3j3i", sampling=4, setSize=True,
                                       size_z=100, size_y=100, size_x=100)
        self.launchProtocol(protConvert)

        volume = getattr(protConvert,protConvert.OUTPUT_NAME, None)
        self.assertIsNotNone(volume.getFileName(), "There was a problem with the conversion")
        self.assertAlmostEqual(volume.getSamplingRate(), protConvert.sampling.get(), places=1,
                               msg=(MSG_WRONG_SAMPLING, "volume"))
        self.assertAlmostEqual(volume.getDim()[0], protConvert.size_z.get(), places=1,
                               msg=(MSG_WRONG_SIZE, "volume"))
        
    def testXmippPdbConvertFromObj(self):
        print("Run convert a pdb from import")
        protImport = self.newProtocol(ProtImportPdb, 
                                      inputPdbData=ProtImportPdb.IMPORT_FROM_FILES, 
                                      pdbFile=self.pdb)
        self.launchProtocol(protImport)
        self.assertIsNotNone(protImport.outputPdb.getFileName(), "There was a problem with the import")
        
        protConvert = self.newProtocol(XmippProtConvertPdb, 
                                       inputPdbData=XmippProtConvertPdb.IMPORT_OBJ, 
                                       sampling=3, setSize=True, size_z=20, size_y=20, size_x=20)
        protConvert.pdbObj.set(protImport.outputPdb)
        self.launchProtocol(protConvert)

        volume = getattr(protConvert, protConvert.OUTPUT_NAME, None)
        volumeFn = volume.getFileName()
        self.assertTrue(volumeFn.endswith(".mrc"), "Output volume form converting a pdb is not an mrc")
        ccp4header = Ccp4Header(volumeFn, readHeader=True)
        headerSr = ccp4header.getSampling()[0]
        self.assertAlmostEquals(volume.getSamplingRate(), headerSr, "%s header for sampling rate is wrong." % volumeFn)

        self.assertAlmostEqual(volume.getSamplingRate(), protConvert.sampling.get(), places=1,
                               msg=(MSG_WRONG_SAMPLING, "volume"))
        self.assertAlmostEqual(volume.getDim()[0], protConvert.size_z.get(), places=1,
                               msg=(MSG_WRONG_SIZE, "volume"))

    def testXmippPdbConvertFromFn(self):
        print("Run convert a pdb from file")
        protConvert = self.newProtocol(XmippProtConvertPdb,inputPdbData=2, pdbFile=self.pdb, sampling=2, setSize=False)
        self.launchProtocol(protConvert)
        volume = getattr(protConvert, protConvert.OUTPUT_NAME, None)
        self.assertIsNotNone(volume.getFileName(), "There was a problem with the conversion")
        self.assertAlmostEqual(volume.getSamplingRate(), protConvert.sampling.get(), places=1,
                               msg=(MSG_WRONG_SAMPLING, "volume"))
        self.assertAlmostEqual(volume.getDim()[0], 48, places=1, msg=(MSG_WRONG_SIZE, "volume"))

class TestXmippPdbsConvert(TestXmippBase):

    @classmethod
    def setUpClass(cls):
        setupTestProject(cls)
        cls.dataset = DataSet.getDataSet('nma')
        cls.pdb = cls.dataset.getFile('pdb')

    def testXmippPdbsConvert(self):
        print("Run convert a set of pdbs")
        protImport = self.newProtocol(ProtImportSetOfAtomStructs,
                                      inputPdbData=ProtImportSetOfAtomStructs.IMPORT_FROM_FILES,
                                      filesPath=os.path.dirname(self.pdb),
                                      )
        self.launchProtocol(protImport)
        self.assertIsNotNone(protImport.outputAtomStructs.getFirstItem().getFileName(), "There was a problem with the import")

        protConvert = self.newProtocol(XmippProtConvertPdbs,
                                       sampling=3, size=20)
        protConvert.pdbObj.set(protImport.outputAtomStructs)
        self.launchProtocol(protConvert)

        volumes = getattr(protConvert, protConvert.OUTPUT_NAME, None)
        volumeFn = volumes.getFirstItem().getFileName()
        self.assertTrue(volumeFn.endswith(".mrc"), "Output volume form converting a pdb is not an mrc")
        ccp4header = Ccp4Header(volumeFn, readHeader=True)
        headerSr = ccp4header.getSampling()[0]
        self.assertAlmostEquals(volumes.getSamplingRate(), headerSr, "%s header for sampling rate is wrong." % volumeFn)
        self.assertAlmostEqual(volumes.getSamplingRate(), protConvert.sampling.get(), places=1,
                               msg=(MSG_WRONG_SAMPLING, "volumes"))
        self.assertAlmostEqual(volumes.getDim()[0], protConvert.size.get(), places=1,
                               msg=(MSG_WRONG_SIZE, "volumes"))

class TestXmippValidateNonTilt(TestXmippBase):
    @classmethod
    def setUpClass(cls):
        setupTestProject(cls)
        cls.dataset = DataSet.getDataSet('relion_tutorial')
        cls.vol = cls.dataset.getFile('volume')

    def testXmippValidateNonTilt(self):
        print("Import Particles")
        protImportParts = self.newProtocol(ProtImportParticles,
                                 objLabel='Particles from scipion',
                                 importFrom=ProtImportParticles.IMPORT_FROM_SCIPION,
                                 sqliteFile=self.dataset.getFile('import/case2/particles.sqlite'),
                                 magnification=50000,
                                 samplingRate=7.08,
                                 haveDataBeenPhaseFlipped=True
                                 )
        self.launchProtocol(protImportParts)
        self.assertIsNotNone(protImportParts.getFiles(), "There was a problem with the import")
        
        print("Get a Subset of particles")
        protSubset = self.newProtocol(ProtSubSet,
                                         objLabel='100 Particles',
                                         chooseAtRandom=True,
                                         nElements=100)
        protSubset.inputFullSet.set(protImportParts.outputParticles)
        self.launchProtocol(protSubset)
        
        print("Import Volume")
        protImportVol = self.newProtocol(ProtImportVolumes,
                                         objLabel='Volume',
                                         filesPath=self.vol,
                                         samplingRate=7.08)
        self.launchProtocol(protImportVol)
        self.assertIsNotNone(protImportVol.getFiles(), "There was a problem with the import")
        
        print("Run Validate Non-Tilt significant GPU")
        protValidate = self.newProtocol(XmippProtValidateNonTilt)
        protValidate.inputParticles.set(protSubset.outputParticles)
        protValidate.inputVolumes.set(protImportVol.outputVolume)
        protValidate.setObjLabel('Validate Non-Tilt significant GPU')
        self.launchProtocol(protValidate)
        self.assertIsNotNone(protValidate.outputVolumes, "There was a problem with Validate Non-Tilt GPU")

        print("Run Validate Non-Tilt significant CPU")
        protValidate = self.newProtocol(XmippProtValidateNonTilt)
        protValidate.inputParticles.set(protSubset.outputParticles)
        protValidate.inputVolumes.set(protImportVol.outputVolume)
        protValidate.useGpu.set(False)
        protValidate.setObjLabel('Validate Non-Tilt significant CPU')
        self.launchProtocol(protValidate)
        self.assertIsNotNone(protValidate.outputVolumes, "There was a problem with Validate Non-Tilt CPU")
        
        print("Run Validate Non-Tilt projection matching")
        protValidate = self.newProtocol(XmippProtValidateNonTilt, alignmentMethod=1)
        protValidate.inputParticles.set(protSubset.outputParticles)
        protValidate.inputVolumes.set(protImportVol.outputVolume)
        protValidate.setObjLabel('Validate Non-Tilt projection matching')
        self.launchProtocol(protValidate)
        self.assertIsNotNone(protValidate.outputVolumes, "There was a problem with Validate Non-Tilt")


class TestXmippVolSubtraction(TestXmippBase):

    @classmethod
    def setUpClass(cls):
        setupTestProject(cls)
        cls.dataset = DataSet.getDataSet(db_xmipp_tutorial)
        cls.vol1 = cls.dataset.getFile(vol1_iter2)
        cls.vol2 = cls.dataset.getFile(vol2_iter2)

    def testXmippVolSub(self):
        print("Import Volume 1")
        protImportVol1 = self.newProtocol(ProtImportVolumes,
                                         objLabel='Volume',
                                         filesPath=self.vol1,
                                         samplingRate=7.08)
        self.launchProtocol(protImportVol1)
        self.assertIsNotNone(protImportVol1.getFiles(),
                             "There was a problem with the import 1")

        print("Import Volume 2")
        protImportVol2 = self.newProtocol(ProtImportVolumes,
                                          objLabel='Volume',
                                          filesPath=self.vol2,
                                          samplingRate=7.08)
        self.launchProtocol(protImportVol2)
        self.assertIsNotNone(protImportVol2.getFiles(),
                             "There was a problem with the import 2")

        print("Import atomic structure")
        protImportPdb = self.newProtocol(ProtImportPdb,
                                          pdbId='6Z9F',
                                          inputVolume=protImportVol1.outputVolume)
        self.launchProtocol(protImportPdb)
        self.assertIsNotNone(protImportPdb.getFiles(),
                             "There was a problem with the atomic structure")

        print("Create mask")
        protCreateMask = self.newProtocol(XmippProtCreateMask3D,
                                          inputVolume=protImportVol1.outputVolume,
                                          threshold=0.28)
        self.launchProtocol(protCreateMask)
        self.assertIsNotNone(protCreateMask.getFiles(),
                             "There was a problem with the 3D mask")

        print("Run volume adjust")
        protVolAdj = self.newProtocol(XmippProtVolAdjust,
                                      vol1=protImportVol1.outputVolume,
                                      vol2=protImportVol2.outputVolume,
                                      masks=False)
        self.launchProtocol(protVolAdj)
        self.assertIsNotNone(protVolAdj.outputVolume, "There was a problem with Volumes adjust")
        self.assertEqual(protVolAdj.outputVolume.getSamplingRate(), 7.08, (MSG_WRONG_SAMPLING, "volume"))
        self.assertEqual(protVolAdj.outputVolume.getDim(), (64, 64, 64), (MSG_WRONG_DIM, "volume"))
        protVolAdjNoE = self.newProtocol(XmippProtVolAdjust,
                                         vol1=protImportVol1.outputVolume,
                                         vol2=protImportVol2.outputVolume,
                                         computeE=False,
                                         masks=False)
        self.launchProtocol(protVolAdjNoE)
        self.assertIsNotNone(protVolAdjNoE.outputVolume,
                             "There was a problem with Volumes adjust without computing energy")
        self.assertEqual(protVolAdj.outputVolume.getSamplingRate(), 7.08, (MSG_WRONG_SAMPLING, "volume"))
        self.assertEqual(protVolAdj.outputVolume.getDim(), (64, 64, 64), (MSG_WRONG_DIM, "volume"))

        protVolAdjNoRadAvg = self.newProtocol(XmippProtVolAdjust,
                                              vol1=protImportVol1.outputVolume,
                                              vol2=protImportVol2.outputVolume,
                                              masks=False,
                                              radavg=False)
        self.launchProtocol(protVolAdjNoRadAvg)
        self.assertIsNotNone(protVolAdjNoRadAvg.outputVolume,
                             "There was a problem with Volumes adjust without radial average")
        self.assertEqual(protVolAdj.outputVolume.getSamplingRate(), 7.08, (MSG_WRONG_SAMPLING, "volume"))
        self.assertEqual(protVolAdj.outputVolume.getDim(), (64, 64, 64), (MSG_WRONG_DIM, "volume"))

        print("Run volume subtraction")
        protVolSub = self.newProtocol(XmippProtVolSubtraction,
                                      vol1=protImportVol1.outputVolume,
                                      vol2=protImportVol2.outputVolume,
                                      masks=False,
                                      radavg=False)
        self.launchProtocol(protVolSub)
        self.assertIsNotNone(protVolSub.outputVolume,
                             "There was a problem with Volumes subtraction")
        self.assertEqual(protVolAdj.outputVolume.getSamplingRate(), 7.08, (MSG_WRONG_SAMPLING, "volume"))
        self.assertEqual(protVolAdj.outputVolume.getDim(), (64, 64, 64), (MSG_WRONG_DIM, "volume"))

        protVolSubNoE = self.newProtocol(XmippProtVolSubtraction,
                                         vol1=protImportVol1.outputVolume,
                                         vol2=protImportVol2.outputVolume,
                                         computeE=False,
                                         masks=False,
                                         radavg=False)
        self.launchProtocol(protVolSubNoE)
        self.assertIsNotNone(protVolSubNoE.outputVolume,
                             "There was a problem with Volumes subtraction without computing energy")
        self.assertEqual(protVolAdj.outputVolume.getSamplingRate(), 7.08, (MSG_WRONG_SAMPLING, "volume"))
        self.assertEqual(protVolAdj.outputVolume.getDim(), (64, 64, 64), (MSG_WRONG_DIM, "volume"))

        protVolSubMask = self.newProtocol(XmippProtVolSubtraction,
                                      vol1=protImportVol1.outputVolume,
                                      vol2=protImportVol2.outputVolume,
                                      radavg=False,
                                      mask1=protCreateMask.outputMask,
                                      mask2=protCreateMask.outputMask)
        self.launchProtocol(protVolSubMask)
        self.assertIsNotNone(protVolSubMask.outputVolume,
                             "There was a problem with Volumes subtraction with masks")
        self.assertEqual(protVolAdj.outputVolume.getSamplingRate(), 7.08, (MSG_WRONG_SAMPLING, "volume"))
        self.assertEqual(protVolAdj.outputVolume.getDim(), (64, 64, 64), (MSG_WRONG_DIM, "volume"))

        protVolSubRadAvg = self.newProtocol(XmippProtVolSubtraction,
                                      vol1=protImportVol1.outputVolume,
                                      vol2=protImportVol2.outputVolume,
                                      masks=False)
        self.launchProtocol(protVolSubRadAvg)
        self.assertIsNotNone(protVolSubRadAvg.outputVolume,
                             "There was a problem with Volumes subtraction radial average")
        self.assertEqual(protVolAdj.outputVolume.getSamplingRate(), 7.08, (MSG_WRONG_SAMPLING, "volume"))
        self.assertEqual(protVolAdj.outputVolume.getDim(), (64, 64, 64), (MSG_WRONG_DIM, "volume"))

        protVolSubPdb = self.newProtocol(XmippProtVolSubtraction,
                                      vol1=protImportVol1.outputVolume,
                                      pdb=True,
                                      pdbObj=protImportPdb.outputPdb,
                                      masks=False)
        self.launchProtocol(protVolSubPdb)
        self.assertIsNotNone(protVolSubPdb.outputVolume, "There was a problem with Volumes subtraction pdb")
        self.assertEqual(protVolAdj.outputVolume.getSamplingRate(), 7.08, (MSG_WRONG_SAMPLING, "volume"))
        self.assertEqual(protVolAdj.outputVolume.getDim(), (64, 64, 64), (MSG_WRONG_DIM, "volume"))

        print("Run volume consensus")
        protVolConsensus = self.newProtocol(XmippProtVolConsensus,
                                            vols=[protImportVol1.outputVolume, protImportVol2.outputVolume,
                                                  protVolAdj.outputVolume])
        self.launchProtocol(protVolConsensus)
        self.assertIsNotNone(protVolConsensus.outputVolume, "There was a problem with Volumes consensus")
        self.assertEqual(protVolAdj.outputVolume.getSamplingRate(), 7.08, (MSG_WRONG_SAMPLING, "volume"))
        self.assertEqual(protVolAdj.outputVolume.getDim(), (64, 64, 64), (MSG_WRONG_DIM, "volume"))


class TestXmippVolPhantom(TestXmippBase):

    @classmethod
    def setUpClass(cls):
        setupTestProject(cls)

    def testXmippPhantomVol(self):
        protCreatePhantom = self.newProtocol(XmippProtPhantom)
        self.launchProtocol(protCreatePhantom)
        self.assertIsNotNone(protCreatePhantom.getFiles(),  "There was a problem with phantom creation")
        self.assertEqual(protCreatePhantom.outputVolume.getSamplingRate(), 4,
                         "There was a problem with the sampling rate value of output phantom")
        self.assertEqual(protCreatePhantom.outputVolume.getDim(), (40, 40, 40),
                         "There was a problem with the dimensions of output phantom")


class TestXmippShiftParticlesAndVolume(TestXmippBase):

    @classmethod
    def setUpClass(cls):
        setupTestProject(cls)
        cls.dataset = DataSet.getDataSet(db_xmipp_tutorial)
        cls.vol1 = cls.dataset.getFile(vol1_iter2)

    def testXmippShiftParticlesAndVolume(self):
        protImportVol = self.newProtocol(ProtImportVolumes,
                                          objLabel='Volume',
                                          filesPath=self.vol1,
                                          samplingRate=7.08)
        self.launchProtocol(protImportVol)
        self.assertIsNotNone(protImportVol.getFiles(),
                             "There was a problem with the volume import")

        protCreateGallery = self.newProtocol(XmippProtCreateGallery,
                                             inputVolume=protImportVol.outputVolume,
                                             rotStep=15.0,
                                             tiltStep=90.0)
        self.launchProtocol(protCreateGallery)
        self.assertIsNotNone(protCreateGallery.getFiles(),
                             MSG_WRONG_GALLERY)

        protShiftParticles = self.newProtocol(XmippProtShiftParticles,
                                              inputParticles=protCreateGallery.outputReprojections,
                                              xin=2.0, yin=3.0, zin=4.0)
        self.launchProtocol(protShiftParticles)
        self.assertIsNotNone(protShiftParticles.getFiles(),
                             "There was a problem with shift particles")
        self.assertEqual(protShiftParticles.outputParticles.getSamplingRate(), 7.08, (MSG_WRONG_SAMPLING, "particles"))
        self.assertEqual(protShiftParticles.outputParticles.getFirstItem().getDim(), (64, 64, 1),
                         (MSG_WRONG_DIM, "particles"))
        self.assertEqual(protShiftParticles.outputParticles.getSize(), 181, (MSG_WRONG_SIZE, "particles"))
        self.assertEqual(protShiftParticles.shiftX.get(), 2.0, (MSG_WRONG_SHIFT, "x"))
        self.assertEqual(protShiftParticles.shiftY.get(), 3.0, (MSG_WRONG_SHIFT, "y"))
        self.assertEqual(protShiftParticles.shiftZ.get(), 4.0, (MSG_WRONG_SHIFT, "z"))

        protCreateMask = self.newProtocol(XmippProtCreateMask3D,
                                          inputVolume=protImportVol.outputVolume,
                                          threshold=0.1)
        self.launchProtocol(protCreateMask)
        self.assertIsNotNone(protCreateMask.getFiles(),
                             "There was a problem with the 3D mask ")

        protShiftParticlesCenterOfMass = self.newProtocol(XmippProtShiftParticles,
                                                          inputParticles=protCreateGallery.outputReprojections,
                                                          inputMask=protCreateMask.outputMask,
                                                          option=False)
        self.launchProtocol(protShiftParticlesCenterOfMass)
        self.assertIsNotNone(protShiftParticlesCenterOfMass.getFiles(),
                             "There was a problem with shift particles to center of mass")
        self.assertEqual(protShiftParticlesCenterOfMass.outputParticles.getSamplingRate(), 7.08, (MSG_WRONG_SAMPLING, "particles"))
        self.assertEqual(protShiftParticlesCenterOfMass.outputParticles.getFirstItem().getDim(), (64, 64, 1),
                         (MSG_WRONG_DIM, "particles"))
        self.assertEqual(protShiftParticlesCenterOfMass.outputParticles.getSize(), 181, (MSG_WRONG_SIZE, "particles"))
        self.assertEqual(protShiftParticlesCenterOfMass.shiftX.get(), 32.0, (MSG_WRONG_SHIFT, "x"))
        self.assertEqual(protShiftParticlesCenterOfMass.shiftY.get(), 32.0, (MSG_WRONG_SHIFT, "y"))
        self.assertEqual(protShiftParticlesCenterOfMass.shiftZ.get(), 32.0, (MSG_WRONG_SHIFT, "z"))

        protShiftVolPart = self.newProtocol(XmippProtShiftVolume,
                                            inputVol=protImportVol.outputVolume,
                                            inputProtocol=protShiftParticles)
        self.launchProtocol(protShiftVolPart)
        self.assertIsNotNone(protShiftVolPart.getFiles(),
                             "There was a problem with shift volume with particle shifts")
        self.assertEqual(protShiftVolPart.outputVolume.getSamplingRate(), 7.08, (MSG_WRONG_SAMPLING, "volume"))
        self.assertEqual(protShiftVolPart.outputVolume.getDim(), (64, 64, 64), (MSG_WRONG_DIM, "volume"))
        self.assertEqual(protShiftVolPart.shiftX.get(), 2.0, (MSG_WRONG_SHIFT, "x"))
        self.assertEqual(protShiftVolPart.shiftY.get(), 3.0, (MSG_WRONG_SHIFT, "y"))
        self.assertEqual(protShiftVolPart.shiftZ.get(), 4.0, (MSG_WRONG_SHIFT, "z"))

        protShiftVolCrop = self.newProtocol(XmippProtShiftVolume,
                                            inputVol=protImportVol.outputVolume,
                                            shiftBool=False,
                                            x=5, y=5, z=5,
                                            boxSizeBool=False,
                                            boxSize=32)
        self.launchProtocol(protShiftVolCrop)
        self.assertIsNotNone(protShiftVolCrop.getFiles(),
                             "There was a problem with shift crop volume")
        self.assertEqual(protShiftVolCrop.outputVolume.getSamplingRate(), 7.08, (MSG_WRONG_SAMPLING, "volume"))
        self.assertEqual(protShiftVolCrop.outputVolume.getDim(), (32, 32, 32), (MSG_WRONG_DIM, "volume"))
        self.assertEqual(protShiftVolCrop.shiftX.get(), 5.0, (MSG_WRONG_SHIFT, "x"))
        self.assertEqual(protShiftVolCrop.shiftY.get(), 5.0, (MSG_WRONG_SHIFT, "y"))
        self.assertEqual(protShiftVolCrop.shiftZ.get(), 5.0, (MSG_WRONG_SHIFT, "z"))

        protShiftVolPad = self.newProtocol(XmippProtShiftVolume,
                                           inputVol=protImportVol.outputVolume,
                                           shiftBool=False,
                                           x=5, y=5, z=5,
                                           boxSizeBool=False,
                                           boxSize=80)
        self.launchProtocol(protShiftVolPad)
        self.assertIsNotNone(protShiftVolPad.getFiles(),
                             "There was a problem with shift pad volume")
        self.assertEqual(protShiftVolCrop.outputVolume.getSamplingRate(), 7.08, (MSG_WRONG_SAMPLING, "volume"))
        self.assertEqual(protShiftVolPad.outputVolume.getDim(), (80, 80, 80), (MSG_WRONG_DIM, "volume"))
        self.assertEqual(protShiftVolPad.shiftX.get(), 5.0, (MSG_WRONG_SHIFT, "x"))
        self.assertEqual(protShiftVolPad.shiftY.get(), 5.0, (MSG_WRONG_SHIFT, "y"))
        self.assertEqual(protShiftVolPad.shiftZ.get(), 5.0, (MSG_WRONG_SHIFT, "z"))


class TestXmippProjSubtractionAndBoostParticles(TestXmippBase):

    @classmethod
    def setUpClass(cls):
        setupTestProject(cls)

    def testXmippProjSub(self):
        # Create input data: phantom with two spheres and its projections (particles), phantom with one sphere
        # (reference volume) and its mask
        protCreatePhantom2items = self.newProtocol(XmippProtPhantom,
                                               desc='80 80 80 0\nsph + 1 15 15 0 10\nsph + 5 -15 -15 0 10',
                                               sampling=1.0)
        self.launchProtocol(protCreatePhantom2items)
        self.assertIsNotNone(protCreatePhantom2items.getFiles(),
                             "There was a problem with phantom with 2 items creation")
        protCreateGallery = self.newProtocol(XmippProtCreateGallery,
                                             inputVolume=protCreatePhantom2items.outputVolume,
                                             rotStep=15.0,
                                             tiltStep=90.0)
        self.launchProtocol(protCreateGallery)
        self.assertIsNotNone(protCreateGallery.getFiles(),
                             MSG_WRONG_GALLERY)
        protCreatePhantom1item = self.newProtocol(XmippProtPhantom,
                                                  desc='80 80 80 0\nsph + 1 -15 -15 0 10',
                                                  sampling=1.0)
        self.launchProtocol(protCreatePhantom1item)
        self.assertIsNotNone(protCreatePhantom1item.getFiles(),
                             "There was a problem with phantom with 1 item creation")
        protCreateMaskKeep = self.newProtocol(XmippProtCreateMask3D,
                                              inputVolume=protCreatePhantom1item.outputVolume,
                                              threshold=0.1)
        self.launchProtocol(protCreateMaskKeep)
        self.assertIsNotNone(protCreateMaskKeep.getFiles(),
                             "There was a problem with the 3D mask of the 1 item phantom")

        # Subtraction of particles - reference volume with mask
        protSubtractProjMask = self.newProtocol(XmippProtSubtractProjection,
                                                inputParticles=protCreateGallery.outputReprojections,
                                                vol=protCreatePhantom2items.outputVolume,
                                                subtract=1,
                                                mask=protCreateMaskKeep.outputMask)
        self.launchProtocol(protSubtractProjMask)
        self.assertIsNotNone(protSubtractProjMask.outputParticles,
                             "There was a problem with projection subtraction with mask")
        self.assertEqual(protSubtractProjMask.outputParticles.getSamplingRate(), 1.0, (MSG_WRONG_SAMPLING, "particles"))
        self.assertEqual(protSubtractProjMask.outputParticles.getFirstItem().getDim(), (80, 80, 1),
                         (MSG_WRONG_DIM, "particles"))
        self.assertEqual(protSubtractProjMask.outputParticles.getSize(), 181, (MSG_WRONG_SIZE, "particles"))

        # Add CTF and noise to particles (projections of the two spheres phantom) and perform the subtraction
        protSimulateCTF = self.newProtocol(XmippProtSimulateCTF,
                                           inputParticles=protCreateGallery.outputReprojections)
        self.launchProtocol(protSimulateCTF)
        self.assertIsNotNone(protSimulateCTF.outputParticles,
                             "There was a problem with CTF simulation")
        protSubtractProjCTF = self.newProtocol(XmippProtSubtractProjection,
                                               inputParticles=protSimulateCTF.outputParticles,
                                               vol=protCreatePhantom1item.outputVolume,
                                               subtract=1,
                                               mask=protCreateMaskKeep.outputMask)
        self.launchProtocol(protSubtractProjCTF)
        self.assertIsNotNone(protSubtractProjCTF.outputParticles,
                             "There was a problem with projection subtraction CTF")
        self.assertEqual(protSubtractProjCTF.outputParticles.getSamplingRate(), 1.0, (MSG_WRONG_SAMPLING, "particles"))
        self.assertEqual(protSubtractProjCTF.outputParticles.getFirstItem().getDim(), (80, 80, 1),
                         (MSG_WRONG_DIM, "particles"))
        self.assertEqual(protSubtractProjCTF.outputParticles.getSize(), 181, (MSG_WRONG_SIZE, "particles"))
        protAddNoise = self.newProtocol(XmippProtAddNoiseParticles,
                                        input=protCreateGallery.outputReprojections,
                                        gaussianStd=15.0)
        self.launchProtocol(protAddNoise)
        self.assertIsNotNone(protAddNoise.outputParticles,
                             "There was a problem with add noise protocol")
        protSubtractProjNoise = self.newProtocol(XmippProtSubtractProjection,
                                                 inputParticles=protAddNoise.outputParticles,
                                                 vol=protCreatePhantom1item.outputVolume,
                                                 subtract=1,
                                                 mask=protCreateMaskKeep.outputMask)
        self.launchProtocol(protSubtractProjNoise)
        self.assertIsNotNone(protSubtractProjNoise.outputParticles,
                             "There was a problem with projection subtraction with noise")
        self.assertEqual(protSubtractProjNoise.outputParticles.getSamplingRate(), 1.0, (MSG_WRONG_SAMPLING, "particles"))
        self.assertEqual(protSubtractProjNoise.outputParticles.getFirstItem().getDim(), (80, 80, 1),
                         (MSG_WRONG_DIM, "particles"))
        self.assertEqual(protSubtractProjNoise.outputParticles.getSize(), 181, (MSG_WRONG_SIZE, "particles"))
        protAddNoiseCTF = self.newProtocol(XmippProtAddNoiseParticles,
                                           input=protSimulateCTF.outputParticles,
                                           gaussianStd=15.0)
        self.launchProtocol(protAddNoiseCTF)
        self.assertIsNotNone(protAddNoiseCTF.outputParticles,
                             "There was a problem with add noise to ctf particles protocol")
        protSubtractProjNoiseCTF = self.newProtocol(XmippProtSubtractProjection,
                                                    inputParticles=protAddNoiseCTF.outputParticles,
                                                    vol=protCreatePhantom1item.outputVolume,
                                                    subtract=1,
                                                    mask=protCreateMaskKeep.outputMask)
        self.launchProtocol(protSubtractProjNoiseCTF)
        self.assertIsNotNone(protSubtractProjNoiseCTF.outputParticles,
                             "There was a problem with projection subtraction with noise and CTF")
        self.assertEqual(protSubtractProjNoiseCTF.outputParticles.getSamplingRate(), 1.0, (MSG_WRONG_SAMPLING, "particles"))
        self.assertEqual(protSubtractProjNoiseCTF.outputParticles.getFirstItem().getDim(), (80, 80, 1),
                         (MSG_WRONG_DIM, "particles"))
        self.assertEqual(protSubtractProjNoiseCTF.outputParticles.getSize(), 181, (MSG_WRONG_SIZE, "particles"))

        # Create a new phantom with two *overlapping* spheres and project it to create the particles
        protCreatePhantom2Over = self.newProtocol(XmippProtPhantom,
                                                  desc='80 80 80 0\nsph + 1 5 5 0 10\nsph + 5 -5 -5 0 10',
                                                  sampling=1.0)
        self.launchProtocol(protCreatePhantom2Over)
        self.assertIsNotNone(protCreatePhantom2Over.getFiles(),
                             "There was a problem with phantom with 2 items overlap creation")
        protCreateGalleryOver = self.newProtocol(XmippProtCreateGallery,
                                                 inputVolume=protCreatePhantom2Over.outputVolume)
        self.launchProtocol(protCreateGalleryOver)
        self.assertIsNotNone(protCreateGalleryOver.getFiles(),
                             "There was a problem with create gallery overlap")

        # Create phantom with just one of the two overlapping spheres to use it as reference volume and mask
        protCreatePhantom1Over = self.newProtocol(XmippProtPhantom,
                                                  desc='80 80 80 0\nsph + 1 -5 -5 0 10',
                                                  sampling=1.0)
        self.launchProtocol(protCreatePhantom1Over)
        self.assertIsNotNone(protCreatePhantom1Over.getFiles(),
                             "There was a problem with phantom with 1 item overlap creation")
        protCreateMaskKeepOver = self.newProtocol(XmippProtCreateMask3D,
                                                  inputVolume=protCreatePhantom1Over.outputVolume,
                                                  threshold=0.1)
        self.launchProtocol(protCreateMaskKeepOver)
        self.assertIsNotNone(protCreateMaskKeepOver.getFiles(),
                             "There was a problem with the 3D mask of the 1 item overlap phantom")

        # Perform subtraction of overlapping particles with and without mask, noise and CTF
        protSubtractProjOver = self.newProtocol(XmippProtSubtractProjection,
                                                inputParticles=protCreateGalleryOver.outputReprojections,
                                                vol=protCreatePhantom2Over.outputVolume,
                                                mask=protCreateMaskKeepOver.outputMask,
                                                subtract=1)
        self.launchProtocol(protSubtractProjOver)
        self.assertIsNotNone(protSubtractProjOver.outputParticles,
                             "There was a problem with projection subtraction with overlap")
        self.assertEqual(protSubtractProjOver.outputParticles.getSamplingRate(), 1.0, (MSG_WRONG_SAMPLING, "particles"))
        self.assertEqual(protSubtractProjOver.outputParticles.getFirstItem().getDim(), (80, 80, 1),
                         (MSG_WRONG_DIM, "particles"))
        self.assertEqual(protSubtractProjOver.outputParticles.getSize(), 1647, (MSG_WRONG_SIZE, "particles"))
        protSubtractProjOverNoMask = self.newProtocol(XmippProtSubtractProjection,
                                                      inputParticles=protCreateGalleryOver.outputReprojections,
                                                      vol=protCreatePhantom1Over.outputVolume,
                                                      mask=protCreateMaskKeepOver.outputMask,
                                                      subtract=1)
        self.launchProtocol(protSubtractProjOverNoMask)
        self.assertIsNotNone(protSubtractProjOverNoMask.outputParticles,
                             "There was a problem with projection subtraction with overlap")
        self.assertEqual(protSubtractProjOverNoMask.outputParticles.getSamplingRate(), 1.0, (MSG_WRONG_SAMPLING, "particles"))
        self.assertEqual(protSubtractProjOverNoMask.outputParticles.getFirstItem().getDim(), (80, 80, 1),
                         (MSG_WRONG_DIM, "particles"))
        self.assertEqual(protSubtractProjOverNoMask.outputParticles.getSize(), 1647, (MSG_WRONG_SIZE, "particles"))
        protSimulateCTFOver = self.newProtocol(XmippProtSimulateCTF,
                                               inputParticles=protCreateGalleryOver.outputReprojections)
        self.launchProtocol(protSimulateCTFOver)
        self.assertIsNotNone(protSimulateCTFOver.outputParticles,
                             "There was a problem with overlap CTF simulation")
        protAddNoiseCTFOver = self.newProtocol(XmippProtAddNoiseParticles,
                                               input=protSimulateCTFOver.outputParticles,
                                               gaussianStd=15.0)
        self.launchProtocol(protAddNoiseCTFOver)
        self.assertIsNotNone(protAddNoiseCTFOver.outputParticles,
                             "There was a problem with add noise to ctf overlap particles protocol")
        protSubtractProjNoiseCTFOver = self.newProtocol(XmippProtSubtractProjection,
                                                        inputParticles=protAddNoiseCTFOver.outputParticles,
                                                        vol=protCreatePhantom1Over.outputVolume,
                                                        mask=protCreateMaskKeepOver.outputMask,
                                                        subtract=1)
        self.launchProtocol(protSubtractProjNoiseCTFOver)
        self.assertIsNotNone(protSubtractProjNoiseCTFOver.outputParticles,
                             "There was a problem with projection subtraction with noise and CTF overlap")
        self.assertEqual(protSubtractProjNoiseCTFOver.outputParticles.getSamplingRate(), 1.0, (MSG_WRONG_SAMPLING, "particles"))
        self.assertEqual(protSubtractProjNoiseCTFOver.outputParticles.getFirstItem().getDim(), (80, 80, 1),
                         (MSG_WRONG_DIM, "particles"))
        self.assertEqual(protSubtractProjNoiseCTFOver.outputParticles.getSize(), 1647, (MSG_WRONG_SIZE, "particles"))

        # Boost particles with reference volume
        protBoostPart = self.newProtocol(XmippProtBoostParticles,
                                         inputParticles=protCreateGallery.outputReprojections,
                                         vol=protCreatePhantom1item.outputVolume)
        self.launchProtocol(protBoostPart)
        self.assertIsNotNone(protBoostPart.outputParticles,
                             "There was a problem with projection subtraction")
        self.assertEqual(protBoostPart.outputParticles.getSamplingRate(), 1.0, (MSG_WRONG_SAMPLING, "particles"))
        self.assertEqual(protBoostPart.outputParticles.getFirstItem().getDim(), (80, 80, 1),
                         (MSG_WRONG_DIM, "particles"))
        self.assertEqual(protBoostPart.outputParticles.getSize(), 181, (MSG_WRONG_SIZE, "particles"))


class TestXmippAlignVolumeAndParticles(TestXmippBase):

    @classmethod
    def setUpClass(cls):
        setupTestProject(cls)

    def testXmippAlignVolumeAndParticles(self):

        # Create input data: phantom with two cylinders and its projections (particles)
        protPhantomRef = self.newProtocol(XmippProtPhantom,
                                               desc='80 80 80 0\ncyl + 1 0 0 0 5 5 10 0 0 0',
                                               sampling=1.0,
                                               objLabel="Reference phantom")
        self.launchProtocol(protPhantomRef)
        self.assertIsNotNone(protPhantomRef.getFiles(),
                             "There was a problem with the first phantom creation")

        protPhantomToAlign = self.newProtocol(XmippProtPhantom,
                                               desc='80 80 80 0\ncyl + 5 0 0 0 5 5 10 45 90 0',
                                               sampling=1.0,
                                               objLabel="Phantom to align")
        self.launchProtocol(protPhantomToAlign)
        self.assertIsNotNone(protPhantomToAlign.getFiles(),
                             "There was a problem with the second phantom creation")

        protCreateGallery = self.newProtocol(XmippProtCreateGallery,
                                             inputVolume=protPhantomToAlign.outputVolume,
                                             rotStep=15.0,
                                             tiltStep=90.0)
        self.launchProtocol(protCreateGallery)
        self.assertIsNotNone(protCreateGallery.getFiles(),
                             MSG_WRONG_GALLERY)

        protAlignVolumeParticles = self.newProtocol(XmippProtAlignVolumeParticles,
                                                    inputReference=protPhantomRef.outputVolume,
                                                    inputVolume=protPhantomToAlign.outputVolume,
                                                    inputParticles=protCreateGallery.outputReprojections)

        self.launchProtocol(protAlignVolumeParticles)

        volume = getattr(protAlignVolumeParticles, AlignVolPartOutputs.Volume.name, None)
        particles = getattr(protAlignVolumeParticles, AlignVolPartOutputs.Particles.name, None)

        self.assertIsNotNone(volume,
                             "There was a problem with the alignment of the volume")
        self.assertIsNotNone(particles,
                             "There was a problem with the alignment of the particles")
        self.assertEqual(particles.getSamplingRate(), 1.0, (MSG_WRONG_SAMPLING, "particles"))
        self.assertEqual(particles.getFirstItem().getDim(), (80, 80, 1),
                         (MSG_WRONG_DIM, "particles"))
        self.assertEqual(particles.getSize(), 181, (MSG_WRONG_SIZE, "particles"))


        matrices = self.getExpectedMatrices()

        for particle in particles:

            partMatrix = particle.getTransform().getMatrix()
            expectedMatrix = matrices[particle.getObjId() - 1]

            self.assertTrue(np.allclose(partMatrix,expectedMatrix, atol=1.e-4), (MSG_WRONG_ALIGNMENT, "particles"))



    def getExpectedMatrices(self):
        matrices = [
            [[-1.29893531e-16, 4.32974355e-17, -1.00000000e+00, -0.00000000e+00],
             [7.07108780e-01, -7.07104782e-01, -1.22464680e-16, 0.00000000e+00],
             [-7.07104782e-01, -7.07108780e-01, 6.12323400e-17, -0.00000000e+00],
             [0.00000000e+00, 0.00000000e+00, 0.00000000e+00, 1.00000000e+00]],
            [[2.58818972e-01, -6.33160306e-09, -9.65925846e-01, -0.00000000e+00],
             [6.83014657e-01, -7.07104771e-01, 1.83013175e-01, 0.00000000e+00],
             [-6.83010775e-01, -7.07108792e-01, -1.83012126e-01, -0.00000000e+00],
             [0.00000000e+00, 0.00000000e+00, 0.00000000e+00, 1.00000000e+00]],
            [[2.58818969e-01, 1.35951160e-09, -9.65925847e-01, -0.00000000e+00],
             [-2.49997373e-01, -9.65926556e-01, -6.69865745e-02, -0.00000000e+00],
             [-9.33013427e-01, 2.58816320e-01, -2.50000115e-01, -0.00000000e+00],
             [0.00000000e+00, 0.00000000e+00, 0.00000000e+00, 1.00000000e+00]],
            [[2.58818972e-01, 3.02503078e-09, -9.65925846e-01, -0.00000000e+00],
             [-9.33012015e-01, -2.58821773e-01, -2.49999741e-01, -0.00000000e+00],
             [-2.50002640e-01, 9.65925095e-01, -6.69879822e-02, 0.00000000e+00],
             [0.00000000e+00, 0.00000000e+00, 0.00000000e+00, 1.00000000e+00]],
            [[2.58818972e-01, -6.33160300e-09, -9.65925846e-01, -0.00000000e+00],
             [-6.83014657e-01, 7.07104771e-01, -1.83013175e-01, -0.00000000e+00],
             [6.83010775e-01, 7.07108792e-01, 1.83012126e-01, 0.00000000e+00],
             [0.00000000e+00, 0.00000000e+00, 0.00000000e+00, 1.00000000e+00]],
            [[2.58818969e-01, 1.35951158e-09, -9.65925847e-01, -0.00000000e+00],
             [2.49997373e-01, 9.65926556e-01, 6.69865745e-02, 0.00000000e+00],
             [9.33013427e-01, -2.58816320e-01, 2.50000115e-01, 0.00000000e+00],
             [0.00000000e+00, 0.00000000e+00, 0.00000000e+00, 1.00000000e+00]],
            [[2.58818972e-01, 3.02503071e-09, -9.65925846e-01, -0.00000000e+00],
             [9.33012015e-01, 2.58821773e-01, 2.49999741e-01, 0.00000000e+00],
             [2.50002640e-01, -9.65925095e-01, 6.69879822e-02, -0.00000000e+00],
             [0.00000000e+00, 0.00000000e+00, 0.00000000e+00, 1.00000000e+00]],
            [[4.99999888e-01, 2.14734474e-08, -8.66025468e-01, -0.00000000e+00],
             [6.12374243e-01, -7.07104756e-01, 3.53554311e-01, 0.00000000e+00],
             [-6.12370720e-01, -7.07108806e-01, -3.53552312e-01, -0.00000000e+00],
             [0.00000000e+00, 0.00000000e+00, 0.00000000e+00, 1.00000000e+00]],
            [[4.99999890e-01, 5.88497022e-09, -8.66025467e-01, -0.00000000e+00],
             [2.24146271e-01, -9.65925089e-01, 1.29410866e-01, -0.00000000e+00],
             [-8.36515726e-01, -2.58821798e-01, -4.82962439e-01, -0.00000000e+00],
             [0.00000000e+00, 0.00000000e+00, 0.00000000e+00, 1.00000000e+00]],
            [[4.99999890e-01, -1.03496165e-08, -8.66025467e-01, -0.00000000e+00],
             [-2.24141542e-01, -9.65926552e-01, -1.29408130e-01, -0.00000000e+00],
             [-8.36516992e-01, 2.58816335e-01, -4.82963173e-01, -0.00000000e+00],
             [0.00000000e+00, 0.00000000e+00, 0.00000000e+00, 1.00000000e+00]],
            [[4.99999877e-01, -2.10888133e-08, -8.66025475e-01, -0.00000000e+00],
             [-6.12370783e-01, -7.07108756e-01, -3.53552303e-01, -0.00000000e+00],
             [-6.12374189e-01, 7.07104806e-01, -3.53554304e-01, 0.00000000e+00],
             [0.00000000e+00, 0.00000000e+00, 0.00000000e+00, 1.00000000e+00]],
            [[4.99999879e-01, -4.88024898e-09, -8.66025474e-01, -0.00000000e+00],
             [-8.36515743e-01, -2.58821757e-01, -4.82962432e-01, -0.00000000e+00],
             [-2.24146232e-01, 9.65925100e-01, -1.29410851e-01, 0.00000000e+00],
             [0.00000000e+00, 0.00000000e+00, 0.00000000e+00, 1.00000000e+00]],
            [[4.99999883e-01, 1.32033358e-08, -8.66025472e-01, -0.00000000e+00],
             [-8.36517006e-01, 2.58816307e-01, -4.82963164e-01, -0.00000000e+00],
             [2.24141508e-01, 9.65926560e-01, 1.29408134e-01, 0.00000000e+00],
             [0.00000000e+00, 0.00000000e+00, 0.00000000e+00, 1.00000000e+00]],
            [[4.99999888e-01, 2.14734474e-08, -8.66025468e-01, -0.00000000e+00],
             [-6.12374243e-01, 7.07104756e-01, -3.53554311e-01, -0.00000000e+00],
             [6.12370720e-01, 7.07108806e-01, 3.53552312e-01, 0.00000000e+00],
             [0.00000000e+00, 0.00000000e+00, 0.00000000e+00, 1.00000000e+00]],
            [[4.99999890e-01, 5.88497019e-09, -8.66025467e-01, -0.00000000e+00],
             [-2.24146271e-01, 9.65925089e-01, -1.29410866e-01, 0.00000000e+00],
             [8.36515726e-01, 2.58821798e-01, 4.82962439e-01, 0.00000000e+00],
             [0.00000000e+00, 0.00000000e+00, 0.00000000e+00, 1.00000000e+00]],
            [[4.99999890e-01, -1.03496168e-08, -8.66025467e-01, -0.00000000e+00],
             [2.24141542e-01, 9.65926552e-01, 1.29408130e-01, 0.00000000e+00],
             [8.36516992e-01, -2.58816335e-01, 4.82963173e-01, 0.00000000e+00],
             [0.00000000e+00, 0.00000000e+00, 0.00000000e+00, 1.00000000e+00]],
            [[4.99999877e-01, -2.10888136e-08, -8.66025475e-01, -0.00000000e+00],
             [6.12370783e-01, 7.07108756e-01, 3.53552303e-01, 0.00000000e+00],
             [6.12374189e-01, -7.07104806e-01, 3.53554304e-01, -0.00000000e+00],
             [0.00000000e+00, 0.00000000e+00, 0.00000000e+00, 1.00000000e+00]],
            [[4.99999879e-01, -4.88024898e-09, -8.66025474e-01, -0.00000000e+00],
             [8.36515743e-01, 2.58821757e-01, 4.82962432e-01, 0.00000000e+00],
             [2.24146232e-01, -9.65925100e-01, 1.29410851e-01, -0.00000000e+00],
             [0.00000000e+00, 0.00000000e+00, 0.00000000e+00, 1.00000000e+00]],
            [[4.99999883e-01, 1.32033356e-08, -8.66025472e-01, -0.00000000e+00],
             [8.36517006e-01, -2.58816307e-01, 4.82963164e-01, 0.00000000e+00],
             [-2.24141508e-01, -9.65926560e-01, -1.29408134e-01, -0.00000000e+00],
             [0.00000000e+00, 0.00000000e+00, 0.00000000e+00, 1.00000000e+00]],
            [[7.07106672e-01, 4.35939631e-08, -7.07106890e-01, -0.00000000e+00],
             [5.00001540e-01, -7.07104743e-01, 5.00001342e-01, 0.00000000e+00],
             [-4.99998614e-01, -7.07108819e-01, -4.99998504e-01, -0.00000000e+00],
             [0.00000000e+00, 0.00000000e+00, 0.00000000e+00, 1.00000000e+00]],
            [[7.07106670e-01, 5.52544747e-08, -7.07106893e-01, -0.00000000e+00],
             [2.85617224e-01, -9.14792706e-01, 2.85617062e-01, -0.00000000e+00],
             [-6.46856212e-01, -4.03923637e-01, -6.46856040e-01, -0.00000000e+00],
             [0.00000000e+00, 0.00000000e+00, 0.00000000e+00, 1.00000000e+00]],
            [[7.07106669e-01, 1.68940571e-08, -7.07106893e-01, -0.00000000e+00],
             [3.26586630e-02, -9.98932843e-01, 3.26586288e-02, -0.00000000e+00],
             [-7.06352299e-01, -4.61862999e-02, -7.06352076e-01, -0.00000000e+00],
             [0.00000000e+00, 0.00000000e+00, 0.00000000e+00, 1.00000000e+00]],
            [[7.07106672e-01, -2.97394772e-08, -7.07106890e-01, -0.00000000e+00],
             [-2.24710654e-01, -9.48161533e-01, -2.24710545e-01, -0.00000000e+00],
             [-6.70451547e-01, 3.17788777e-01, -6.70451353e-01, -0.00000000e+00],
             [0.00000000e+00, 0.00000000e+00, 0.00000000e+00, 1.00000000e+00]],
            [[7.07106673e-01, -5.99903706e-08, -7.07106890e-01, -0.00000000e+00],
             [-4.51731499e-01, -7.69335746e-01, -4.51731295e-01, -0.00000000e+00],
             [-5.44002579e-01, 6.38844668e-01, -5.44002466e-01, 0.00000000e+00],
             [0.00000000e+00, 0.00000000e+00, 0.00000000e+00, 1.00000000e+00]],
            [[7.07106675e-01, -3.06564823e-08, -7.07106888e-01, -0.00000000e+00],
             [-6.17743458e-01, -4.86606921e-01, -6.17743251e-01, -0.00000000e+00],
             [-3.44083086e-01, 8.73621030e-01, -3.44083021e-01, 0.00000000e+00],
             [0.00000000e+00, 0.00000000e+00, 0.00000000e+00, 1.00000000e+00]],
            [[7.07106677e-01, -1.08103433e-09, -7.07106885e-01, -0.00000000e+00],
             [-7.00325760e-01, -1.38159139e-01, -7.00325554e-01, -0.00000000e+00],
             [-9.76932779e-02, 9.90410042e-01, -9.76932507e-02, 0.00000000e+00],
             [0.00000000e+00, 0.00000000e+00, 0.00000000e+00, 1.00000000e+00]],
            [[7.07106671e-01, 1.64166702e-08, -7.07106891e-01, -0.00000000e+00],
             [-6.88325222e-01, 2.28947769e-01, -6.88325002e-01, -0.00000000e+00],
             [1.61890534e-01, 9.73438709e-01, 1.61890506e-01, 0.00000000e+00],
             [0.00000000e+00, 0.00000000e+00, 0.00000000e+00, 1.00000000e+00]],
            [[7.07106673e-01, 4.23610224e-08, -7.07106890e-01, -0.00000000e+00],
             [-5.83362562e-01, 5.65134047e-01, -5.83362349e-01, -0.00000000e+00],
             [3.99610154e-01, 8.24999096e-01, 3.99610081e-01, 0.00000000e+00],
             [0.00000000e+00, 0.00000000e+00, 0.00000000e+00, 1.00000000e+00]],
            [[7.07106676e-01, 4.44615930e-08, -7.07106886e-01, -0.00000000e+00],
             [-3.99613558e-01, 8.24995845e-01, -3.99613388e-01, 0.00000000e+00],
             [5.83360226e-01, 5.65138793e-01, 5.83360087e-01, 0.00000000e+00],
             [0.00000000e+00, 0.00000000e+00, 0.00000000e+00, 1.00000000e+00]],
            [[7.07106675e-01, 3.88472993e-08, -7.07106888e-01, -0.00000000e+00],
             [-1.61894504e-01, 9.73437400e-01, -1.61894402e-01, 0.00000000e+00],
             [6.88324284e-01, 2.28953331e-01, 6.88324089e-01, 0.00000000e+00],
             [0.00000000e+00, 0.00000000e+00, 0.00000000e+00, 1.00000000e+00]],
            [[7.07106672e-01, -3.23226656e-08, -7.07106891e-01, -0.00000000e+00],
             [9.76893638e-02, 9.90410819e-01, 9.76892882e-02, 0.00000000e+00],
             [7.00326312e-01, -1.38153570e-01, 7.00326101e-01, 0.00000000e+00],
             [0.00000000e+00, 0.00000000e+00, 0.00000000e+00, 1.00000000e+00]],
            [[7.07106670e-01, -6.50865464e-08, -7.07106893e-01, -0.00000000e+00],
             [3.44079709e-01, 8.73623739e-01, 3.44079520e-01, 0.00000000e+00],
             [6.17745345e-01, -4.86602058e-01, 6.17745195e-01, 0.00000000e+00],
             [0.00000000e+00, 0.00000000e+00, 0.00000000e+00, 1.00000000e+00]],
            [[7.07106669e-01, -4.82454159e-08, -7.07106894e-01, -0.00000000e+00],
             [5.44000123e-01, 6.38848940e-01, 5.43999906e-01, 0.00000000e+00],
             [4.51734463e-01, -7.69332199e-01, 4.51734372e-01, -0.00000000e+00],
             [0.00000000e+00, 0.00000000e+00, 0.00000000e+00, 1.00000000e+00]],
            [[7.07106667e-01, -2.29245414e-08, -7.07106896e-01, -0.00000000e+00],
             [6.70450308e-01, 3.17794075e-01, 6.70450080e-01, 0.00000000e+00],
             [2.24714367e-01, -9.48159757e-01, 2.24714325e-01, -0.00000000e+00],
             [0.00000000e+00, 0.00000000e+00, 0.00000000e+00, 1.00000000e+00]],
            [[7.07106677e-01, -7.22923877e-09, -7.07106885e-01, -0.00000000e+00],
             [7.06352476e-01, -4.61806309e-02, 7.06352269e-01, 0.00000000e+00],
             [-3.26546472e-02, -9.98933106e-01, -3.26546274e-02, -0.00000000e+00],
             [0.00000000e+00, 0.00000000e+00, 0.00000000e+00, 1.00000000e+00]],
            [[7.07106668e-01, 3.31554107e-08, -7.07106894e-01, -0.00000000e+00],
             [6.46857880e-01, -4.03918380e-01, 6.46857655e-01, 0.00000000e+00],
             [-2.85613449e-01, -9.14795028e-01, -2.85613401e-01, -0.00000000e+00],
             [0.00000000e+00, 0.00000000e+00, 0.00000000e+00, 1.00000000e+00]],
            [[8.66025336e-01, 7.64847654e-08, -5.00000118e-01, 0.00000000e+00],
             [3.53554536e-01, -7.07104752e-01, 6.12374118e-01, 0.00000000e+00],
             [-3.53552413e-01, -7.07108811e-01, -6.12370657e-01, -0.00000000e+00],
             [0.00000000e+00, 0.00000000e+00, 0.00000000e+00, 1.00000000e+00]],
            [[8.66025333e-01, 1.10193108e-07, -5.00000123e-01, 0.00000000e+00],
             [2.26996679e-01, -8.91005211e-01, 3.93169457e-01, -0.00000000e+00],
             [-4.45502671e-01, -4.53993078e-01, -7.71633109e-01, -0.00000000e+00],
             [0.00000000e+00, 0.00000000e+00, 0.00000000e+00, 1.00000000e+00]],
            [[8.66025334e-01, 4.76845001e-08, -5.00000121e-01, 0.00000000e+00],
             [7.82187053e-02, -9.87687893e-01, 1.35478634e-01, -0.00000000e+00],
             [-4.93844059e-01, -1.56437291e-01, -8.55362741e-01, -0.00000000e+00],
             [0.00000000e+00, 0.00000000e+00, 0.00000000e+00, 1.00000000e+00]],
            [[8.66025335e-01, -5.44865966e-08, -5.00000118e-01, 0.00000000e+00],
             [-7.82159161e-02, -9.87688778e-01, -1.35473790e-01, -0.00000000e+00],
             [-4.93844499e-01, 1.56431702e-01, -8.55363510e-01, -0.00000000e+00],
             [0.00000000e+00, 0.00000000e+00, 0.00000000e+00, 1.00000000e+00]],
            [[8.66025337e-01, -1.06291172e-07, -5.00000115e-01, 0.00000000e+00],
             [-2.26994148e-01, -8.91007784e-01, -3.93165087e-01, -0.00000000e+00],
             [-4.45503953e-01, 4.53988027e-01, -7.71635341e-01, -0.00000000e+00],
             [0.00000000e+00, 0.00000000e+00, 0.00000000e+00, 1.00000000e+00]],
            [[8.66025334e-01, -8.31178995e-08, -5.00000121e-01, 0.00000000e+00],
             [-3.53552543e-01, -7.07108749e-01, -6.12370652e-01, -0.00000000e+00],
             [-3.53554409e-01, 7.07104813e-01, -6.12374120e-01, 0.00000000e+00],
             [0.00000000e+00, 0.00000000e+00, 0.00000000e+00, 1.00000000e+00]],
            [[8.66025336e-01, -5.47984173e-08, -5.00000118e-01, 0.00000000e+00],
             [-4.45502752e-01, -4.53992999e-01, -7.71633109e-01, -0.00000000e+00],
             [-2.26996511e-01, 8.91005251e-01, -3.93169464e-01, 0.00000000e+00],
             [0.00000000e+00, 0.00000000e+00, 0.00000000e+00, 1.00000000e+00]],
            [[8.66025341e-01, -1.49156698e-08, -5.00000109e-01, 0.00000000e+00],
             [-4.93844058e-01, -1.56437257e-01, -8.55362748e-01, -0.00000000e+00],
             [-7.82186327e-02, 9.87687898e-01, -1.35478636e-01, 0.00000000e+00],
             [0.00000000e+00, 0.00000000e+00, 0.00000000e+00, 1.00000000e+00]],
            [[8.66025338e-01, 1.29877133e-08, -5.00000114e-01, 0.00000000e+00],
             [-4.93844506e-01, 1.56431668e-01, -8.55363512e-01, -0.00000000e+00],
             [7.82158406e-02, 9.87688784e-01, 1.35473794e-01, 0.00000000e+00],
             [0.00000000e+00, 0.00000000e+00, 0.00000000e+00, 1.00000000e+00]],
            [[8.66025341e-01, 5.45050422e-08, -5.00000109e-01, 0.00000000e+00],
             [-4.45504029e-01, 4.53987956e-01, -7.71635339e-01, -0.00000000e+00],
             [2.26993986e-01, 8.91007820e-01, 3.93165099e-01, 0.00000000e+00],
             [0.00000000e+00, 0.00000000e+00, 0.00000000e+00, 1.00000000e+00]],
            [[8.66025336e-01, 7.64847656e-08, -5.00000118e-01, 0.00000000e+00],
             [-3.53554536e-01, 7.07104752e-01, -6.12374118e-01, -0.00000000e+00],
             [3.53552413e-01, 7.07108811e-01, 6.12370657e-01, 0.00000000e+00],
             [0.00000000e+00, 0.00000000e+00, 0.00000000e+00, 1.00000000e+00]],
            [[8.66025333e-01, 1.10193109e-07, -5.00000123e-01, 0.00000000e+00],
             [-2.26996679e-01, 8.91005211e-01, -3.93169457e-01, 0.00000000e+00],
             [4.45502671e-01, 4.53993078e-01, 7.71633109e-01, 0.00000000e+00],
             [0.00000000e+00, 0.00000000e+00, 0.00000000e+00, 1.00000000e+00]],
            [[8.66025334e-01, 4.76845005e-08, -5.00000121e-01, 0.00000000e+00],
             [-7.82187053e-02, 9.87687893e-01, -1.35478634e-01, 0.00000000e+00],
             [4.93844059e-01, 1.56437291e-01, 8.55362741e-01, 0.00000000e+00],
             [0.00000000e+00, 0.00000000e+00, 0.00000000e+00, 1.00000000e+00]],
            [[8.66025335e-01, -5.44865966e-08, -5.00000118e-01, 0.00000000e+00],
             [7.82159161e-02, 9.87688778e-01, 1.35473790e-01, 0.00000000e+00],
             [4.93844499e-01, -1.56431702e-01, 8.55363510e-01, 0.00000000e+00],
             [0.00000000e+00, 0.00000000e+00, 0.00000000e+00, 1.00000000e+00]],
            [[8.66025337e-01, -1.06291172e-07, -5.00000115e-01, 0.00000000e+00],
             [2.26994148e-01, 8.91007784e-01, 3.93165087e-01, 0.00000000e+00],
             [4.45503953e-01, -4.53988027e-01, 7.71635341e-01, 0.00000000e+00],
             [0.00000000e+00, 0.00000000e+00, 0.00000000e+00, 1.00000000e+00]],
            [[8.66025334e-01, -8.31178997e-08, -5.00000121e-01, 0.00000000e+00],
             [3.53552543e-01, 7.07108749e-01, 6.12370652e-01, 0.00000000e+00],
             [3.53554409e-01, -7.07104813e-01, 6.12374120e-01, -0.00000000e+00],
             [0.00000000e+00, 0.00000000e+00, 0.00000000e+00, 1.00000000e+00]],
            [[8.66025336e-01, -5.47984172e-08, -5.00000118e-01, 0.00000000e+00],
             [4.45502752e-01, 4.53992999e-01, 7.71633109e-01, 0.00000000e+00],
             [2.26996511e-01, -8.91005251e-01, 3.93169464e-01, -0.00000000e+00],
             [0.00000000e+00, 0.00000000e+00, 0.00000000e+00, 1.00000000e+00]],
            [[8.66025341e-01, -1.49156700e-08, -5.00000109e-01, 0.00000000e+00],
             [4.93844058e-01, 1.56437257e-01, 8.55362748e-01, 0.00000000e+00],
             [7.82186327e-02, -9.87687898e-01, 1.35478636e-01, -0.00000000e+00],
             [0.00000000e+00, 0.00000000e+00, 0.00000000e+00, 1.00000000e+00]],
            [[8.66025338e-01, 1.29877134e-08, -5.00000114e-01, 0.00000000e+00],
             [4.93844506e-01, -1.56431668e-01, 8.55363512e-01, 0.00000000e+00],
             [-7.82158406e-02, -9.87688784e-01, -1.35473794e-01, -0.00000000e+00],
             [0.00000000e+00, 0.00000000e+00, 0.00000000e+00, 1.00000000e+00]],
            [[8.66025341e-01, 5.45050421e-08, -5.00000109e-01, 0.00000000e+00],
             [4.45504029e-01, -4.53987956e-01, 7.71635339e-01, 0.00000000e+00],
             [-2.26993986e-01, -8.91007820e-01, -3.93165099e-01, -0.00000000e+00],
             [0.00000000e+00, 0.00000000e+00, 0.00000000e+00, 1.00000000e+00]],
            [[9.65925806e-01, 6.48608573e-08, -2.58819120e-01, 0.00000000e+00],
             [1.83013322e-01, -7.07104762e-01, 6.83014626e-01, 0.00000000e+00],
             [-1.83012188e-01, -7.07108800e-01, -6.83010750e-01, -0.00000000e+00],
             [0.00000000e+00, 0.00000000e+00, 0.00000000e+00, 1.00000000e+00]],
            [[9.65925806e-01, 1.02567524e-07, -2.58819121e-01, 0.00000000e+00],
             [1.26850627e-01, -8.71659069e-01, 4.73412490e-01, -0.00000000e+00],
             [-2.25601986e-01, -4.90112709e-01, -8.41958002e-01, -0.00000000e+00],
             [0.00000000e+00, 0.00000000e+00, 0.00000000e+00, 1.00000000e+00]],
            [[9.65925807e-01, 1.24808279e-07, -2.58819118e-01, 0.00000000e+00],
             [6.12799952e-02, -9.71566412e-01, 2.28699518e-01, -0.00000000e+00],
             [-2.51459934e-01, -2.36767200e-01, -9.38461078e-01, -0.00000000e+00],
             [0.00000000e+00, 0.00000000e+00, 0.00000000e+00, 1.00000000e+00]],
            [[9.65925804e-01, -2.74816234e-08, -2.58819127e-01, 0.00000000e+00],
             [-8.83567101e-03, -9.99417118e-01, -3.29750558e-02, -0.00000000e+00],
             [-2.58668265e-01, 3.41382980e-02, -9.65362784e-01, -0.00000000e+00],
             [0.00000000e+00, 0.00000000e+00, 0.00000000e+00, 1.00000000e+00]],
            [[9.65925806e-01, -1.41380484e-07, -2.58819120e-01, 0.00000000e+00],
             [-7.82959938e-02, -9.53145608e-01, -2.92204015e-01, -0.00000000e+00],
             [-2.46692267e-01, 3.02511899e-01, -9.20667951e-01, -0.00000000e+00],
             [0.00000000e+00, 0.00000000e+00, 0.00000000e+00, 1.00000000e+00]],
            [[9.65925806e-01, -1.03750915e-07, -2.58819123e-01, 0.00000000e+00],
             [-1.41949311e-01, -8.36183656e-01, -5.29761537e-01, -0.00000000e+00],
             [-2.16420265e-01, 5.48449536e-01, -8.07691386e-01, -0.00000000e+00],
             [0.00000000e+00, 0.00000000e+00, 0.00000000e+00, 1.00000000e+00]],
            [[9.65925805e-01, -6.38452202e-08, -2.58819125e-01, 0.00000000e+00],
             [-1.95074905e-01, -6.57205811e-01, -7.28029054e-01, -0.00000000e+00],
             [-1.70097386e-01, 7.53711167e-01, -6.34812064e-01, 0.00000000e+00],
             [0.00000000e+00, 0.00000000e+00, 0.00000000e+00, 1.00000000e+00]],
            [[9.65925807e-01, -2.65380312e-08, -2.58819118e-01, 0.00000000e+00],
             [-2.33732703e-01, -4.29485992e-01, -8.72302015e-01, -0.00000000e+00],
             [-1.11159163e-01, 9.03073520e-01, -4.14851610e-01, 0.00000000e+00],
             [0.00000000e+00, 0.00000000e+00, 0.00000000e+00, 1.00000000e+00]],
            [[9.65925807e-01, -1.38442081e-08, -2.58819118e-01, 0.00000000e+00],
             [-2.55055641e-01, -1.69913175e-01, -9.51880315e-01, -0.00000000e+00],
             [-4.39767648e-02, 9.85459037e-01, -1.64123524e-01, 0.00000000e+00],
             [0.00000000e+00, 0.00000000e+00, 0.00000000e+00, 1.00000000e+00]],
            [[9.65925805e-01, 7.46517604e-09, -2.58819123e-01, 0.00000000e+00],
             [-2.57462282e-01, 1.02261331e-01, -9.60862005e-01, -0.00000000e+00],
             [2.64671807e-02, 9.94757569e-01, 9.87768601e-02, 0.00000000e+00],
             [0.00000000e+00, 0.00000000e+00, 0.00000000e+00, 1.00000000e+00]],
            [[9.65925804e-01, 2.48804253e-08, -2.58819127e-01, 0.00000000e+00],
             [-2.40774133e-01, 3.66851576e-01, -8.98580958e-01, -0.00000000e+00],
             [9.49481822e-02, 9.30279486e-01, 3.54351409e-01, 0.00000000e+00],
             [0.00000000e+00, 0.00000000e+00, 0.00000000e+00, 1.00000000e+00]],
            [[9.65925806e-01, 4.58456376e-08, -2.58819120e-01, 0.00000000e+00],
             [-2.06228870e-01, 6.04234121e-01, -7.69656275e-01, -0.00000000e+00],
             [1.56387308e-01, 7.96806832e-01, 5.83645339e-01, 0.00000000e+00],
             [0.00000000e+00, 0.00000000e+00, 0.00000000e+00, 1.00000000e+00]],
            [[9.65925805e-01, 9.19733392e-08, -2.58819125e-01, 0.00000000e+00],
             [-1.56388592e-01, 7.96803389e-01, -5.83649696e-01, 0.00000000e+00],
             [2.06227902e-01, 6.04238661e-01, 7.69652969e-01, 0.00000000e+00],
             [0.00000000e+00, 0.00000000e+00, 0.00000000e+00, 1.00000000e+00]],
            [[9.65925806e-01, 1.17212953e-07, -2.58819121e-01, 0.00000000e+00],
             [-9.49496808e-02, 9.30277394e-01, -3.54356500e-01, 0.00000000e+00],
             [2.40773536e-01, 3.66856881e-01, 8.98578952e-01, 0.00000000e+00],
             [0.00000000e+00, 0.00000000e+00, 0.00000000e+00, 1.00000000e+00]],
            [[9.65925805e-01, 9.55871518e-08, -2.58819124e-01, 0.00000000e+00],
             [-2.64687443e-02, 9.94756987e-01, -9.87822987e-02, 0.00000000e+00],
             [2.57462123e-01, 1.02266989e-01, 9.60861446e-01, 0.00000000e+00],
             [0.00000000e+00, 0.00000000e+00, 0.00000000e+00, 1.00000000e+00]],
            [[9.65925805e-01, -1.15973981e-07, -2.58819124e-01, 0.00000000e+00],
             [4.39754569e-02, 9.85459991e-01, 1.64118144e-01, 0.00000000e+00],
             [2.55055873e-01, -1.69907640e-01, 9.51881240e-01, 0.00000000e+00],
             [0.00000000e+00, 0.00000000e+00, 0.00000000e+00, 1.00000000e+00]],
            [[9.65925806e-01, -1.14862176e-07, -2.58819122e-01, 0.00000000e+00],
             [1.11157976e-01, 9.03075929e-01, 4.14846683e-01, 0.00000000e+00],
             [2.33733271e-01, -4.29480926e-01, 8.72304357e-01, 0.00000000e+00],
             [0.00000000e+00, 0.00000000e+00, 0.00000000e+00, 1.00000000e+00]],
            [[9.65925808e-01, -7.90071770e-08, -2.58819115e-01, 0.00000000e+00],
             [1.70096386e-01, 7.53714865e-01, 6.34807941e-01, 0.00000000e+00],
             [1.95075764e-01, -6.57201569e-01, 7.28032653e-01, 0.00000000e+00],
             [0.00000000e+00, 0.00000000e+00, 0.00000000e+00, 1.00000000e+00]],
            [[9.65925807e-01, -4.45608176e-08, -2.58819117e-01, 0.00000000e+00],
             [2.16419542e-01, 5.48454233e-01, 8.07688391e-01, 0.00000000e+00],
             [1.41950404e-01, -8.36180575e-01, 5.29766107e-01, -0.00000000e+00],
             [0.00000000e+00, 0.00000000e+00, 0.00000000e+00, 1.00000000e+00]],
            [[9.65925808e-01, -1.91493226e-08, -2.58819113e-01, 0.00000000e+00],
             [2.46691868e-01, 3.02517243e-01, 9.20666302e-01, 0.00000000e+00],
             [7.82972268e-02, -9.53143912e-01, 2.92209217e-01, -0.00000000e+00],
             [0.00000000e+00, 0.00000000e+00, 0.00000000e+00, 1.00000000e+00]],
            [[9.65925806e-01, -2.00565933e-10, -2.58819121e-01, 0.00000000e+00],
             [2.58668211e-01, 3.41439414e-02, 9.65362599e-01, 0.00000000e+00],
             [8.83710472e-03, -9.99416926e-01, 3.29805141e-02, -0.00000000e+00],
             [0.00000000e+00, 0.00000000e+00, 0.00000000e+00, 1.00000000e+00]],
            [[9.65925806e-01, 1.01961976e-08, -2.58819119e-01, 0.00000000e+00],
             [2.51460315e-01, -2.36761659e-01, 9.38462374e-01, 0.00000000e+00],
             [-6.12784346e-02, -9.71567762e-01, -2.28694199e-01, -0.00000000e+00],
             [0.00000000e+00, 0.00000000e+00, 0.00000000e+00, 1.00000000e+00]],
            [[9.65925808e-01, 4.32637529e-08, -2.58819112e-01, 0.00000000e+00],
             [2.25602769e-01, -4.90107745e-01, 8.41960681e-01, 0.00000000e+00],
             [-1.26849215e-01, -8.71661860e-01, -4.73407730e-01, -0.00000000e+00],
             [0.00000000e+00, 0.00000000e+00, 0.00000000e+00, 1.00000000e+00]],
            [[1.00000000e+00, -1.04530020e-16, 4.32979252e-17, 0.00000000e+00],
             [-1.04530020e-16, -7.07104782e-01, 7.07108780e-01, 0.00000000e+00],
             [-4.32979252e-17, -7.07108780e-01, -7.07104782e-01, -0.00000000e+00],
             [0.00000000e+00, 0.00000000e+00, 0.00000000e+00, 1.00000000e+00]],
            [[1.00000000e+00, -1.14606065e-16, 3.00107463e-17, 0.00000000e+00],
             [-1.14606065e-16, -8.71659085e-01, 4.90112680e-01, -0.00000000e+00],
             [-3.00107463e-17, -4.90112680e-01, -8.71659085e-01, -0.00000000e+00],
             [0.00000000e+00, 0.00000000e+00, 0.00000000e+00, 1.00000000e+00]],
            [[1.00000000e+00, -1.20723625e-16, 1.44978075e-17, 0.00000000e+00],
             [-1.20723625e-16, -9.71566421e-01, 2.36767165e-01, -0.00000000e+00],
             [-1.44978075e-17, -2.36767165e-01, -9.71566421e-01, -0.00000000e+00],
             [0.00000000e+00, 0.00000000e+00, 0.00000000e+00, 1.00000000e+00]],
            [[1.00000000e+00, 1.22428989e-16, 2.09036731e-18, 0.00000000e+00],
             [1.22428989e-16, -9.99417119e-01, -3.41382890e-02, -0.00000000e+00],
             [-2.09036731e-18, 3.41382890e-02, -9.99417119e-01, -0.00000000e+00],
             [0.00000000e+00, 0.00000000e+00, 0.00000000e+00, 1.00000000e+00]],
            [[1.00000000e+00, 1.19595677e-16, 1.85235092e-17, 0.00000000e+00],
             [1.19595677e-16, -9.53145620e-01, -3.02511862e-01, -0.00000000e+00],
             [-1.85235092e-17, 3.02511862e-01, -9.53145620e-01, -0.00000000e+00],
             [0.00000000e+00, 0.00000000e+00, 0.00000000e+00, 1.00000000e+00]],
            [[1.00000000e+00, 1.12433823e-16, 3.35828471e-17, 0.00000000e+00],
             [1.12433823e-16, -8.36183671e-01, -5.48449513e-01, -0.00000000e+00],
             [-3.35828471e-17, 5.48449513e-01, -8.36183671e-01, -0.00000000e+00],
             [0.00000000e+00, 0.00000000e+00, 0.00000000e+00, 1.00000000e+00]],
            [[1.00000000e+00, 1.01474590e-16, 4.61514981e-17, 0.00000000e+00],
             [1.01474590e-16, -6.57205816e-01, -7.53711162e-01, -0.00000000e+00],
             [-4.61514981e-17, 7.53711162e-01, -6.57205816e-01, 0.00000000e+00],
             [0.00000000e+00, 0.00000000e+00, 0.00000000e+00, 1.00000000e+00]],
            [[1.00000000e+00, 8.75307729e-17, 5.52973045e-17, 0.00000000e+00],
             [8.75307729e-17, -4.29486003e-01, -9.03073515e-01, -0.00000000e+00],
             [-5.52973045e-17, 9.03073515e-01, -4.29486003e-01, 0.00000000e+00],
             [0.00000000e+00, 0.00000000e+00, 0.00000000e+00, 1.00000000e+00]],
            [[1.00000000e+00, 7.16365213e-17, 6.03419627e-17, 0.00000000e+00],
             [7.16365213e-17, -1.69913177e-01, -9.85459036e-01, -0.00000000e+00],
             [-6.03419627e-17, 9.85459036e-01, -1.69913177e-01, 0.00000000e+00],
             [0.00000000e+00, 0.00000000e+00, 0.00000000e+00, 1.00000000e+00]],
            [[1.00000000e+00, 5.49706393e-17, 6.09113336e-17, 0.00000000e+00],
             [5.49706393e-17, 1.02261333e-01, -9.94757568e-01, -0.00000000e+00],
             [-6.09113336e-17, 9.94757568e-01, 1.02261333e-01, 0.00000000e+00],
             [0.00000000e+00, 0.00000000e+00, 0.00000000e+00, 1.00000000e+00]],
            [[1.00000000e+00, 3.87691589e-17, 5.69631895e-17, 0.00000000e+00],
             [3.87691589e-17, 3.66851586e-01, -9.30279481e-01, -0.00000000e+00],
             [-5.69631895e-17, 9.30279481e-01, 3.66851586e-01, 0.00000000e+00],
             [0.00000000e+00, 0.00000000e+00, 0.00000000e+00, 1.00000000e+00]],
            [[1.00000000e+00, 2.42336699e-17, 4.87903461e-17, 0.00000000e+00],
             [2.42336699e-17, 6.04234136e-01, -7.96806820e-01, -0.00000000e+00],
             [-4.87903461e-17, 7.96806820e-01, 6.04234136e-01, 0.00000000e+00],
             [0.00000000e+00, 0.00000000e+00, 0.00000000e+00, 1.00000000e+00]],
            [[1.00000000e+00, 1.24422031e-17, 3.69989459e-17, 0.00000000e+00],
             [1.24422031e-17, 7.96803403e-01, -6.04238642e-01, 0.00000000e+00],
             [-3.69989459e-17, 6.04238642e-01, 7.96803403e-01, 0.00000000e+00],
             [0.00000000e+00, 0.00000000e+00, 0.00000000e+00, 1.00000000e+00]],
            [[1.00000000e+00, 4.26927752e-18, 2.24635032e-17, 0.00000000e+00],
             [4.26927752e-18, 9.30277407e-01, -3.66856847e-01, 0.00000000e+00],
             [-2.24635032e-17, 3.66856847e-01, 9.30277407e-01, 0.00000000e+00],
             [0.00000000e+00, 0.00000000e+00, 0.00000000e+00, 1.00000000e+00]],
            [[1.00000000e+00, 3.21041765e-19, 6.26204513e-18, 0.00000000e+00],
             [3.21041765e-19, 9.94756990e-01, -1.02266958e-01, 0.00000000e+00],
             [-6.26204513e-18, 1.02266958e-01, 9.94756990e-01, 0.00000000e+00],
             [0.00000000e+00, 0.00000000e+00, 0.00000000e+00, 1.00000000e+00]],
            [[1.00000000e+00, -8.90318393e-19, 1.04038402e-17, 0.00000000e+00],
             [-8.90318393e-19, 9.85459997e-01, 1.69907604e-01, 0.00000000e+00],
             [-1.04038402e-17, -1.69907604e-01, 9.85459997e-01, 0.00000000e+00],
             [0.00000000e+00, 0.00000000e+00, 0.00000000e+00, 1.00000000e+00]],
            [[1.00000000e+00, -5.93488676e-18, 2.62981202e-17, 0.00000000e+00],
             [-5.93488676e-18, 9.03075944e-01, 4.29480896e-01, 0.00000000e+00],
             [-2.62981202e-17, -4.29480896e-01, 9.03075944e-01, 0.00000000e+00],
             [0.00000000e+00, 0.00000000e+00, 0.00000000e+00, 1.00000000e+00]],
            [[1.00000000e+00, -1.50806143e-17, 4.02419890e-17, 0.00000000e+00],
             [-1.50806143e-17, 7.53714878e-01, 6.57201554e-01, 0.00000000e+00],
             [-4.02419890e-17, -6.57201554e-01, 7.53714878e-01, 0.00000000e+00],
             [0.00000000e+00, 0.00000000e+00, 0.00000000e+00, 1.00000000e+00]],
            [[1.00000000e+00, -2.76492034e-17, 5.12012929e-17, 0.00000000e+00],
             [-2.76492034e-17, 5.48454242e-01, 8.36180569e-01, 0.00000000e+00],
             [-5.12012929e-17, -8.36180569e-01, 5.48454242e-01, -0.00000000e+00],
             [0.00000000e+00, 0.00000000e+00, 0.00000000e+00, 1.00000000e+00]],
            [[1.00000000e+00, -4.27085008e-17, 5.83632319e-17, 0.00000000e+00],
             [-4.27085008e-17, 3.02517252e-01, 9.53143910e-01, 0.00000000e+00],
             [-5.83632319e-17, -9.53143910e-01, 3.02517252e-01, -0.00000000e+00],
             [0.00000000e+00, 0.00000000e+00, 0.00000000e+00, 1.00000000e+00]],
            [[1.00000000e+00, -5.91416266e-17, 6.11966370e-17, 0.00000000e+00],
             [-5.91416266e-17, 3.41439405e-02, 9.99416926e-01, 0.00000000e+00],
             [-6.11966370e-17, -9.99416926e-01, 3.41439405e-02, -0.00000000e+00],
             [0.00000000e+00, 0.00000000e+00, 0.00000000e+00, 1.00000000e+00]],
            [[1.00000000e+00, -7.57298111e-17, 5.94913673e-17, 0.00000000e+00],
             [-7.57298111e-17, -2.36761670e-01, 9.71567760e-01, 0.00000000e+00],
             [-5.94913673e-17, -9.71567760e-01, -2.36761670e-01, -0.00000000e+00],
             [0.00000000e+00, 0.00000000e+00, 0.00000000e+00, 1.00000000e+00]],
            [[1.00000000e+00, -9.12427844e-17, 5.33738951e-17, 0.00000000e+00],
             [-9.12427844e-17, -4.90107751e-01, 8.71661857e-01, 0.00000000e+00],
             [-5.33738951e-17, -8.71661857e-01, -4.90107751e-01, -0.00000000e+00],
             [0.00000000e+00, 0.00000000e+00, 0.00000000e+00, 1.00000000e+00]],
            [[9.65925806e-01, -6.48608573e-08, 2.58819120e-01, 0.00000000e+00],
             [-1.83013322e-01, -7.07104762e-01, 6.83014626e-01, 0.00000000e+00],
             [1.83012188e-01, -7.07108800e-01, -6.83010750e-01, -0.00000000e+00],
             [0.00000000e+00, 0.00000000e+00, 0.00000000e+00, 1.00000000e+00]],
            [[9.65925806e-01, -1.02567525e-07, 2.58819121e-01, 0.00000000e+00],
             [-1.26850627e-01, -8.71659069e-01, 4.73412490e-01, -0.00000000e+00],
             [2.25601986e-01, -4.90112709e-01, -8.41958002e-01, -0.00000000e+00],
             [0.00000000e+00, 0.00000000e+00, 0.00000000e+00, 1.00000000e+00]],
            [[9.65925807e-01, -1.24808280e-07, 2.58819118e-01, 0.00000000e+00],
             [-6.12799952e-02, -9.71566412e-01, 2.28699518e-01, -0.00000000e+00],
             [2.51459934e-01, -2.36767200e-01, -9.38461078e-01, -0.00000000e+00],
             [0.00000000e+00, 0.00000000e+00, 0.00000000e+00, 1.00000000e+00]],
            [[9.65925804e-01, 2.74816234e-08, 2.58819127e-01, 0.00000000e+00],
             [8.83567101e-03, -9.99417118e-01, -3.29750558e-02, -0.00000000e+00],
             [2.58668265e-01, 3.41382980e-02, -9.65362784e-01, -0.00000000e+00],
             [0.00000000e+00, 0.00000000e+00, 0.00000000e+00, 1.00000000e+00]],
            [[9.65925806e-01, 1.41380484e-07, 2.58819120e-01, 0.00000000e+00],
             [7.82959938e-02, -9.53145608e-01, -2.92204015e-01, -0.00000000e+00],
             [2.46692267e-01, 3.02511899e-01, -9.20667951e-01, -0.00000000e+00],
             [0.00000000e+00, 0.00000000e+00, 0.00000000e+00, 1.00000000e+00]],
            [[9.65925806e-01, 1.03750915e-07, 2.58819123e-01, 0.00000000e+00],
             [1.41949311e-01, -8.36183656e-01, -5.29761537e-01, -0.00000000e+00],
             [2.16420265e-01, 5.48449536e-01, -8.07691386e-01, -0.00000000e+00],
             [0.00000000e+00, 0.00000000e+00, 0.00000000e+00, 1.00000000e+00]],
            [[9.65925805e-01, 6.38452204e-08, 2.58819125e-01, 0.00000000e+00],
             [1.95074905e-01, -6.57205811e-01, -7.28029054e-01, -0.00000000e+00],
             [1.70097386e-01, 7.53711167e-01, -6.34812064e-01, 0.00000000e+00],
             [0.00000000e+00, 0.00000000e+00, 0.00000000e+00, 1.00000000e+00]],
            [[9.65925807e-01, 2.65380313e-08, 2.58819118e-01, 0.00000000e+00],
             [2.33732703e-01, -4.29485992e-01, -8.72302015e-01, -0.00000000e+00],
             [1.11159163e-01, 9.03073520e-01, -4.14851610e-01, 0.00000000e+00],
             [0.00000000e+00, 0.00000000e+00, 0.00000000e+00, 1.00000000e+00]],
            [[9.65925807e-01, 1.38442080e-08, 2.58819118e-01, 0.00000000e+00],
             [2.55055641e-01, -1.69913175e-01, -9.51880315e-01, -0.00000000e+00],
             [4.39767648e-02, 9.85459037e-01, -1.64123524e-01, 0.00000000e+00],
             [0.00000000e+00, 0.00000000e+00, 0.00000000e+00, 1.00000000e+00]],
            [[9.65925805e-01, -7.46517612e-09, 2.58819123e-01, 0.00000000e+00],
             [2.57462282e-01, 1.02261331e-01, -9.60862005e-01, -0.00000000e+00],
             [-2.64671807e-02, 9.94757569e-01, 9.87768601e-02, 0.00000000e+00],
             [0.00000000e+00, 0.00000000e+00, 0.00000000e+00, 1.00000000e+00]],
            [[9.65925804e-01, -2.48804251e-08, 2.58819127e-01, 0.00000000e+00],
             [2.40774133e-01, 3.66851576e-01, -8.98580958e-01, -0.00000000e+00],
             [-9.49481822e-02, 9.30279486e-01, 3.54351409e-01, 0.00000000e+00],
             [0.00000000e+00, 0.00000000e+00, 0.00000000e+00, 1.00000000e+00]],
            [[9.65925806e-01, -4.58456374e-08, 2.58819120e-01, 0.00000000e+00],
             [2.06228870e-01, 6.04234121e-01, -7.69656275e-01, -0.00000000e+00],
             [-1.56387308e-01, 7.96806832e-01, 5.83645339e-01, 0.00000000e+00],
             [0.00000000e+00, 0.00000000e+00, 0.00000000e+00, 1.00000000e+00]],
            [[9.65925805e-01, -9.19733390e-08, 2.58819125e-01, 0.00000000e+00],
             [1.56388592e-01, 7.96803389e-01, -5.83649696e-01, 0.00000000e+00],
             [-2.06227902e-01, 6.04238661e-01, 7.69652969e-01, 0.00000000e+00],
             [0.00000000e+00, 0.00000000e+00, 0.00000000e+00, 1.00000000e+00]],
            [[9.65925806e-01, -1.17212953e-07, 2.58819121e-01, 0.00000000e+00],
             [9.49496808e-02, 9.30277394e-01, -3.54356500e-01, 0.00000000e+00],
             [-2.40773536e-01, 3.66856881e-01, 8.98578952e-01, 0.00000000e+00],
             [0.00000000e+00, 0.00000000e+00, 0.00000000e+00, 1.00000000e+00]],
            [[9.65925805e-01, -9.55871517e-08, 2.58819124e-01, 0.00000000e+00],
             [2.64687443e-02, 9.94756987e-01, -9.87822987e-02, 0.00000000e+00],
             [-2.57462123e-01, 1.02266989e-01, 9.60861446e-01, 0.00000000e+00],
             [0.00000000e+00, 0.00000000e+00, 0.00000000e+00, 1.00000000e+00]],
            [[9.65925805e-01, 1.15973980e-07, 2.58819124e-01, 0.00000000e+00],
             [-4.39754569e-02, 9.85459991e-01, 1.64118144e-01, 0.00000000e+00],
             [-2.55055873e-01, -1.69907640e-01, 9.51881240e-01, 0.00000000e+00],
             [0.00000000e+00, 0.00000000e+00, 0.00000000e+00, 1.00000000e+00]],
            [[9.65925806e-01, 1.14862176e-07, 2.58819122e-01, 0.00000000e+00],
             [-1.11157976e-01, 9.03075929e-01, 4.14846683e-01, 0.00000000e+00],
             [-2.33733271e-01, -4.29480926e-01, 8.72304357e-01, 0.00000000e+00],
             [0.00000000e+00, 0.00000000e+00, 0.00000000e+00, 1.00000000e+00]],
            [[9.65925808e-01, 7.90071770e-08, 2.58819115e-01, 0.00000000e+00],
             [-1.70096386e-01, 7.53714865e-01, 6.34807941e-01, 0.00000000e+00],
             [-1.95075764e-01, -6.57201569e-01, 7.28032653e-01, 0.00000000e+00],
             [0.00000000e+00, 0.00000000e+00, 0.00000000e+00, 1.00000000e+00]],
            [[9.65925807e-01, 4.45608175e-08, 2.58819117e-01, 0.00000000e+00],
             [-2.16419542e-01, 5.48454233e-01, 8.07688391e-01, 0.00000000e+00],
             [-1.41950404e-01, -8.36180575e-01, 5.29766107e-01, -0.00000000e+00],
             [0.00000000e+00, 0.00000000e+00, 0.00000000e+00, 1.00000000e+00]],
            [[9.65925808e-01, 1.91493227e-08, 2.58819113e-01, 0.00000000e+00],
             [-2.46691868e-01, 3.02517243e-01, 9.20666302e-01, 0.00000000e+00],
             [-7.82972268e-02, -9.53143912e-01, 2.92209217e-01, -0.00000000e+00],
             [0.00000000e+00, 0.00000000e+00, 0.00000000e+00, 1.00000000e+00]],
            [[9.65925806e-01, 2.00565819e-10, 2.58819121e-01, 0.00000000e+00],
             [-2.58668211e-01, 3.41439414e-02, 9.65362599e-01, 0.00000000e+00],
             [-8.83710472e-03, -9.99416926e-01, 3.29805141e-02, -0.00000000e+00],
             [0.00000000e+00, 0.00000000e+00, 0.00000000e+00, 1.00000000e+00]],
            [[9.65925806e-01, -1.01961977e-08, 2.58819119e-01, 0.00000000e+00],
             [-2.51460315e-01, -2.36761659e-01, 9.38462374e-01, 0.00000000e+00],
             [6.12784346e-02, -9.71567762e-01, -2.28694199e-01, -0.00000000e+00],
             [0.00000000e+00, 0.00000000e+00, 0.00000000e+00, 1.00000000e+00]],
            [[9.65925808e-01, -4.32637531e-08, 2.58819112e-01, 0.00000000e+00],
             [-2.25602769e-01, -4.90107745e-01, 8.41960681e-01, 0.00000000e+00],
             [1.26849215e-01, -8.71661860e-01, -4.73407730e-01, -0.00000000e+00],
             [0.00000000e+00, 0.00000000e+00, 0.00000000e+00, 1.00000000e+00]],
            [[8.66025336e-01, -7.64847658e-08, 5.00000118e-01, 0.00000000e+00],
             [-3.53554536e-01, -7.07104752e-01, 6.12374118e-01, 0.00000000e+00],
             [3.53552413e-01, -7.07108811e-01, -6.12370657e-01, -0.00000000e+00],
             [0.00000000e+00, 0.00000000e+00, 0.00000000e+00, 1.00000000e+00]],
            [[8.66025333e-01, -1.10193108e-07, 5.00000123e-01, 0.00000000e+00],
             [-2.26996679e-01, -8.91005211e-01, 3.93169457e-01, -0.00000000e+00],
             [4.45502671e-01, -4.53993078e-01, -7.71633109e-01, -0.00000000e+00],
             [0.00000000e+00, 0.00000000e+00, 0.00000000e+00, 1.00000000e+00]],
            [[8.66025334e-01, -4.76845009e-08, 5.00000121e-01, 0.00000000e+00],
             [-7.82187053e-02, -9.87687893e-01, 1.35478634e-01, -0.00000000e+00],
             [4.93844059e-01, -1.56437291e-01, -8.55362741e-01, -0.00000000e+00],
             [0.00000000e+00, 0.00000000e+00, 0.00000000e+00, 1.00000000e+00]],
            [[8.66025335e-01, 5.44865968e-08, 5.00000118e-01, 0.00000000e+00],
             [7.82159161e-02, -9.87688778e-01, -1.35473790e-01, -0.00000000e+00],
             [4.93844499e-01, 1.56431702e-01, -8.55363510e-01, -0.00000000e+00],
             [0.00000000e+00, 0.00000000e+00, 0.00000000e+00, 1.00000000e+00]],
            [[8.66025337e-01, 1.06291172e-07, 5.00000115e-01, 0.00000000e+00],
             [2.26994148e-01, -8.91007784e-01, -3.93165087e-01, -0.00000000e+00],
             [4.45503953e-01, 4.53988027e-01, -7.71635341e-01, -0.00000000e+00],
             [0.00000000e+00, 0.00000000e+00, 0.00000000e+00, 1.00000000e+00]],
            [[8.66025334e-01, 8.31178996e-08, 5.00000121e-01, 0.00000000e+00],
             [3.53552543e-01, -7.07108749e-01, -6.12370652e-01, -0.00000000e+00],
             [3.53554409e-01, 7.07104813e-01, -6.12374120e-01, 0.00000000e+00],
             [0.00000000e+00, 0.00000000e+00, 0.00000000e+00, 1.00000000e+00]],
            [[8.66025336e-01, 5.47984172e-08, 5.00000118e-01, 0.00000000e+00],
             [4.45502752e-01, -4.53992999e-01, -7.71633109e-01, -0.00000000e+00],
             [2.26996511e-01, 8.91005251e-01, -3.93169464e-01, 0.00000000e+00],
             [0.00000000e+00, 0.00000000e+00, 0.00000000e+00, 1.00000000e+00]],
            [[8.66025341e-01, 1.49156699e-08, 5.00000109e-01, 0.00000000e+00],
             [4.93844058e-01, -1.56437257e-01, -8.55362748e-01, -0.00000000e+00],
             [7.82186327e-02, 9.87687898e-01, -1.35478636e-01, 0.00000000e+00],
             [0.00000000e+00, 0.00000000e+00, 0.00000000e+00, 1.00000000e+00]],
            [[8.66025338e-01, -1.29877134e-08, 5.00000114e-01, 0.00000000e+00],
             [4.93844506e-01, 1.56431668e-01, -8.55363512e-01, -0.00000000e+00],
             [-7.82158406e-02, 9.87688784e-01, 1.35473794e-01, 0.00000000e+00],
             [0.00000000e+00, 0.00000000e+00, 0.00000000e+00, 1.00000000e+00]],
            [[8.66025341e-01, -5.45050421e-08, 5.00000109e-01, 0.00000000e+00],
             [4.45504029e-01, 4.53987956e-01, -7.71635339e-01, -0.00000000e+00],
             [-2.26993986e-01, 8.91007820e-01, 3.93165099e-01, 0.00000000e+00],
             [0.00000000e+00, 0.00000000e+00, 0.00000000e+00, 1.00000000e+00]],
            [[8.66025336e-01, -7.64847657e-08, 5.00000118e-01, 0.00000000e+00],
             [3.53554536e-01, 7.07104752e-01, -6.12374118e-01, -0.00000000e+00],
             [-3.53552413e-01, 7.07108811e-01, 6.12370657e-01, 0.00000000e+00],
             [0.00000000e+00, 0.00000000e+00, 0.00000000e+00, 1.00000000e+00]],
            [[8.66025333e-01, -1.10193108e-07, 5.00000123e-01, 0.00000000e+00],
             [2.26996679e-01, 8.91005211e-01, -3.93169457e-01, 0.00000000e+00],
             [-4.45502671e-01, 4.53993078e-01, 7.71633109e-01, 0.00000000e+00],
             [0.00000000e+00, 0.00000000e+00, 0.00000000e+00, 1.00000000e+00]],
            [[8.66025334e-01, -4.76845005e-08, 5.00000121e-01, 0.00000000e+00],
             [7.82187053e-02, 9.87687893e-01, -1.35478634e-01, 0.00000000e+00],
             [-4.93844059e-01, 1.56437291e-01, 8.55362741e-01, 0.00000000e+00],
             [0.00000000e+00, 0.00000000e+00, 0.00000000e+00, 1.00000000e+00]],
            [[8.66025335e-01, 5.44865968e-08, 5.00000118e-01, 0.00000000e+00],
             [-7.82159161e-02, 9.87688778e-01, 1.35473790e-01, 0.00000000e+00],
             [-4.93844499e-01, -1.56431702e-01, 8.55363510e-01, 0.00000000e+00],
             [0.00000000e+00, 0.00000000e+00, 0.00000000e+00, 1.00000000e+00]],
            [[8.66025337e-01, 1.06291172e-07, 5.00000115e-01, 0.00000000e+00],
             [-2.26994148e-01, 8.91007784e-01, 3.93165087e-01, 0.00000000e+00],
             [-4.45503953e-01, -4.53988027e-01, 7.71635341e-01, 0.00000000e+00],
             [0.00000000e+00, 0.00000000e+00, 0.00000000e+00, 1.00000000e+00]],
            [[8.66025334e-01, 8.31178996e-08, 5.00000121e-01, 0.00000000e+00],
             [-3.53552543e-01, 7.07108749e-01, 6.12370652e-01, 0.00000000e+00],
             [-3.53554409e-01, -7.07104813e-01, 6.12374120e-01, -0.00000000e+00],
             [0.00000000e+00, 0.00000000e+00, 0.00000000e+00, 1.00000000e+00]],
            [[8.66025336e-01, 5.47984172e-08, 5.00000118e-01, 0.00000000e+00],
             [-4.45502752e-01, 4.53992999e-01, 7.71633109e-01, 0.00000000e+00],
             [-2.26996511e-01, -8.91005251e-01, 3.93169464e-01, -0.00000000e+00],
             [0.00000000e+00, 0.00000000e+00, 0.00000000e+00, 1.00000000e+00]],
            [[8.66025341e-01, 1.49156699e-08, 5.00000109e-01, 0.00000000e+00],
             [-4.93844058e-01, 1.56437257e-01, 8.55362748e-01, 0.00000000e+00],
             [-7.82186327e-02, -9.87687898e-01, 1.35478636e-01, -0.00000000e+00],
             [0.00000000e+00, 0.00000000e+00, 0.00000000e+00, 1.00000000e+00]],
            [[8.66025338e-01, -1.29877133e-08, 5.00000114e-01, 0.00000000e+00],
             [-4.93844506e-01, -1.56431668e-01, 8.55363512e-01, 0.00000000e+00],
             [7.82158406e-02, -9.87688784e-01, -1.35473794e-01, -0.00000000e+00],
             [0.00000000e+00, 0.00000000e+00, 0.00000000e+00, 1.00000000e+00]],
            [[8.66025341e-01, -5.45050422e-08, 5.00000109e-01, 0.00000000e+00],
             [-4.45504029e-01, -4.53987956e-01, 7.71635339e-01, 0.00000000e+00],
             [2.26993986e-01, -8.91007820e-01, -3.93165099e-01, -0.00000000e+00],
             [0.00000000e+00, 0.00000000e+00, 0.00000000e+00, 1.00000000e+00]],
            [[7.07106672e-01, -4.35939631e-08, 7.07106890e-01, 0.00000000e+00],
             [-5.00001540e-01, -7.07104743e-01, 5.00001342e-01, -0.00000000e+00],
             [4.99998614e-01, -7.07108819e-01, -4.99998504e-01, -0.00000000e+00],
             [0.00000000e+00, 0.00000000e+00, 0.00000000e+00, 1.00000000e+00]],
            [[7.07106670e-01, -5.52544745e-08, 7.07106893e-01, 0.00000000e+00],
             [-2.85617224e-01, -9.14792706e-01, 2.85617062e-01, -0.00000000e+00],
             [6.46856212e-01, -4.03923637e-01, -6.46856040e-01, 0.00000000e+00],
             [0.00000000e+00, 0.00000000e+00, 0.00000000e+00, 1.00000000e+00]],
            [[7.07106669e-01, -1.68940567e-08, 7.07106893e-01, 0.00000000e+00],
             [-3.26586630e-02, -9.98932843e-01, 3.26586288e-02, -0.00000000e+00],
             [7.06352299e-01, -4.61862999e-02, -7.06352076e-01, 0.00000000e+00],
             [0.00000000e+00, 0.00000000e+00, 0.00000000e+00, 1.00000000e+00]],
            [[7.07106672e-01, 2.97394765e-08, 7.07106890e-01, 0.00000000e+00],
             [2.24710654e-01, -9.48161533e-01, -2.24710545e-01, -0.00000000e+00],
             [6.70451547e-01, 3.17788777e-01, -6.70451353e-01, 0.00000000e+00],
             [0.00000000e+00, 0.00000000e+00, 0.00000000e+00, 1.00000000e+00]],
            [[7.07106673e-01, 5.99903707e-08, 7.07106890e-01, 0.00000000e+00],
             [4.51731499e-01, -7.69335746e-01, -4.51731295e-01, 0.00000000e+00],
             [5.44002579e-01, 6.38844668e-01, -5.44002466e-01, 0.00000000e+00],
             [0.00000000e+00, 0.00000000e+00, 0.00000000e+00, 1.00000000e+00]],
            [[7.07106675e-01, 3.06564824e-08, 7.07106888e-01, 0.00000000e+00],
             [6.17743458e-01, -4.86606921e-01, -6.17743251e-01, 0.00000000e+00],
             [3.44083086e-01, 8.73621030e-01, -3.44083021e-01, 0.00000000e+00],
             [0.00000000e+00, 0.00000000e+00, 0.00000000e+00, 1.00000000e+00]],
            [[7.07106677e-01, 1.08103441e-09, 7.07106885e-01, 0.00000000e+00],
             [7.00325760e-01, -1.38159139e-01, -7.00325554e-01, 0.00000000e+00],
             [9.76932779e-02, 9.90410042e-01, -9.76932507e-02, 0.00000000e+00],
             [0.00000000e+00, 0.00000000e+00, 0.00000000e+00, 1.00000000e+00]],
            [[7.07106671e-01, -1.64166701e-08, 7.07106891e-01, 0.00000000e+00],
             [6.88325222e-01, 2.28947769e-01, -6.88325002e-01, 0.00000000e+00],
             [-1.61890534e-01, 9.73438709e-01, 1.61890506e-01, 0.00000000e+00],
             [0.00000000e+00, 0.00000000e+00, 0.00000000e+00, 1.00000000e+00]],
            [[7.07106673e-01, -4.23610226e-08, 7.07106890e-01, 0.00000000e+00],
             [5.83362562e-01, 5.65134047e-01, -5.83362349e-01, 0.00000000e+00],
             [-3.99610154e-01, 8.24999096e-01, 3.99610081e-01, 0.00000000e+00],
             [0.00000000e+00, 0.00000000e+00, 0.00000000e+00, 1.00000000e+00]],
            [[7.07106676e-01, -4.44615927e-08, 7.07106886e-01, 0.00000000e+00],
             [3.99613558e-01, 8.24995845e-01, -3.99613388e-01, 0.00000000e+00],
             [-5.83360226e-01, 5.65138793e-01, 5.83360087e-01, -0.00000000e+00],
             [0.00000000e+00, 0.00000000e+00, 0.00000000e+00, 1.00000000e+00]],
            [[7.07106675e-01, -3.88472995e-08, 7.07106888e-01, 0.00000000e+00],
             [1.61894504e-01, 9.73437400e-01, -1.61894402e-01, 0.00000000e+00],
             [-6.88324284e-01, 2.28953331e-01, 6.88324089e-01, -0.00000000e+00],
             [0.00000000e+00, 0.00000000e+00, 0.00000000e+00, 1.00000000e+00]],
            [[7.07106672e-01, 3.23226657e-08, 7.07106891e-01, 0.00000000e+00],
             [-9.76893638e-02, 9.90410819e-01, 9.76892882e-02, 0.00000000e+00],
             [-7.00326312e-01, -1.38153570e-01, 7.00326101e-01, -0.00000000e+00],
             [0.00000000e+00, 0.00000000e+00, 0.00000000e+00, 1.00000000e+00]],
            [[7.07106670e-01, 6.50865465e-08, 7.07106893e-01, 0.00000000e+00],
             [-3.44079709e-01, 8.73623739e-01, 3.44079520e-01, 0.00000000e+00],
             [-6.17745345e-01, -4.86602058e-01, 6.17745195e-01, -0.00000000e+00],
             [0.00000000e+00, 0.00000000e+00, 0.00000000e+00, 1.00000000e+00]],
            [[7.07106669e-01, 4.82454161e-08, 7.07106894e-01, 0.00000000e+00],
             [-5.44000123e-01, 6.38848940e-01, 5.43999906e-01, -0.00000000e+00],
             [-4.51734463e-01, -7.69332199e-01, 4.51734372e-01, -0.00000000e+00],
             [0.00000000e+00, 0.00000000e+00, 0.00000000e+00, 1.00000000e+00]],
            [[7.07106667e-01, 2.29245413e-08, 7.07106896e-01, 0.00000000e+00],
             [-6.70450308e-01, 3.17794075e-01, 6.70450080e-01, -0.00000000e+00],
             [-2.24714367e-01, -9.48159757e-01, 2.24714325e-01, -0.00000000e+00],
             [0.00000000e+00, 0.00000000e+00, 0.00000000e+00, 1.00000000e+00]],
            [[7.07106677e-01, 7.22923882e-09, 7.07106885e-01, 0.00000000e+00],
             [-7.06352476e-01, -4.61806309e-02, 7.06352269e-01, -0.00000000e+00],
             [3.26546472e-02, -9.98933106e-01, -3.26546274e-02, -0.00000000e+00],
             [0.00000000e+00, 0.00000000e+00, 0.00000000e+00, 1.00000000e+00]],
            [[7.07106668e-01, -3.31554106e-08, 7.07106894e-01, 0.00000000e+00],
             [-6.46857880e-01, -4.03918380e-01, 6.46857655e-01, -0.00000000e+00],
             [2.85613449e-01, -9.14795028e-01, -2.85613401e-01, -0.00000000e+00],
             [0.00000000e+00, 0.00000000e+00, 0.00000000e+00, 1.00000000e+00]],
            [[4.99999888e-01, -2.14734474e-08, 8.66025468e-01, 0.00000000e+00],
             [-6.12374243e-01, -7.07104756e-01, 3.53554311e-01, -0.00000000e+00],
             [6.12370720e-01, -7.07108806e-01, -3.53552312e-01, -0.00000000e+00],
             [0.00000000e+00, 0.00000000e+00, 0.00000000e+00, 1.00000000e+00]],
            [[4.99999890e-01, -5.88496993e-09, 8.66025467e-01, 0.00000000e+00],
             [-2.24146271e-01, -9.65925089e-01, 1.29410866e-01, -0.00000000e+00],
             [8.36515726e-01, -2.58821798e-01, -4.82962439e-01, 0.00000000e+00],
             [0.00000000e+00, 0.00000000e+00, 0.00000000e+00, 1.00000000e+00]],
            [[4.99999890e-01, 1.03496171e-08, 8.66025467e-01, 0.00000000e+00],
             [2.24141542e-01, -9.65926552e-01, -1.29408130e-01, -0.00000000e+00],
             [8.36516992e-01, 2.58816335e-01, -4.82963173e-01, 0.00000000e+00],
             [0.00000000e+00, 0.00000000e+00, 0.00000000e+00, 1.00000000e+00]],
            [[4.99999877e-01, 2.10888136e-08, 8.66025475e-01, 0.00000000e+00],
             [6.12370783e-01, -7.07108756e-01, -3.53552303e-01, 0.00000000e+00],
             [6.12374189e-01, 7.07104806e-01, -3.53554304e-01, 0.00000000e+00],
             [0.00000000e+00, 0.00000000e+00, 0.00000000e+00, 1.00000000e+00]],
            [[4.99999879e-01, 4.88024892e-09, 8.66025474e-01, 0.00000000e+00],
             [8.36515743e-01, -2.58821757e-01, -4.82962432e-01, 0.00000000e+00],
             [2.24146232e-01, 9.65925100e-01, -1.29410851e-01, 0.00000000e+00],
             [0.00000000e+00, 0.00000000e+00, 0.00000000e+00, 1.00000000e+00]],
            [[4.99999883e-01, -1.32033357e-08, 8.66025472e-01, 0.00000000e+00],
             [8.36517006e-01, 2.58816307e-01, -4.82963164e-01, 0.00000000e+00],
             [-2.24141508e-01, 9.65926560e-01, 1.29408134e-01, 0.00000000e+00],
             [0.00000000e+00, 0.00000000e+00, 0.00000000e+00, 1.00000000e+00]],
            [[4.99999888e-01, -2.14734476e-08, 8.66025468e-01, 0.00000000e+00],
             [6.12374243e-01, 7.07104756e-01, -3.53554311e-01, 0.00000000e+00],
             [-6.12370720e-01, 7.07108806e-01, 3.53552312e-01, 0.00000000e+00],
             [0.00000000e+00, 0.00000000e+00, 0.00000000e+00, 1.00000000e+00]],
            [[4.99999890e-01, -5.88497003e-09, 8.66025467e-01, 0.00000000e+00],
             [2.24146271e-01, 9.65925089e-01, -1.29410866e-01, 0.00000000e+00],
             [-8.36515726e-01, 2.58821798e-01, 4.82962439e-01, -0.00000000e+00],
             [0.00000000e+00, 0.00000000e+00, 0.00000000e+00, 1.00000000e+00]],
            [[4.99999890e-01, 1.03496170e-08, 8.66025467e-01, 0.00000000e+00],
             [-2.24141542e-01, 9.65926552e-01, 1.29408130e-01, 0.00000000e+00],
             [-8.36516992e-01, -2.58816335e-01, 4.82963173e-01, -0.00000000e+00],
             [0.00000000e+00, 0.00000000e+00, 0.00000000e+00, 1.00000000e+00]],
            [[4.99999877e-01, 2.10888135e-08, 8.66025475e-01, 0.00000000e+00],
             [-6.12370783e-01, 7.07108756e-01, 3.53552303e-01, -0.00000000e+00],
             [-6.12374189e-01, -7.07104806e-01, 3.53554304e-01, -0.00000000e+00],
             [0.00000000e+00, 0.00000000e+00, 0.00000000e+00, 1.00000000e+00]],
            [[4.99999879e-01, 4.88024905e-09, 8.66025474e-01, 0.00000000e+00],
             [-8.36515743e-01, 2.58821757e-01, 4.82962432e-01, -0.00000000e+00],
             [-2.24146232e-01, -9.65925100e-01, 1.29410851e-01, -0.00000000e+00],
             [0.00000000e+00, 0.00000000e+00, 0.00000000e+00, 1.00000000e+00]],
            [[4.99999883e-01, -1.32033356e-08, 8.66025472e-01, 0.00000000e+00],
             [-8.36517006e-01, -2.58816307e-01, 4.82963164e-01, -0.00000000e+00],
             [2.24141508e-01, -9.65926560e-01, -1.29408134e-01, -0.00000000e+00],
             [0.00000000e+00, 0.00000000e+00, 0.00000000e+00, 1.00000000e+00]],
            [[2.58818972e-01, 6.33160309e-09, 9.65925846e-01, 0.00000000e+00],
             [-6.83014657e-01, -7.07104771e-01, 1.83013175e-01, -0.00000000e+00],
             [6.83010775e-01, -7.07108792e-01, -1.83012126e-01, -0.00000000e+00],
             [0.00000000e+00, 0.00000000e+00, 0.00000000e+00, 1.00000000e+00]],
            [[2.58818969e-01, -1.35951157e-09, 9.65925847e-01, 0.00000000e+00],
             [2.49997373e-01, -9.65926556e-01, -6.69865745e-02, -0.00000000e+00],
             [9.33013427e-01, 2.58816320e-01, -2.50000115e-01, 0.00000000e+00],
             [0.00000000e+00, 0.00000000e+00, 0.00000000e+00, 1.00000000e+00]],
            [[2.58818972e-01, -3.02503072e-09, 9.65925846e-01, 0.00000000e+00],
             [9.33012015e-01, -2.58821773e-01, -2.49999741e-01, 0.00000000e+00],
             [2.50002640e-01, 9.65925095e-01, -6.69879822e-02, 0.00000000e+00],
             [0.00000000e+00, 0.00000000e+00, 0.00000000e+00, 1.00000000e+00]],
            [[2.58818972e-01, 6.33160300e-09, 9.65925846e-01, 0.00000000e+00],
             [6.83014657e-01, 7.07104771e-01, -1.83013175e-01, 0.00000000e+00],
             [-6.83010775e-01, 7.07108792e-01, 1.83012126e-01, 0.00000000e+00],
             [0.00000000e+00, 0.00000000e+00, 0.00000000e+00, 1.00000000e+00]],
            [[2.58818969e-01, -1.35951156e-09, 9.65925847e-01, 0.00000000e+00],
             [-2.49997373e-01, 9.65926556e-01, 6.69865745e-02, 0.00000000e+00],
             [-9.33013427e-01, -2.58816320e-01, 2.50000115e-01, -0.00000000e+00],
             [0.00000000e+00, 0.00000000e+00, 0.00000000e+00, 1.00000000e+00]],
            [[2.58818972e-01, -3.02503058e-09, 9.65925846e-01, 0.00000000e+00],
             [-9.33012015e-01, 2.58821773e-01, 2.49999741e-01, -0.00000000e+00],
             [-2.50002640e-01, -9.65925095e-01, 6.69879822e-02, -0.00000000e+00],
             [0.00000000e+00, 0.00000000e+00, 0.00000000e+00, 1.00000000e+00]],
            [[7.91668712e-17, 1.65761784e-16, 1.00000000e+00, 0.00000000e+00],
             [-7.07108780e-01, -7.07104782e-01, 1.73190540e-16, -0.00000000e+00],
             [7.07104782e-01, -7.07108780e-01, 6.12323400e-17, -0.00000000e+00],
             [0.00000000e+00, 0.00000000e+00, 0.00000000e+00, 1.00000000e+00]],
        ]
        
        npArrays = []

        for matrix in matrices:
            
            npArrays.append(np.array(matrix))

        return npArrays

class TestXmippRotateVolume(TestXmippBase):
    """This class checks if the protocol rotate volume in Xmipp works properly."""
    @classmethod
    def setUpClass(cls):
        setupTestProject(cls)

    def testXmippAlignVolumeAndParticles(self):
        # Create input data: phantom with one cylinder
        protCreatePhantomRotated = self.newProtocol(XmippProtPhantom,
                                               desc='80 80 80 0\ncyl + 5 0 0 0 5 5 10 0 90 0',
                                               sampling=1.0)
        self.launchProtocol(protCreatePhantomRotated)
        self.assertIsNotNone(protCreatePhantomRotated.getFiles(),
                             "There was a problem with the rotated phantom creation")

        # First type of rotation (Align with Z)
        protRotateVolume = self.newProtocol(XmippProtRotateVolume,
                                            vol=protCreatePhantomRotated.outputVolume,
                                            rotType=0,
                                            dirParam=0)
        self.launchProtocol(protRotateVolume)
        self.assertIsNotNone(protRotateVolume.getFiles(),
                             MSG_WRONG_ROTATION)

        # Second type of rotation (rotate)
        protRotateVolume2 = self.newProtocol(XmippProtRotateVolume,
                                            vol=protCreatePhantomRotated.outputVolume,
                                            rotType=1,
                                            dirParam=1,
                                            deg=90)
        self.launchProtocol(protRotateVolume2)
        self.assertIsNotNone(protRotateVolume2.getFiles(),
                             MSG_WRONG_ROTATION)

        # Create the referenced cylinder (without rotation)
        # This new cylinder is the reference, meaning that it is created to check visually that
        # the results of volume rotation protocols should look like this one
        protCreatePhantomReference = self.newProtocol(XmippProtPhantom,
                                                      desc='80 80 80 0\ncyl + 5 0 0 0 5 5 10 0 0 0',
                                                      sampling=1.0)
        self.launchProtocol(protCreatePhantomReference)
        self.assertIsNotNone(protCreatePhantomReference.getFiles(),
                             "There was a problem with the referenced phantom creation")
        # First type of rotation checked (Align with Z)
        self.assertEqual(protRotateVolume.rotType.get(), 0, "The phantom is not aligning with the Z axis")
        self.assertEqual(protRotateVolume.dirParam.get(), 0, "The phantom is rotating in the wrong axis")
        self.assertEqual(protRotateVolume.outputVolume.getDim(), protCreatePhantomReference.outputVolume.getDim(),
                         (MSG_WRONG_DIM, "phantom (initially rotated)"))
        self.assertEqual(protRotateVolume.outputVolume.getSamplingRate(),
                         protCreatePhantomReference.outputVolume.getSamplingRate(),
                         (MSG_WRONG_SAMPLING, "rotated phantom"))
        # Second type of rotation checked (rotate)
        self.assertEqual(protRotateVolume2.rotType.get(), 1, "The phantom is not rotating")
        self.assertEqual(protRotateVolume2.dirParam.get(), 1, "The phantom is rotating in the wrong axis")
        self.assertEqual(protRotateVolume2.deg.get(), 90, "The degree of rotation is wrong")
        self.assertEqual(protRotateVolume2.outputVolume.getDim(), protCreatePhantomReference.outputVolume.getDim(),
                         (MSG_WRONG_DIM, "phantom (initially rotated)"))
        self.assertEqual(protRotateVolume2.outputVolume.getSamplingRate(),
                         protCreatePhantomReference.outputVolume.getSamplingRate(),
                         (MSG_WRONG_SAMPLING, "rotated phantom"))

class TestXmippReconstructSignificant(TestXmippBase):
    """This class checks if the protocol reconstruct significant in Xmipp works properly."""
    @classmethod
    def setUpClass(cls):
        setupTestProject(cls)

    def testXmippReconstructSignificant(self):
        # Create input data: phantom with one cylinder
        protCreatePhantom1 = self.newProtocol(XmippProtPhantom,
                                               desc='80 80 80 0\ncyl + 5 0 0 0 5 5 10 0 0 0',
                                               sampling=1.0)
        self.launchProtocol(protCreatePhantom1)
        self.assertIsNotNone(protCreatePhantom1.getFiles(),
                             "There was a problem with the phantom creation")
        # Create particles from the first phantom
        protCreateGallery = self.newProtocol(XmippProtCreateGallery,
                                             inputVolume=protCreatePhantom1.outputVolume,
                                             rotStep=15.0,
                                             tiltStep=90.0)
        self.launchProtocol(protCreateGallery)
        self.assertIsNotNone(protCreateGallery.getFiles(),
                             MSG_WRONG_GALLERY)
        # Reconstruct significant (default values)
        protReconstructSignificant = self.newProtocol(XmippProtReconstructSignificant,
                                                      inputSet=protCreateGallery.outputReprojections)
        self.launchProtocol(protReconstructSignificant)
        self.assertIsNotNone(protReconstructSignificant.getFiles(),
                             MSG_WRONG_RECONSTRUCTION)
        self.assertIsNotNone(protReconstructSignificant.outputVolume,
                             (MSG_WRONG_RECONSTRUCTION, " of the final volume"))
        # Reconstruct significant (default values) with a reference volume
        protReconstructSignificant2 = self.newProtocol(XmippProtReconstructSignificant,
                                                       inputSet=protCreateGallery.outputReprojections,
                                                       thereisRefVolume=True,
                                                       refVolume=protCreatePhantom1.outputVolume)
        self.launchProtocol(protReconstructSignificant2)
        self.assertIsNotNone(protReconstructSignificant2.getFiles(),
                             MSG_WRONG_RECONSTRUCTION)
        self.assertIsNotNone(protReconstructSignificant2.outputVolume,
                             (MSG_WRONG_RECONSTRUCTION, " of the final volume"))


class TestXmippDeepHand(TestXmippBase):
    """This class checks if the protocol deep hand in Xmipp works properly."""
    @classmethod
    def setUpClass(cls):
        setupTestProject(cls)
        cls.dataset = DataSet.getDataSet(db_general)
        cls.vol1 = cls.dataset.getFile(helix)

    def testXmippDeepHand(self):
        # Import input data
        protImportVol = self.newProtocol(ProtImportVolumes,
                                         objLabel='Volume',
                                         filesPath=self.vol1,
                                         samplingRate=7.08)
        self.launchProtocol(protImportVol)
        # Check if there is an output
        self.assertIsNotNone(protImportVol.getFiles(),
                             "There was a problem with the volume import")

        # Creation of the mask
        protDeepHand = self.newProtocol(XmippProtDeepHand,
                                        inputVolume=protImportVol.outputVolume,
                                        threshold=0.05)
        self.launchProtocol(protDeepHand)
        # Check if there is an output
        self.assertIsNotNone(protDeepHand.getFiles(), "There was a problem with the mask creation")

        # Check if the sampling rate is right
        self.assertEqual(protDeepHand.outputVol.getSamplingRate(), 7.08, (MSG_WRONG_SAMPLING, "volume"))
        # Check if the input threshold is the same as the density of the volume
        self.assertEqual(protDeepHand.threshold.get(), 0.05, "There was a problem with the density value")
        # Check if the thresholdAlpha and thresholdHand match the default values
        self.assertEqual(protDeepHand.thresholdAlpha.get(), 0.7, "There was a problem with the thresholdAlpha value")
        self.assertEqual(protDeepHand.thresholdHand.get(), 0.6, "There was a problem with the thresholdHand value")
        # Check if the dimension of the volume does not vary
        self.assertEqual(protDeepHand.outputVol.getDim(), protImportVol.outputVolume.getDim(),
                         (MSG_WRONG_DIM, "volume"))
        # Check if the hand value is right
        self.assertAlmostEquals(protDeepHand.outputHand.get(), 0.3805, 4,"There was a problem with the hand value")
        # Check if the flip is right
        self.assertTrue(protDeepHand.outputHand.get()<protDeepHand.thresholdHand.get(), "There was a problem with the flip")

class TestXmippResolutionBfactor(TestXmippBase):
    """This class checks if the protocol resolution b factor in Xmipp works properly."""
    @classmethod
    def setUpClass(cls):
        setupTestProject(cls)
        cls.dataset = DataSet.getDataSet(db_model_building_tutorial)
        cls.vol1 = cls.dataset.getFile(vol_coot1)
        cls.pdb = cls.dataset.getFile(pdb_coot1)

    def testXmippResolutionBfactor(self):
        # Import input volume
        print("Import input volume")
        protImportVol = self.newProtocol(ProtImportVolumes,
                                         objLabel='Volume',
                                         filesPath=self.vol1,
                                         samplingRate=4)
        self.launchProtocol(protImportVol)
        # Check if there is an output volume
        self.assertIsNotNone(protImportVol.getFiles(),
                             (MSG_WRONG_IMPORT, "volume"))

        # Create a mask from the volume
        print("Create a mask from the volume")
        protCreateMask = self.newProtocol(XmippProtCreateMask3D,
                                          inputVolume=protImportVol.outputVolume,
                                          threshold=0.09)
        self.launchProtocol(protCreateMask)
        # Check if there is an output 3D mask
        self.assertIsNotNone(protCreateMask.getFiles(),
                             MSG_WRONG_MASK)

        # Create a map
        print("Create a map")
        protCreateMap = self.newProtocol(XmippProtMonoRes,
                                         fullMap=protImportVol.outputVolume,
                                         mask=protCreateMask.outputMask,
                                         maxRes=10)
        self.launchProtocol(protCreateMap)
        # Check if there is an output map
        self.assertIsNotNone(protCreateMap.getFiles(),
                             MSG_WRONG_MAP)

        # Import atomic structure
        print("Import atomic structure")
        protImportPdb = self.newProtocol(ProtImportPdb,
                                         inputPdbData=ProtImportPdb.IMPORT_FROM_FILES,
                                         pdbFile=self.pdb,
                                         inputVolume=protImportVol.outputVolume)
        self.launchProtocol(protImportPdb)
        # Check if there is an output atomic structure
        self.assertIsNotNone(protImportPdb.getFiles(),
                             (MSG_WRONG_IMPORT, "atomic structure"))

        # Protocol local resolution/local bfactor
        print("Protocol local resolution/local bfactor")
        protbfactorResolution = self.newProtocol(XmippProtbfactorResolution,
                                                 pdbfile=protImportPdb.outputPdb,
                                                 localResolutionMap=protCreateMap.resolution_Volume,
                                                 fscResolution=8.35)
        self.launchProtocol(protbfactorResolution)

if __name__ == "__main__":
    if len(sys.argv) > 1:
        className = sys.argv[1]
        cls = globals().get(className, None)
        if cls:
            suite = unittest.TestLoader().loadTestsFromTestCase(cls)
            unittest.TextTestRunner(verbosity=2).run(suite)
        else:
            print("Test: '%s' not found." % className)
    else:
        unittest.main()<|MERGE_RESOLUTION|>--- conflicted
+++ resolved
@@ -29,11 +29,8 @@
 from pwem.convert import Ccp4Header
 from pwem.protocols import (ProtImportVolumes, ProtImportMask,
                             ProtImportParticles, ProtImportAverages,
-<<<<<<< HEAD
-                            ProtImportPdb, ProtSubSet, ProtImportSetOfAtomStructs)
-=======
-                            ProtImportPdb, ProtSubSet, ProtUnionSet)
->>>>>>> 3cd44a2a
+                            ProtImportPdb, ProtSubSet, ProtUnionSet, ProtImportSetOfAtomStructs)
+
 from xmipp3.protocols.protocol_align_volume_and_particles import AlignVolPartOutputs
 
 try:
