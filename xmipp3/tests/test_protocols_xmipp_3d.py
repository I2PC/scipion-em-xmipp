# **************************************************************************
# *
# * Authors:    Josue Gomez Blanco (josue.gomez-blanco@mcgill.ca)
# *             Jose Gutierrez (jose.gutierrez@cnb.csic.es)
# *
# * Unidad de  Bioinformatica of Centro Nacional de Biotecnologia , CSIC
# *
# * This program is free software; you can redistribute it and/or modify
# * it under the terms of the GNU General Public License as published by
# * the Free Software Foundation; either version 2 of the License, or
# * (at your option) any later version.
# *
# * This program is distributed in the hope that it will be useful,
# * but WITHOUT ANY WARRANTY; without even the implied warranty of
# * MERCHANTABILITY or FITNESS FOR A PARTICULAR PURPOSE.  See the
# * GNU General Public License for more details.
# *
# * You should have received a copy of the GNU General Public License
# * along with this program; if not, write to the Free Software
# * Foundation, Inc., 59 Temple Place, Suite 330, Boston, MA
# * 02111-1307  USA
# *
# *  All comments concerning this program package may be sent to the
# *  e-mail address 'scipion@cnb.csic.es'
# *
# **************************************************************************

from pwem.protocols import (ProtImportVolumes, ProtImportMask,
                            ProtImportParticles, ProtImportAverages,
                            ProtImportPdb, ProtSubSet)

try:
    from itertools import izip
except ImportError:
    izip = zip

from pyworkflow.utils import greenStr, magentaStr
from pyworkflow.tests import *
from xmipp3.base import *
from xmipp3.convert import *
from xmipp3.constants import *
from xmipp3.protocols import *
from xmipp3.protocols import (XmippFilterHelper as xfh,
                              XmippResizeHelper as xrh,
                              OP_COLUNM, OP_DOTPRODUCT, OP_MULTIPLY,
                              OP_SQRT, OP_RADIAL, OP_ROW)
from xmipp3.protocols.protocol_align_volume import (ALIGN_ALGORITHM_EXHAUSTIVE,
                                               ALIGN_ALGORITHM_EXHAUSTIVE_LOCAL,
                                               ALIGN_ALGORITHM_LOCAL)

MSG_WRONG_SAMPLING = "wrong sampling rate"
MSG_WRONG_SIZE = "wrong size"
MSG_MASK_ERROR = "There was a problem with create mask from volume"


class TestXmippBase(BaseTest):
    """ Some utility functions to import volumes that are used in several tests."""

    @classmethod
    def setData(cls, dataProject='xmipp_tutorial'):
        cls.dataset = DataSet.getDataSet(dataProject)
        cls.volumes = cls.dataset.getFile('volumes')
        cls.vol1 = cls.dataset.getFile('vol1')
        cls.vol2 = cls.dataset.getFile('vol2')
        cls.vol3 = cls.dataset.getFile('vol3')
        cls.vol4 = cls.dataset.getFile('vol4')

    @classmethod
    def runImportVolumes(cls, pattern, samplingRate):
        """ Run an Import particles protocol. """
        cls.protImport = cls.newProtocol(ProtImportVolumes,
                                         filesPath=pattern,
                                         samplingRate=samplingRate)
        cls.launchProtocol(cls.protImport)
        return cls.protImport

    @classmethod
    def runImportMask(cls, pattern, samplingRate):
        """ Run an Import particles protocol. """
        cls.protImportMask = cls.newProtocol(ProtImportMask,
                                         maskPath=pattern,
                                             samplingRate=samplingRate)
        cls.launchProtocol(cls.protImportMask)
        return cls.protImportMask

    @classmethod
    def runImportParticles(cls, pattern, samplingRate, checkStack=False):
        """ Run an Import particles protocol. """
        cls.protImport = cls.newProtocol(ProtImportParticles,
                                         filesPath=pattern,
                                         samplingRate=samplingRate,
                                         checkStack=checkStack)
        cls.launchProtocol(cls.protImport)
        # check that input images have been imported (a better way to do this?)
        if cls.protImport.outputParticles is None:
            raise Exception('Import of images: %s, failed. outputParticles '
                            'is None.' % pattern)
        return cls.protImport

    @classmethod
    def runClassify(cls, particles):
        cls.ProtClassify = cls.newProtocol(XmippProtML2D,
                                           numberOfClasses=8, maxIters=4,
                                           doMlf=False,
                                           numberOfMpi=2, numberOfThreads=2)
        cls.ProtClassify.inputParticles.set(particles)
        cls.launchProtocol(cls.ProtClassify)
        return cls.ProtClassify


class TestXmippCreateMask3D(TestXmippBase):
    @classmethod
    def setUpClass(cls):
        setupTestProject(cls)
        TestXmippBase.setData()
        cls.protImport = cls.runImportVolumes(cls.vol1, 9.896)

    def testCreateMask(self):
        print("Run create threshold mask from volume")
        protMask1 = self.newProtocol(XmippProtCreateMask3D,
                                     source=0, volumeOperation=0,
                                     threshold=0.4)
        protMask1.inputVolume.set(self.protImport.outputVolume)
        protMask1.setObjLabel('threshold mask')
        self.launchProtocol(protMask1)
        self.assertIsNotNone(protMask1.outputMask,
                             MSG_MASK_ERROR)


        print("Run create segment mask from volume")
        protMask2 = self.newProtocol(XmippProtCreateMask3D,
                                     source=0, volumeOperation=1,
                                     segmentationType=3)
        protMask2.inputVolume.set(self.protImport.outputVolume)
        protMask2.setObjLabel('segmentation automatic')
        self.launchProtocol(protMask2)
        self.assertIsNotNone(protMask2.outputMask,
                             MSG_MASK_ERROR)

    
        print("Run create mask from another mask")
        protMask3 = self.newProtocol(XmippProtCreateMask3D,
                                     source=0, volumeOperation=2,
                                     doMorphological=True, elementSize=3)
        protMask3.inputVolume.set(protMask1.outputMask)
        protMask3.setObjLabel('dilation mask')
        self.launchProtocol(protMask3)
        self.assertIsNotNone(protMask3.outputMask,
                             "There was a problem with mask from another mask")

        print("Run create mask from geometry")
        protMask4 = self.newProtocol(XmippProtCreateMask3D,
                                     source=1, size=64, samplingRate=9.89,
                                     geo=6, innerRadius=10, outerRadius=25,
                                     borderDecay=2)
        protMask4.setObjLabel('crown mask')
        self.launchProtocol(protMask4)
        self.assertIsNotNone(protMask4.outputMask,
                             "There was a problem with create mask from geometry")
         
        print("Run create mask from feature file")
        #create feature file
        featFileName = "/tmp/kk.feat" 
        f=open(featFileName,"w")
        f.write("""# XMIPP_STAR_1 *
# Type of feature (sph, blo, gau, Cyl, dcy, cub, ell, con)(Required)
# The operation after adding the feature to the phantom (+/=) (Required)
# The feature density (Required)
# The feature center (Required)
# The vector for special parameters of each vector (Required)
# Sphere: [radius] 
# Blob : [radius alpha m] Gaussian : [sigma]
# Cylinder : [xradius yradius height rot tilt psi]
# DCylinder : [radius height separation rot tilt psi]
# Cube : [xdim ydim zdim rot tilt psi]
# Ellipsoid : [xradius yradius zradius rot tilt psi]
# Cone : [radius height rot tilt psi]
data_block1
 _dimensions3D  '34 34 34' 
 _phantomBGDensity  0.
 _scale  1.
data_block2
loop_
 _featureType
 _featureOperation
 _featureDensity
 _featureCenter
 _featureSpecificVector
sph + 1 '3.03623188  0.02318841 -5.04130435' '7'
""")
        f.close()
        protMask5 = self.newProtocol(XmippProtCreateMask3D,
                                     featureFilePath='/tmp/kk.feat',
                                     source=2, samplingRate=9.89)
        protMask5.setObjLabel('feat mask')
        self.launchProtocol(protMask5)
        self.assertIsNotNone(protMask5.outputMask,
                             "There was a problem with create mask from feature")

class TestXmippApplyMask3D(TestXmippBase):
    @classmethod
    def setUpClass(cls):
        setupTestProject(cls)
        TestXmippBase.setData()
        cls.protImport = cls.runImportVolumes(cls.vol1, 9.896)

    def testApplyCircularMask(self):
        print("Run apply circular mask for volumes")
        protMask1 = self.newProtocol(XmippProtMaskVolumes,
                                     source=0, geo=0, radius=-1,
                                     fillType=0, fillValue=5 )
        protMask1.inputVolumes.set(self.protImport.outputVolume)
        protMask1.setObjLabel('circular mask')
        self.launchProtocol(protMask1)
        self.assertAlmostEquals(protMask1.outputVol.getSamplingRate(), 
                                self.protImport.outputVolume.getSamplingRate(),
                                "There was a problem with the sampling rate value for the apply user custom mask for Volumes")
        self.assertIsNotNone(protMask1.outputVol,
                             "There was a problem with apply circular mask for Volumes")
    
    def testApplyBoxMask(self):
        print("Run apply box mask for Volumes")
        protMask2 = self.newProtocol(XmippProtMaskVolumes,
                                     source=0, geo=1, boxSize=-1,
                                     fillType=1 )
        protMask2.inputVolumes.set(self.protImport.outputVolume)
        protMask2.setObjLabel('box mask')
        self.launchProtocol(protMask2)
        self.assertAlmostEquals(protMask2.outputVol.getSamplingRate(), 
                                self.protImport.outputVolume.getSamplingRate(),
                                "There was a problem with the sampling rate value for the apply user custom mask for Volumes")
        self.assertIsNotNone(protMask2.outputVol,
                             "There was a problem with apply boxed mask for Volumes")
    
    def testapplyCrownMask(self):
        print("Run apply crown mask for Volumes")
        protMask3 = self.newProtocol(XmippProtMaskVolumes,
                                     source=0, geo=2, innerRadius=2, outerRadius=12,
                                     fillType=2 )
        protMask3.inputVolumes.set(self.protImport.outputVolume)
        protMask3.setObjLabel('crown mask')
        self.launchProtocol(protMask3)
        self.assertAlmostEquals(protMask3.outputVol.getSamplingRate(), 
                                self.protImport.outputVolume.getSamplingRate(),
                                "There was a problem with the sampling rate value for the apply user custom mask for Volumes")
        self.assertIsNotNone(protMask3.outputVol, "There was a problem with apply crown mask for Volumes")
        
    def testApplyGaussianMask(self):
        print("Run apply gaussian mask for Volumes")
        protMask4 = self.newProtocol(XmippProtMaskVolumes,
                                     source=0, geo=3, sigma=-1,
                                     fillType=3 )
        protMask4.inputVolumes.set(self.protImport.outputVolume)
        protMask4.setObjLabel('gaussian mask')
        self.launchProtocol(protMask4)
        self.assertAlmostEquals(protMask4.outputVol.getSamplingRate(), 
                                self.protImport.outputVolume.getSamplingRate(),
                                "There was a problem with the sampling rate value for the apply user custom mask for Volumes")
        self.assertIsNotNone(protMask4.outputVol, "There was a problem with apply gaussian mask for Volumes")
        
    def testApplyRaisedCosineMask(self):
        print("Run apply raised cosine mask for Volumes")
        protMask5 = self.newProtocol(XmippProtMaskVolumes,
                                     source=0, geo=4, innerRadius=2, outerRadius=12,
                                     fillType=0, fillValue=5 )
        protMask5.inputVolumes.set(self.protImport.outputVolume)
        protMask5.setObjLabel('raised cosine mask')
        self.launchProtocol(protMask5)
        self.assertAlmostEquals(protMask5.outputVol.getSamplingRate(), 
                                self.protImport.outputVolume.getSamplingRate(),
                                "There was a problem with the sampling rate value for the apply user custom mask for Volumes")
        self.assertIsNotNone(protMask5.outputVol, "There was a problem with apply raised cosine mask for Volumes")
        
    def testApplyRaisedCrownMask(self):
        print("Run apply raised crown mask for Volumes")
        protMask6 = self.newProtocol(XmippProtMaskVolumes,
                                     source=0, geo=5, innerRadius=2, outerRadius=12, borderDecay=2,
                                     fillType=1 )
        protMask6.inputVolumes.set(self.protImport.outputVolume)
        protMask6.setObjLabel('raised crown mask')
        self.launchProtocol(protMask6)
        self.assertAlmostEquals(protMask6.outputVol.getSamplingRate(), 
                                self.protImport.outputVolume.getSamplingRate(),
                                "There was a problem with the sampling rate value for the apply user custom mask for Volumes")
        
        self.assertIsNotNone(protMask6.outputVol, "There was a problem with apply raised crown mask for Volumes")
        
    def testApplyUserMask(self):
        print("Run apply user mask for Volumes")
        # Create MASK
        protMask01 = self.newProtocol(XmippProtCreateMask3D,
                                     source=1, size=64, samplingRate=9.89,
                                     geo=6, innerRadius=10, outerRadius=25, borderDecay=2)
        protMask01.setObjLabel('crown mask')
        self.launchProtocol(protMask01)
        self.assertIsNotNone(protMask01.outputMask,
                             "There was a problem with create mask from geometry")
        # Apply MASK
        protMask02 = self.newProtocol(XmippProtMaskVolumes,
                                     source=1,
                                     fillType=1 )
        protMask02.inputVolumes.set(self.protImport.outputVolume)
        protMask02.inputMask.set(protMask01.outputMask)
        protMask02.setObjLabel('user custom mask')
        self.launchProtocol(protMask02)
        self.assertAlmostEquals(protMask02.outputVol.getSamplingRate(), 
                                self.protImport.outputVolume.getSamplingRate(),
                                "There was a problem with the sampling rate value for the apply user custom mask for Volumes")
         
        self.assertIsNotNone(protMask02.outputVol,
                             "There was a problem with apply user custom mask for Volumes")
  

class TestXmippPreprocessVolumes(TestXmippBase):
    @classmethod
    def setUpClass(cls):
        setupTestProject(cls)
        TestXmippBase.setData()
        cls.protImport1 = cls.runImportVolumes(cls.volumes, 9.896)
        cls.protImport2 = cls.runImportVolumes(cls.vol1, 9.896)
        cls.protImport2 = cls.runImportVolumes(cls.vol1, 9.896)
        #test symmetryze with mask
        dataProject='SymVirus'
        dataset = DataSet.getDataSet(dataProject)
        virusVol  = dataset.getFile('whole_vol_half')
        virusMaskCapsid = dataset.getFile('large_vol_half_th')
        virusMaskPenton = dataset.getFile('small_vol_half_th')
        cls.protImportVirus = cls.runImportVolumes(virusVol, 1)
        cls.protImportvirusMaskCapsid = cls.runImportMask(virusMaskCapsid, 1)
        cls.protImportvirusMaskPenton = cls.runImportMask(virusMaskPenton, 1)


    def testPreprocessVolumes(self):
        print("Run preprocess a volume")
        protPreprocessVol1 = XmippProtPreprocessVolumes(doChangeHand=True, doRandomize=True, doSymmetrize=True, symmetryGroup='d6',
                                                        doSegment=True, doNormalize=True, backRadius=20, doInvert=True,
                                                        doThreshold=True, thresholdType=1)
        protPreprocessVol1.inputVolumes.set(self.protImport2.outputVolume)
        self.proj.launchProtocol(protPreprocessVol1, wait=True)
        self.assertIsNotNone(protPreprocessVol1.outputVol, "There was a problem with a volume")

        print("Run preprocess a SetOfVolumes")
        protPreprocessVol2 = XmippProtPreprocessVolumes(doChangeHand=True, doRandomize=True, doSymmetrize=True, symmetryGroup='d6',
                                                        doSegment=True, doNormalize=True, backRadius=20, doInvert=True,
                                                        doThreshold=True, thresholdType=1)
        protPreprocessVol2.inputVolumes.set(self.protImport1.outputVolumes)
        self.proj.launchProtocol(protPreprocessVol2, wait=True)
        self.assertIsNotNone(protPreprocessVol2.outputVol, "There was a problem with preprocess a SetOfVolumes")

        print("Run preprocess a volume using mask_1 in the symmetrization")
        protPreprocessVol3 = XmippProtPreprocessVolumes(doChangeHand=False, doRandomize=False,
                                                        doRotateIco=True, rotateFromIco=0, rotateToIco=2,
                                                        doSymmetrize=True, symmetryGroup='i3',
                                                        doSegment=False, doNormalize=False,
                                                        doInvert=False, doThreshold=False,
                                                        doVolumeMask=True
                                                        )
        protPreprocessVol3.inputVolumes.set(self.protImportVirus.outputVolume)
        protPreprocessVol3.volumeMask.set(self.protImportvirusMaskCapsid.outputMask)
        self.proj.launchProtocol(protPreprocessVol3, wait=True)
        self.assertIsNotNone(protPreprocessVol3.outputVol, "There was a problem with a volume")

        print("Run preprocess a volume using mask_2 in the symmetrization")
        protPreprocessVol4 = XmippProtPreprocessVolumes(doChangeHand=False, doRandomize=False,
                                                        doSymmetrize=True, symmetryGroup='c7',
                                                        doSegment=False, doNormalize=False,
                                                        doInvert=False, doThreshold=False,
                                                        doVolumeMask=True
                                                        )
        protPreprocessVol4.inputVolumes.set(self.protImportVirus.outputVolume)
        protPreprocessVol4.volumeMask.set(self.protImportvirusMaskPenton.outputMask)
        self.proj.launchProtocol(protPreprocessVol4, wait=True)
        self.assertIsNotNone(protPreprocessVol4.outputVol, "There was a problem with a volume")


class TestXmippResolution3D(TestXmippBase):
    @classmethod
    def setUpClass(cls):
        setupTestProject(cls)
        TestXmippBase.setData()
        cls.protImport1 = cls.runImportVolumes(cls.vol2, 9.896)
        cls.protImport2 = cls.runImportVolumes(cls.vol3, 9.896)

    def testCalculateResolution(self):
        print("Run resolution 3D")
        protResol3D = XmippProtResolution3D(doSSNR=False)
        protResol3D.inputVolume.set(self.protImport1.outputVolume)
        protResol3D.referenceVolume.set(self.protImport2.outputVolume)
        self.proj.launchProtocol(protResol3D, wait=True)
        self.assertIsNotNone(protResol3D._defineFscName(), "There was a problem with fsc")
        self.assertIsNotNone(protResol3D._defineStructFactorName(), "There was a problem with structure factor")


class TestXmippFilterVolumes(TestXmippBase):
    @classmethod
    def setUpClass(cls):
        print("\n", greenStr(" Filter Volumes Set Up - Collect data ".center(75, '-')))
        setupTestProject(cls)
        TestXmippBase.setData()
        cls.protImport1 = cls.runImportVolumes(cls.volumes, 9.896)
        cls.protImport2 = cls.runImportVolumes(cls.vol1, 9.896)

    # Tests with single volume as input.
    def launchAndTestSingle(self, **kwargs):
        "Launch XmippProtFilterVolumes on single volume and check results."
        print(magentaStr("\n==> Filter singe volume input params: %s" % kwargs))
        prot = XmippProtFilterVolumes(**kwargs)
        prot.inputVolumes.set(self.protImport2.outputVolume)
        self.proj.launchProtocol(prot, wait=True)
        self.assertTrue(hasattr(prot, "outputVol") and prot.outputVol is not None,
                        "There was a problem with filter single volume")
        self.assertTrue(prot.outputVol.equalAttributes(
            self.protImport2.outputVolume, ignore=['_index', '_filename'],
            verbose=True))

    def testSingleFourier(self):
        self.launchAndTestSingle(filterSpace=FILTER_SPACE_FOURIER,
                                 lowFreq=0.1, highFreq=0.25)

    def testSingleMedian(self):
        self.launchAndTestSingle(filterSpace=FILTER_SPACE_REAL,
                                 filterModeReal=xfh.FM_MEDIAN)

    def testSingleWavelets(self):
        self.launchAndTestSingle(filterSpace=FILTER_SPACE_WAVELET,
                                 filterModeWavelets=xfh.FM_DAUB12,
                                 waveletMode=xfh.FM_REMOVE_SCALE)

    # Tests with multiple volumes as input.
    def launchAndTestSet(self, **kwargs):
        "Launch XmippProtFilterVolumes on set of volumes and check results."
        print(magentaStr("\n==> Filter multiple volumes input params: %s" % kwargs))
        prot = XmippProtFilterVolumes(**kwargs)
        vIn = self.protImport1.outputVolumes  # short notation
        prot.inputVolumes.set(vIn)
        self.proj.launchProtocol(prot, wait=True)
        self.assertTrue(hasattr(prot, "outputVol") and prot.outputVol is not None,
                        "There was a problem with filter multiple volumes")
        self.assertTrue(prot.outputVol.equalAttributes(
            self.protImport1.outputVolumes, ignore=['_mapperPath'],
            verbose=True))
        # Compare the individual volumes too.
        self.assertTrue(prot.outputVol.equalItemAttributes(
            self.protImport1.outputVolumes, ignore=['_index', '_filename'],
            verbose=True))

    def testSetFourier(self):
        self.launchAndTestSet(filterSpace=FILTER_SPACE_FOURIER,
                              lowFreq=0.1, highFreq=0.25)

    def testSetMedian(self):
        self.launchAndTestSet(filterSpace=FILTER_SPACE_REAL,
                              filterModeReal=xfh.FM_MEDIAN)

    def testSetWavelets(self):
        self.launchAndTestSet(filterSpace=FILTER_SPACE_WAVELET,
                              filterModeWavelets=xfh.FM_DAUB12,
                              waveletMode=xfh.FM_REMOVE_SCALE)


class TestXmippMaskVolumes(TestXmippBase):
    @classmethod
    def setUpClass(cls):
        setupTestProject(cls)
        TestXmippBase.setData()
        cls.protImport1 = cls.runImportVolumes(cls.volumes, 9.896)
        cls.protImport2 = cls.runImportVolumes(cls.vol1, 9.896)

    def testMaskVolumes(self):
        print("Run mask single volume")
        protMaskVolume = self.newProtocol(XmippProtMaskVolumes,
                                          radius=23)
        protMaskVolume.inputVolumes.set(self.protImport2.outputVolume)
        self.launchProtocol(protMaskVolume)
        self.assertIsNotNone(protMaskVolume.outputVol, "There was a problem with applying mask to a volume")

        print("Run mask SetOfVolumes")
        protMaskVolumes = self.newProtocol(XmippProtMaskVolumes,
                                           geo=MASK3D_CROWN, innerRadius=18, outerRadius=23)
        protMaskVolumes.inputVolumes.set(self.protImport1.outputVolumes)
        self.proj.launchProtocol(protMaskVolumes, wait=True)
        self.assertIsNotNone(protMaskVolumes.outputVol, "There was a problem with applying mask to SetOfVolumes")


class TestXmippCropResizeVolumes(TestXmippBase):
    @classmethod
    def setUpClass(cls):
        print("\n", greenStr(" Crop/Resize Volumes Set Up - Collect data ".center(75, '-')))
        setupTestProject(cls)
        TestXmippBase.setData()
        cls.protImport1 = cls.runImportVolumes(cls.volumes, 9.896)
        cls.protImport2 = cls.runImportVolumes(cls.vol1, 9.896)

    # Tests with single volume as input.
    def launchSingle(self, **kwargs):
        "Launch XmippProtCropResizeVolumes and return output volume."
        print(magentaStr("\n==> Crop/Resize single volume input params: %s" % kwargs))
        prot = XmippProtCropResizeVolumes(**kwargs)
        prot.inputVolumes.set(self.protImport2.outputVolume)
        self.proj.launchProtocol(prot, wait=True)
        self.assertTrue(hasattr(prot, "outputVol") and prot.outputVol is not None,
                        "There was a problem with applying resize/crop to a volume")
        return prot.outputVol

    def testSingleResizeDimensions(self):
        inV = self.protImport2.outputVolume  # short notation
        newSize = 128
        outV = self.launchSingle(doResize=True,
                                 resizeOption=xrh.RESIZE_DIMENSIONS,
                                 resizeDim=newSize, doWindow=True,
                                 windowOperation=xrh.WINDOW_OP_WINDOW,
                                 windowSize=newSize*2)

        self.assertEqual(newSize * 2, outV.getDim()[0])
        self.assertAlmostEqual(outV.getSamplingRate(),
                               inV.getSamplingRate() * (inV.getDim()[0] / float(newSize)))
        self.assertTrue(outV.equalAttributes(
            inV, ignore=['_index', '_filename', '_samplingRate', '_origin', '_matrix'], verbose=True))

    def testSingleFactorAndCrop(self):
        inV = self.protImport2.outputVolume  # short notation
        outV = self.launchSingle(doResize=True,
                                 resizeOption=xrh.RESIZE_FACTOR,
                                 resizeFactor=0.5,
                                 doWindow=True,
                                 windowOperation=xrh.WINDOW_OP_CROP)

        self.assertEqual(inV.getDim()[0] * 0.5, outV.getDim()[0])
        self.assertAlmostEqual(outV.getSamplingRate(), inV.getSamplingRate() * 2)
        self.assertTrue(outV.equalAttributes(
            inV, ignore=['_index', '_filename', '_samplingRate'], verbose=True))

    def testSinglePyramid(self):
        inV = self.protImport2.outputVolume  # short notation
        outV = self.launchSingle(doResize=True, resizeOption=xrh.RESIZE_PYRAMID,
                                 resizeLevel=1)

        # Since the images were expanded by 2**resizeLevel (=2) the new
        # pixel size (painfully called "sampling rate") should be 0.5x.
        self.assertEqual(inV.getDim()[0] * 2, outV.getDim()[0])
        self.assertAlmostEqual(outV.getSamplingRate(), inV.getSamplingRate() * 0.5)
        self.assertTrue(outV.equalAttributes(
            inV, ignore=['_index', '_filename', '_samplingRate'], verbose=True))

    # Tests with multiple volumes as input.
    def launchSet(self, **kwargs):
        "Launch XmippProtCropResizeVolumes and return output volumes."
        print(magentaStr("\n==> Crop/Resize single set of volumes input params: %s" % kwargs))
        prot = XmippProtCropResizeVolumes(**kwargs)
        prot.inputVolumes.set(self.protImport1.outputVolumes)
        self.proj.launchProtocol(prot, wait=True)
        self.assertTrue(hasattr(prot, "outputVol") and prot.outputVol is not None,
                        "There was a problem with applying resize/crop to a set of volumes")
        return prot.outputVol

    def testSetResizeDimensions(self):
        inV = self.protImport1.outputVolumes  # short notation
        newSize = 128
        outV = self.launchSet(doResize=True,
                              resizeOption=xrh.RESIZE_DIMENSIONS,
                              resizeDim=newSize, doWindow=True,
                              windowOperation=xrh.WINDOW_OP_WINDOW,
                              windowSize=newSize*2)

        self.assertEqual(newSize * 2, outV.getDim()[0])
        self.assertAlmostEqual(outV.getSamplingRate(),
                               inV.getSamplingRate() * (inV.getDim()[0] / float(newSize)))
        self.assertTrue(outV.equalAttributes(
            inV, ignore=['_mapperPath', '_samplingRate', '_firstDim'], verbose=True))
        # Compare the individual volumes too.
        self.assertTrue(outV.equalItemAttributes(
            inV, ignore=['_index', '_filename', '_samplingRate'], verbose=True))

    def testSetFactorAndCrop(self):
        inV = self.protImport1.outputVolumes  # short notation
        outV = self.launchSet(doResize=True,
                              resizeOption=xrh.RESIZE_FACTOR,
                              resizeFactor=0.5,
                              doWindow=True,
                              windowOperation=xrh.WINDOW_OP_CROP)

        self.assertEqual(inV.getDim()[0] * 0.5, outV.getDim()[0])
        self.assertAlmostEqual(outV.getSamplingRate(), inV.getSamplingRate() * 2)
        self.assertTrue(outV.equalAttributes(
            inV, ignore=['_mapperPath', '_samplingRate', '_firstDim'], verbose=True))
        # Compare the individual volumes too.
        self.assertTrue(outV.equalItemAttributes(
            inV, ignore=['_index', '_filename', '_samplingRate'], verbose=True))

    def testSetPyramid(self):
        inV = self.protImport1.outputVolumes  # short notation
        outV = self.launchSet(doResize=True, resizeOption=xrh.RESIZE_PYRAMID,
                              resizeLevel=1)

        # Since the images were expanded by 2**resizeLevel (=2) the new
        # pixel size (painfully called "sampling rate") should be 0.5x.
        self.assertEqual(inV.getDim()[0] * 2, outV.getDim()[0])
        self.assertAlmostEqual(outV.getSamplingRate(), inV.getSamplingRate() * 0.5)
        self.assertTrue(outV.equalAttributes(
            inV, ignore=['_mapperPath', '_samplingRate', '_firstDim'], verbose=True))
        # Compare the individual volumes too.
        self.assertTrue(outV.equalItemAttributes(
            inV, ignore=['_index', '_filename', '_samplingRate'], verbose=True))


class TestXmippOperateVolumes(TestXmippBase):
    @classmethod
    def setUpClass(cls):
        setupTestProject(cls)
        TestXmippBase.setData()
        cls.protImport1 = cls.runImportVolumes(cls.vol1, 9.896)
        cls.protImport2 = cls.runImportVolumes(cls.vol2, 9.896)
        cls.protImport3 = cls.runImportVolumes(cls.volumes, 9.896)

    # Tests with single volume as input.
    def launchSingle(self, **kwargs):
        "Launch XmippProtImageOperateVolumes and return output volume."
        print(magentaStr("\n==> Operate single volume input params: %s" % kwargs))
        prot = XmippProtImageOperateVolumes()
        prot.operation.set(kwargs.get('operation', 1))
        prot.inputVolumes.set(self.protImport1.outputVolume)
        prot.setObjLabel(kwargs.get('objLabel', None))
        prot.isValue.set(kwargs.get('isValue', False))
        prot.inputVolumes2.set(kwargs.get('volumes2', None))
        prot.value.set(kwargs.get('value', None))
        prot.intValue.set(kwargs.get('intValue', None))
        
        self.proj.launchProtocol(prot, wait=True)
        self.assertTrue(hasattr(prot, "outputVol") and prot.outputVol is not None,
                        "There was a problem producing the output")
        return prot.outputVol

    def testMultiplyVolumes(self):
        vol2 = self.protImport2.outputVolume  # short notation
        prot1 = self.launchSingle(operation=OP_MULTIPLY,
                                  objLabel='Multiply two Volumes',
                                  volumes2=vol2)

    def testMultiplyValue(self):
        prot2 = self.launchSingle(operation=OP_MULTIPLY,
                                  isValue=True,
                                  objLabel='Multiply by a Value',
                                  value=2.5)
    
    def testDotProduct(self):
        vol2 = self.protImport2.outputVolume  # short notation
        prot3 = self.launchSingle(operation=OP_DOTPRODUCT,
                                  objLabel='Dot Product',
                                  volumes2=vol2)

    def testSqrt(self):
        prot4 = self.launchSingle(operation=OP_SQRT,
                                  objLabel='Sqrt')

    def testRadial(self):
        prot5 = self.launchSingle(operation=OP_RADIAL,
                                  objLabel='Radial Average')

    def testColumn(self):
        prot6 = self.launchSingle(operation=OP_COLUNM,
                                  objLabel='Column',
                                  intValue  =7)

    def testRow(self):
        prot6 = self.launchSingle(operation=OP_ROW,
                                  objLabel='Row',
                                  intValue  =8)

#     # Tests with multiple volumes as input.
    def launchSet(self, **kwargs):
        "Launch XmippProtImageOperateVolumes and return output volumes."
        print(magentaStr("\n==> Operate set of volumes input params: %s" % kwargs))
        prot = XmippProtImageOperateVolumes()
        prot.operation.set(kwargs.get('operation', 1))
        prot.inputVolumes.set(self.protImport3.outputVolumes)
        prot.setObjLabel(kwargs.get('objLabel', None))
        prot.isValue.set(kwargs.get('isValue', False))
        prot.inputVolumes2.set(kwargs.get('volumes2', None))
        prot.value.set(kwargs.get('value', None))
        prot.intValue.set(kwargs.get('intValue', None))
        
        self.proj.launchProtocol(prot, wait=True)
        self.assertTrue(hasattr(prot, "outputVol") and prot.outputVol is not None,
                        "There was a problem producing the output")
        return prot.outputVol
        
    def testMultiplyVolSets(self):
        vol2 = self.protImport3.outputVolumes  # short notation
        prot6 = self.launchSet(operation=OP_MULTIPLY,
                                  objLabel='Multiply two SetOfVolumes',
                                  volumes2=vol2)

    def testMultiplyValue2(self):
        prot7 = self.launchSet(operation=OP_MULTIPLY,
                               isValue=True,
                               objLabel='Multiply by a Value 2',
                               value=2.5)
    
    def testDotProduct2(self):
        vol2 = self.protImport3.outputVolumes  # short notation
        prot8 = self.launchSet(operation=OP_DOTPRODUCT,
                               objLabel='Dot Product 2',
                               volumes2=vol2)

    def testSqrt2(self):
        prot9 = self.launchSet(operation=OP_SQRT,
                               objLabel='Sqrt 2')


class TestXmippProtAlignVolume(TestXmippBase):
    @classmethod
    def setData(cls, dataProject='xmipp_tutorial'):
        cls.dataset = DataSet.getDataSet(dataProject)
        cls.volumes = cls.dataset.getFile('volumes')
        cls.vol1 = cls.dataset.getFile('vol1')
        cls.vol2 = cls.dataset.getFile('vol2')
        cls.vol3 = cls.dataset.getFile('vol3')

    @classmethod
    def runImportVolumes(cls, pattern, samplingRate):
        """ Run an Import particles protocol. """
        return cls.protImport
    
    @classmethod
    def setUpClass(cls):
        setupTestProject(cls)
        cls.ds = DataSet.getDataSet('relion_tutorial')

        cls.protImport1 = cls.newProtocol(ProtImportVolumes,
                                         filesPath=cls.ds.getFile('volumes/reference_rotated.vol'), 
                                         samplingRate=1.0)
        cls.launchProtocol(cls.protImport1)
        
        cls.protImport2 = cls.newProtocol(ProtImportVolumes,
                                         filesPath=cls.ds.getFile('volumes/reference.mrc'), 
                                         samplingRate=1.0)
        cls.launchProtocol(cls.protImport2)
        
        # Rotate that volume rot=90 tilt=90 to create 
        # a gold rotated volume
        os.system('')

    def testExhaustive(self):
        protAlign = self.newProtocol(XmippProtAlignVolume,
                                     inputReference=self.protImport1.outputVolume,
                                     alignmentAlgorithm=ALIGN_ALGORITHM_EXHAUSTIVE,
                                     minRotationalAngle=65, 
                                     maxRotationalAngle=100,
                                     stepRotationalAngle=10,
                                     minTiltAngle=65,
                                     maxTiltAngle=100,
                                     stepTiltAngle=10,
                                     minInplaneAngle=0,
                                     maxInplaneAngle=0,
                                     stepInplaneAngle=0,
                                     numberOfMpi=1, numberOfThreads=1                               
                                     )
        protAlign.inputVolumes.append(self.protImport2.outputVolume)
        self.launchProtocol(protAlign)
        
    def testLocal(self):
        protAlign = self.newProtocol(XmippProtAlignVolume,
                                     inputReference=self.protImport1.outputVolume,
                                     alignmentAlgorithm=ALIGN_ALGORITHM_LOCAL,
                                     initialRotAngle=0,
                                     initialTiltAngle=0,
                                     initialInplaneAngle=0,
                                     initialShiftX=0,
                                     initialShiftY=0,
                                     initialShiftZ=0,
                                     initialScale=1,
                                     optimizeScale=True,
                                     numberOfMpi=1, numberOfThreads=1                               
                                     )
        protAlign.inputVolumes.append(self.protImport2.outputVolume)
        self.launchProtocol(protAlign)
        
    def testExhaustiveLocal(self):
        protAlign = self.newProtocol(XmippProtAlignVolume,
                                     inputReference=self.protImport1.outputVolume,
                                     alignmentAlgorithm=ALIGN_ALGORITHM_EXHAUSTIVE_LOCAL,
                                     minRotationalAngle=65,
                                     maxRotationalAngle=100,
                                     stepRotationalAngle=10,
                                     minTiltAngle=65,
                                     maxTiltAngle=100,
                                     stepTiltAngle=10,
                                     minInplaneAngle=0,
                                     maxInplaneAngle=0,
                                     stepInplaneAngle=0,
                                     numberOfMpi=1, numberOfThreads=1                               
                                     )
        protAlign.inputVolumes.append(self.protImport2.outputVolume)
        self.launchProtocol(protAlign)

    def testExhaustiveCircularMask(self):
        protAlign = self.newProtocol(XmippProtAlignVolume,
                                     inputReference=self.protImport1.outputVolume,
                                     alignmentAlgorithm=ALIGN_ALGORITHM_EXHAUSTIVE,
                                     minRotationalAngle=65,
                                     maxRotationalAngle=100,
                                     stepRotationalAngle=10,
                                     minTiltAngle=65,
                                     maxTiltAngle=100,
                                     stepTiltAngle=10,
                                     minInplaneAngle=0,
                                     maxInplaneAngle=0,
                                     stepInplaneAngle=0,
                                     applyMask=True,
                                     maskType=0,
                                     maskRadius=22,
                                     numberOfMpi=1, numberOfThreads=1
                                     )
        protAlign.inputVolumes.append(self.protImport2.outputVolume)
        self.launchProtocol(protAlign)

    def testExhaustiveBinaryMask(self):
        protMask = self.newProtocol(XmippProtCreateMask3D,
                                    source=0,
                                    volumeOperation=0,
                                    threshold=0.0)
        protMask.inputVolume.set(self.protImport1.outputVolume)
        self.launchProtocol(protMask)
        self.assertIsNotNone(protMask.outputMask,
                             MSG_MASK_ERROR)
        protAlign = self.newProtocol(XmippProtAlignVolume,
                                     inputReference=self.protImport1.outputVolume,
                                     alignmentAlgorithm=ALIGN_ALGORITHM_EXHAUSTIVE,
                                     minRotationalAngle=65,
                                     maxRotationalAngle=100,
                                     stepRotationalAngle=10,
                                     minTiltAngle=65,
                                     maxTiltAngle=100,
                                     stepTiltAngle=10,
                                     minInplaneAngle=0,
                                     maxInplaneAngle=0,
                                     stepInplaneAngle=0,
                                     applyMask=True,
                                     maskType=1,
                                     numberOfMpi=1, numberOfThreads=1
                                     )
        protAlign.inputVolumes.append(self.protImport2.outputVolume)
        protAlign.maskFile.set(protMask.outputMask)
        self.launchProtocol(protAlign)


class TestXmippProtHelicalParameters(TestXmippBase):
    @classmethod
    def setUpClass(cls):
        setupTestProject(cls)
        cls.ds = DataSet.getDataSet('general')
        cls.vol = cls.ds.getFile('vol_helix')
        cls.protImport = cls.runImportVolumes(cls.vol, 1.0)

    def testHelicalParameters(self):
        print("Run symmetrize helical")
        protHelical = XmippProtHelicalParameters(cylinderOuterRadius=20,dihedral=True,rot0=50,rotF=70,rotStep=5,z0=5,zF=10,zStep=0.5)
        protHelical.inputVolume.set(self.protImport.outputVolume)
        self.proj.launchProtocol(protHelical, wait=True)

        self.assertIsNotNone(protHelical.outputVolume, "There was a problem with Helical output volume")
        self.assertIsNotNone(protHelical.deltaRot.get(), "Output delta rot is None")
        self.assertIsNotNone(protHelical.deltaZ.get(), "Output delta Z is None")
        print("protHelical.deltaRot.get() ", protHelical.deltaRot.get())
        self.assertAlmostEqual(protHelical.deltaRot.get(), 59.59, delta=1, msg="Output delta rot is wrong")
        self.assertAlmostEqual(protHelical.deltaZ.get(), 6.628, delta=0.2, msg="Output delta Z is wrong")


class TestXmippRansacMda(TestXmippBase):
    @classmethod
    def setUpClass(cls):
        setupTestProject(cls)
        cls.dataset = DataSet.getDataSet('mda')
        cls.averages = cls.dataset.getFile('averages')
        cls.samplingRate = 3.5
        cls.symmetryGroup = 'd6'
        cls.angularSampling = 15
        cls.nRansac = 25
        cls.numSamples = 5
        cls.dimRed = False
        cls.numVolumes = 2
        cls.maxFreq = 30

    def test_ransac(self):
        #Import a set of averages
        print("Import Set of averages")
        protImportAvg = self.newProtocol(ProtImportAverages, 
                                         filesPath=self.averages, 
                                         checkStack=True,
                                         samplingRate=self.samplingRate)
        self.launchProtocol(protImportAvg)
        self.assertIsNotNone(protImportAvg.getFiles(), "There was a problem with the import")
        
        print("Run Ransac")
        protRansac = self.newProtocol(XmippProtRansac,
                                      symmetryGroup=self.symmetryGroup, 
                                      angularSampling=self.angularSampling,
                                      nRansac=self.nRansac, 
                                      numSamples=self.numSamples, 
                                      dimRed=self.dimRed,
                                      numVolumes=self.numVolumes, 
                                      maxFreq=self.maxFreq, useAll=True, 
                                      numberOfThreads=4)
        protRansac.inputSet.set(protImportAvg.outputAverages)
        self.launchProtocol(protRansac)
        self.assertIsNotNone(protRansac.outputVolumes, "There was a problem with ransac protocol")


class TestXmippRansacGroel(TestXmippRansacMda):
    @classmethod
    def setUpClass(cls):
        setupTestProject(cls)
        cls.dataset = DataSet.getDataSet('groel')
        cls.averages = cls.dataset.getFile('averages')
        cls.samplingRate = 2.1
        cls.symmetryGroup = 'd7'
        cls.angularSampling = 7
        cls.nRansac = 25
        cls.numSamples = 5
        cls.dimRed = True
        cls.numVolumes = 2
        cls.maxFreq = 12


class TestXmippSwarmMda(TestXmippBase):
    @classmethod
    def setUpClass(cls):
        setupTestProject(cls)
        cls.dataset = DataSet.getDataSet('mda')
        cls.averages = cls.dataset.getFile('averages')
        cls.particles = cls.dataset.getFile('particles')
        cls.samplingRate = 3.5
        cls.symmetryGroup = 'd6'
        cls.angularSampling = 15
        cls.nRansac = 25
        cls.numSamples = 5
        cls.dimRed = False
        cls.numVolumes = 2
        cls.maxFreq = 30

    def test_swarm(self):
        #Import a set of averages
        print("Import Set of averages")
        protImportAvg = self.newProtocol(ProtImportAverages, 
                                         filesPath=self.averages, 
                                         checkStack=True,
                                         samplingRate=self.samplingRate)
        self.launchProtocol(protImportAvg)
        self.assertIsNotNone(protImportAvg.getFiles(), "There was a problem with the import")
        
        #Import a set of particles
        print("Import Set of particles")
        protImportParticles = self.newProtocol(ProtImportParticles, 
                                         filesPath=self.particles, 
                                         checkStack=True,
                                         samplingRate=self.samplingRate)
        self.launchProtocol(protImportParticles)
        self.assertIsNotNone(protImportParticles.getFiles(), "There was a problem with the import")

        print("Run Ransac")
        protRansac = self.newProtocol(XmippProtRansac,
                                      symmetryGroup=self.symmetryGroup, 
                                      angularSampling=self.angularSampling,
                                      nRansac=self.nRansac, 
                                      numSamples=self.numSamples, 
                                      dimRed=self.dimRed,
                                      numVolumes=self.numVolumes, 
                                      maxFreq=self.maxFreq, useAll=True, 
                                      numberOfThreads=4)
        protRansac.inputSet.set(protImportAvg.outputAverages)
        self.launchProtocol(protRansac)
        self.assertIsNotNone(protRansac.outputVolumes, "There was a problem with ransac protocol")

        print("Run Swarm")
        protSwarm = self.newProtocol(XmippProtReconstructSwarm,
                                      symmetryGroup=self.symmetryGroup,
                                      numberOfIterations=5,
                                      targetResolution=15,
                                      NimgTrain=20,
                                      NimgTest=10,
                                      numberOfMpi=4)
        protSwarm.inputParticles.set(protImportParticles.outputParticles)
        protSwarm.inputVolumes.set(protRansac.outputVolumes)
        self.launchProtocol(protSwarm)
        self.assertIsNotNone(protSwarm.outputVolumes, "There was a problem with ransac protocol")

class TestXmippRotationalSymmetry(TestXmippBase):
    @classmethod
    def setUpClass(cls):
        setupTestProject(cls)
        cls.dataset = DataSet.getDataSet('xmipp_tutorial')
        cls.vol = cls.dataset.getFile('vol110')

    def test_rotsym(self):
        print("Import Volume")
        protImportVol = self.newProtocol(ProtImportVolumes,
                                         objLabel='Volume',
                                         filesPath=self.vol,
                                         samplingRate=7.08)
        self.launchProtocol(protImportVol)
        self.assertIsNotNone(protImportVol.getFiles(),
                             "There was a problem with the import")
        
        print("Run find rotational symmetry axis")
        protRotSym = self.newProtocol(XmippProtRotationalSymmetry,
                                         symOrder=2,
                                         searchMode=2,
                                         tilt0=70,
                                         tiltF=110)
        protRotSym.inputVolume.set(protImportVol.outputVolume)
        self.launchProtocol(protRotSym)
        self.assertIsNotNone(protRotSym.outputVolume,
                             "There was a problem with Rotational Symmetry")


class TestXmippProjMatching(TestXmippBase):

    @classmethod
    def setUpClass(cls):
        setupTestProject(cls)
        cls.dataset = DataSet.getDataSet('relion_tutorial')
        cls.vol = cls.dataset.getFile('volume')

    def testXmippProjMatching(self):
        print("Import Particles")
        protImportParts = self.newProtocol(ProtImportParticles,
                                 objLabel='Particles from scipion',
                                 importFrom=ProtImportParticles.IMPORT_FROM_SCIPION,
                                 sqliteFile=self.dataset.getFile('import/case2/particles.sqlite'),
                                 magnification=50000,
                                 samplingRate=7.08,
                                 haveDataBeenPhaseFlipped=True
                                 )
        self.launchProtocol(protImportParts)
        self.assertIsNotNone(protImportParts.getFiles(), "There was a problem with the import")
        
        print("Get a Subset of particles")
        protSubset = self.newProtocol(ProtSubSet,
                                         objLabel='100 Particles',
                                         chooseAtRandom=True,
                                         nElements=100)
        protSubset.inputFullSet.set(protImportParts.outputParticles)
        self.launchProtocol(protSubset)
        
        print("Import Volume")
        protImportVol = self.newProtocol(ProtImportVolumes,
                                         objLabel='Volume',
                                         filesPath=self.vol,
                                         samplingRate=7.08)
        self.launchProtocol(protImportVol)
        self.assertIsNotNone(protImportVol.getFiles(), "There was a problem with the import")
        
        print("Run Projection Matching")
        protProjMatch = self.newProtocol(XmippProtProjMatch,
                                         ctfGroupMaxDiff=0.00001,
                                         mpiJobSize=10,
                                         numberOfIterations=2,
                                         numberOfThreads=2,
                                         numberOfMpi=3)
        protProjMatch.inputParticles.set(protSubset.outputParticles)
        protProjMatch.input3DReferences.set(protImportVol.outputVolume)
        self.launchProtocol(protProjMatch)
        self.assertIsNotNone(protProjMatch.outputVolume, "There was a problem with Projection Matching")


class TestPdbImport(TestXmippBase):
    
    @classmethod
    def setUpClass(cls):
        setupTestProject(cls)
        cls.dataset = DataSet.getDataSet('nma')
        cls.pdb = cls.dataset.getFile('pdb')
    
    def testImportPdbFromId(self):
        print("Run convert a pdb from database")
        protConvert = self.newProtocol(ProtImportPdb, pdbId="3j3i")
        self.launchProtocol(protConvert)
        self.assertIsNotNone(protConvert.outputPdb.getFileName(), 
                             "There was a problem with the import")
        
    def testImportPdbFromFn(self):
        print("Run convert a pdb from file")
        protConvert = self.newProtocol(ProtImportPdb, 
                                       inputPdbData=ProtImportPdb.IMPORT_FROM_FILES, 
                                       pdbFile=self.pdb)
        self.launchProtocol(protConvert)
        self.assertIsNotNone(protConvert.outputPdb.getFileName(), 
                             "There was a problem with the import")


class TestXmippPdbConvert(TestXmippBase):
    
    @classmethod
    def setUpClass(cls):
        setupTestProject(cls)
        cls.dataset = DataSet.getDataSet('nma')
        cls.pdb = cls.dataset.getFile('pdb')
    
    def testXmippPdbConvertFromDb(self):
        print("Run convert a pdb from database")
        protConvert = self.newProtocol(XmippProtConvertPdb, pdbId="3j3i", sampling=4, setSize=True,
                                       size_z=100, size_y=100, size_x=100)
        self.launchProtocol(protConvert)
        self.assertIsNotNone(protConvert.outputVolume.getFileName(), "There was a problem with the conversion")
        self.assertAlmostEqual(protConvert.outputVolume.getSamplingRate(), protConvert.sampling.get(), places=1,
                               msg=MSG_WRONG_SAMPLING)
        self.assertAlmostEqual(protConvert.outputVolume.getDim()[0], protConvert.size_z.get(), places=1,
                               msg=MSG_WRONG_SIZE)
        
    def testXmippPdbConvertFromObj(self):
        print("Run convert a pdb from import")
        protImport = self.newProtocol(ProtImportPdb, 
                                      inputPdbData=ProtImportPdb.IMPORT_FROM_FILES, 
                                      pdbFile=self.pdb)
        self.launchProtocol(protImport)
        self.assertIsNotNone(protImport.outputPdb.getFileName(), "There was a problem with the import")
        
        protConvert = self.newProtocol(XmippProtConvertPdb, 
                                       inputPdbData=XmippProtConvertPdb.IMPORT_OBJ, 
                                       sampling=3, setSize=True, size_z=20, size_y=20, size_x=20)
        protConvert.pdbObj.set(protImport.outputPdb)
        self.launchProtocol(protConvert)
        self.assertIsNotNone(protConvert.outputVolume.getFileName(), "There was a problem with the conversion")
        self.assertAlmostEqual(protConvert.outputVolume.getSamplingRate(), protConvert.sampling.get(), places=1,
                               msg=MSG_WRONG_SAMPLING)
        self.assertAlmostEqual(protConvert.outputVolume.getDim()[0], protConvert.size_z.get(), places=1,
                               msg=MSG_WRONG_SIZE)

    def testXmippPdbConvertFromFn(self):
        print("Run convert a pdb from file")
        protConvert = self.newProtocol(XmippProtConvertPdb,inputPdbData=2, pdbFile=self.pdb, sampling=2, setSize=False)
        self.launchProtocol(protConvert)
        self.assertIsNotNone(protConvert.outputVolume.getFileName(), "There was a problem with the conversion")
        self.assertAlmostEqual(protConvert.outputVolume.getSamplingRate(), protConvert.sampling.get(), places=1,
                               msg=MSG_WRONG_SAMPLING)
        self.assertAlmostEqual(protConvert.outputVolume.getDim()[0], 48, places=1, msg=MSG_WRONG_SIZE)


class TestXmippValidateNonTilt(TestXmippBase):
    @classmethod
    def setUpClass(cls):
        setupTestProject(cls)
        cls.dataset = DataSet.getDataSet('relion_tutorial')
        cls.vol = cls.dataset.getFile('volume')

    def testXmippValidateNonTilt(self):
        print("Import Particles")
        protImportParts = self.newProtocol(ProtImportParticles,
                                 objLabel='Particles from scipion',
                                 importFrom=ProtImportParticles.IMPORT_FROM_SCIPION,
                                 sqliteFile=self.dataset.getFile('import/case2/particles.sqlite'),
                                 magnification=50000,
                                 samplingRate=7.08,
                                 haveDataBeenPhaseFlipped=True
                                 )
        self.launchProtocol(protImportParts)
        self.assertIsNotNone(protImportParts.getFiles(), "There was a problem with the import")
        
        print("Get a Subset of particles")
        protSubset = self.newProtocol(ProtSubSet,
                                         objLabel='100 Particles',
                                         chooseAtRandom=True,
                                         nElements=100)
        protSubset.inputFullSet.set(protImportParts.outputParticles)
        self.launchProtocol(protSubset)
        
        print("Import Volume")
        protImportVol = self.newProtocol(ProtImportVolumes,
                                         objLabel='Volume',
                                         filesPath=self.vol,
                                         samplingRate=7.08)
        self.launchProtocol(protImportVol)
        self.assertIsNotNone(protImportVol.getFiles(), "There was a problem with the import")
        
        print("Run Validate Non-Tilt significant GPU")
        protValidate = self.newProtocol(XmippProtValidateNonTilt)
        protValidate.inputParticles.set(protSubset.outputParticles)
        protValidate.inputVolumes.set(protImportVol.outputVolume)
        protValidate.setObjLabel('Validate Non-Tilt significant GPU')
        self.launchProtocol(protValidate)
        self.assertIsNotNone(protValidate.outputVolumes, "There was a problem with Validate Non-Tilt GPU")

        print("Run Validate Non-Tilt significant CPU")
        protValidate = self.newProtocol(XmippProtValidateNonTilt)
        protValidate.inputParticles.set(protSubset.outputParticles)
        protValidate.inputVolumes.set(protImportVol.outputVolume)
        protValidate.useGpu.set(False)
        protValidate.setObjLabel('Validate Non-Tilt significant CPU')
        self.launchProtocol(protValidate)
        self.assertIsNotNone(protValidate.outputVolumes, "There was a problem with Validate Non-Tilt CPU")
        
        print("Run Validate Non-Tilt projection matching")
        protValidate = self.newProtocol(XmippProtValidateNonTilt, alignmentMethod=1)
        protValidate.inputParticles.set(protSubset.outputParticles)
        protValidate.inputVolumes.set(protImportVol.outputVolume)
        protValidate.setObjLabel('Validate Non-Tilt projection matching')
        self.launchProtocol(protValidate)
        self.assertIsNotNone(protValidate.outputVolumes, "There was a problem with Validate Non-Tilt")


class TestXmippVolSubtraction(TestXmippBase):

    @classmethod
    def setUpClass(cls):
        setupTestProject(cls)
        cls.dataset = DataSet.getDataSet('xmipp_tutorial')
        cls.vol1 = cls.dataset.getFile('volumes/volume_1_iter_002.mrc')
        cls.vol2 = cls.dataset.getFile('volumes/volume_2_iter_002.mrc')

    def testXmippVolSub(self):
        print("Import Volume 1")
        protImportVol1 = self.newProtocol(ProtImportVolumes,
                                         objLabel='Volume',
                                         filesPath=self.vol1,
                                         samplingRate=7.08)
        self.launchProtocol(protImportVol1)
        self.assertIsNotNone(protImportVol1.getFiles(),
                             "There was a problem with the import 1")

        print("Import Volume 2")
        protImportVol2 = self.newProtocol(ProtImportVolumes,
                                          objLabel='Volume',
                                          filesPath=self.vol2,
                                          samplingRate=7.08)
        self.launchProtocol(protImportVol2)
        self.assertIsNotNone(protImportVol2.getFiles(),
                             "There was a problem with the import 2")

        print("Import atomic structure")
        protImportPdb = self.newProtocol(ProtImportPdb,
                                          pdbId='6Z9F',
                                          inputVolume=protImportVol1.outputVolume)
        self.launchProtocol(protImportPdb)
        self.assertIsNotNone(protImportPdb.getFiles(),
                             "There was a problem with the atomic structure")

        print("Create mask")
        protCreateMask = self.newProtocol(XmippProtCreateMask3D,
                                          inputVolume=protImportVol1.outputVolume,
                                          threshold=0.28)
        self.launchProtocol(protCreateMask)
        self.assertIsNotNone(protCreateMask.getFiles(),
                             "There was a problem with the 3D mask")

        print("Run volume adjust")
        protVolAdj = self.newProtocol(XmippProtVolAdjust,
                                      vol1=protImportVol1.outputVolume,
                                      vol2=protImportVol2.outputVolume,
                                      masks=False)
        self.launchProtocol(protVolAdj)
        self.assertIsNotNone(protVolAdj.outputVolume,
                             "There was a problem with Volumes adjust")

        protVolAdjNoE = self.newProtocol(XmippProtVolAdjust,
                                         vol1=protImportVol1.outputVolume,
                                         vol2=protImportVol2.outputVolume,
                                         computeE=False,
                                         masks=False)
        self.launchProtocol(protVolAdjNoE)
        self.assertIsNotNone(protVolAdjNoE.outputVolume,
                             "There was a problem with Volumes adjust without computing energy")

        protVolAdjNoRadAvg = self.newProtocol(XmippProtVolAdjust,
                                              vol1=protImportVol1.outputVolume,
                                              vol2=protImportVol2.outputVolume,
                                              masks=False,
                                              radavg=False)
        self.launchProtocol(protVolAdjNoRadAvg)
        self.assertIsNotNone(protVolAdjNoRadAvg.outputVolume,
                             "There was a problem with Volumes adjust without radial average")

        print("Run volume subtraction")
        protVolSub = self.newProtocol(XmippProtVolSubtraction,
                                      vol1=protImportVol1.outputVolume,
                                      vol2=protImportVol2.outputVolume,
                                      masks=False,
                                      radavg=False)
        self.launchProtocol(protVolSub)
        self.assertIsNotNone(protVolSub.outputVolume,
                             "There was a problem with Volumes subtraction")

        protVolSubNoE = self.newProtocol(XmippProtVolSubtraction,
                                         vol1=protImportVol1.outputVolume,
                                         vol2=protImportVol2.outputVolume,
                                         computeE=False,
                                         masks=False,
                                         radavg=False)
        self.launchProtocol(protVolSubNoE)
        self.assertIsNotNone(protVolSubNoE.outputVolume,
                             "There was a problem with Volumes subtraction without computing energy")

        protVolSubMask = self.newProtocol(XmippProtVolSubtraction,
                                      vol1=protImportVol1.outputVolume,
                                      vol2=protImportVol2.outputVolume,
                                      radavg=False,
                                      mask1=protCreateMask.outputMask,
                                      mask2=protCreateMask.outputMask)
        self.launchProtocol(protVolSubMask)
        self.assertIsNotNone(protVolSubMask.outputVolume,
                             "There was a problem with Volumes subtraction with masks")

        protVolSubRadAvg = self.newProtocol(XmippProtVolSubtraction,
                                      vol1=protImportVol1.outputVolume,
                                      vol2=protImportVol2.outputVolume,
                                      masks=False)
        self.launchProtocol(protVolSubRadAvg)
        self.assertIsNotNone(protVolSubRadAvg.outputVolume,
                             "There was a problem with Volumes subtraction radial average")

        protVolSubPdb = self.newProtocol(XmippProtVolSubtraction,
                                      vol1=protImportVol1.outputVolume,
                                      pdb=True,
                                      pdbObj=protImportPdb.outputPdb,
                                      masks=False)
        self.launchProtocol(protVolSubPdb)
        self.assertIsNotNone(protVolSubPdb.outputVolume,
                             "There was a problem with Volumes subtraction pdb")

        print("Run volume consensus")
        protVolConsensus = self.newProtocol(XmippProtVolConsensus,
                                            vols=[protImportVol1.outputVolume, protImportVol2.outputVolume,
                                                  protVolAdj.outputVolume])
        self.launchProtocol(protVolConsensus)
        self.assertIsNotNone(protVolConsensus.outputVolume,
<<<<<<< HEAD
                             "There was a problem with Volumes consensus")
=======
                             "There was a problem with Volumes consensus")


class TestXmippVolPhantom(TestXmippBase):

    @classmethod
    def setUpClass(cls):
        setupTestProject(cls)

    def testXmippPhantomVol(self):
        protCreatePhantom = self.newProtocol(XmippProtPhantom)
        self.launchProtocol(protCreatePhantom)
        self.assertIsNotNone(protCreatePhantom.getFiles(),  "There was a problem with phantom creation")
        self.assertEqual(protCreatePhantom.outputVolume.getSamplingRate(), 4,
                         "There was a problem with the sampling rate value of output phantom")
        self.assertEqual(protCreatePhantom.outputVolume.getDim(), (40, 40, 40),
                         "There was a problem with the dimensions of output phantom")


class TestXmippShiftParticlesAndVolume(TestXmippBase):

    @classmethod
    def setUpClass(cls):
        setupTestProject(cls)
        cls.dataset = DataSet.getDataSet('xmipp_tutorial')
        cls.vol1 = cls.dataset.getFile('volumes/volume_1_iter_002.mrc')

    def testXmippShiftParticlesAndVolume(self):

        ERROR_SIZE_PART = "There was a problem with the size of output set of particles"
        ERROR_DIM = "There was a problem with the dimensions of output "
        ERROR_SR = "There was a problem with the sampling rate value of output "
        ERROR_SHIFT = "There was a problem with output shift "

        protImportVol = self.newProtocol(ProtImportVolumes,
                                          objLabel='Volume',
                                          filesPath=self.vol1,
                                          samplingRate=7.08)
        self.launchProtocol(protImportVol)
        self.assertIsNotNone(protImportVol.getFiles(),
                             "There was a problem with the volume import")

        protCreateGallery = self.newProtocol(XmippProtCreateGallery,
                                             inputVolume=protImportVol.outputVolume,
                                             rotStep=15.0,
                                             tiltStep=90.0)
        self.launchProtocol(protCreateGallery)
        self.assertIsNotNone(protCreateGallery.getFiles(),
                             "There was a problem with create gallery")

        protShiftParticles = self.newProtocol(XmippProtShiftParticles,
                                              inputParticles=protCreateGallery.outputReprojections,
                                              xin=2.0, yin=3.0, zin=4.0)
        self.launchProtocol(protShiftParticles)
        self.assertIsNotNone(protShiftParticles.getFiles(),
                             "There was a problem with shift particles")
        self.assertEqual(protShiftParticles.outputParticles.getSamplingRate(), 7.08, (ERROR_SR, "particles"))
        self.assertEqual(protShiftParticles.outputParticles.getFirstItem().getDim(), (64, 64, 1),
                         (ERROR_DIM, "particles"))
        self.assertEqual(protShiftParticles.outputParticles.getSize(), 181, ERROR_SIZE_PART)
        self.assertEqual(protShiftParticles.shiftX.get(), 2.0, (ERROR_SHIFT, "x"))
        self.assertEqual(protShiftParticles.shiftY.get(), 3.0, (ERROR_SHIFT, "y"))
        self.assertEqual(protShiftParticles.shiftZ.get(), 4.0, (ERROR_SHIFT, "z"))

        protCreateMask = self.newProtocol(XmippProtCreateMask3D,
                                          inputVolume=protImportVol.outputVolume,
                                          threshold=0.1)
        self.launchProtocol(protCreateMask)
        self.assertIsNotNone(protCreateMask.getFiles(),
                             "There was a problem with the 3D mask ")

        protShiftParticlesCenterOfMass = self.newProtocol(XmippProtShiftParticles,
                                                          inputParticles=protCreateGallery.outputReprojections,
                                                          inputMask=protCreateMask.outputMask,
                                                          option=False)
        self.launchProtocol(protShiftParticlesCenterOfMass)
        self.assertIsNotNone(protShiftParticlesCenterOfMass.getFiles(),
                             "There was a problem with shift particles to center of mass")
        self.assertEqual(protShiftParticlesCenterOfMass.outputParticles.getSamplingRate(), 7.08, (ERROR_SR, "particles"))
        self.assertEqual(protShiftParticlesCenterOfMass.outputParticles.getFirstItem().getDim(), (64, 64, 1),
                         (ERROR_DIM, "particles"))
        self.assertEqual(protShiftParticlesCenterOfMass.outputParticles.getSize(), 181, ERROR_SIZE_PART)
        self.assertEqual(protShiftParticlesCenterOfMass.shiftX.get(), 32.0, (ERROR_SHIFT, "x"))
        self.assertEqual(protShiftParticlesCenterOfMass.shiftY.get(), 32.0, (ERROR_SHIFT, "y"))
        self.assertEqual(protShiftParticlesCenterOfMass.shiftZ.get(), 32.0, (ERROR_SHIFT, "z"))

        protShiftVolPart = self.newProtocol(XmippProtShiftVolume,
                                            inputVol=protImportVol.outputVolume,
                                            inputProtocol=protShiftParticles)
        self.launchProtocol(protShiftVolPart)
        self.assertIsNotNone(protShiftVolPart.getFiles(),
                             "There was a problem with shift volume with particle shifts")
        self.assertEqual(protShiftVolPart.outputVolume.getSamplingRate(), 7.08, (ERROR_SR, "volume"))
        self.assertEqual(protShiftVolPart.outputVolume.getDim(), (64, 64, 64), (ERROR_DIM, "volume"))
        self.assertEqual(protShiftVolPart.shiftX.get(), 2.0, (ERROR_SHIFT, "x"))
        self.assertEqual(protShiftVolPart.shiftY.get(), 3.0, (ERROR_SHIFT, "y"))
        self.assertEqual(protShiftVolPart.shiftZ.get(), 4.0, (ERROR_SHIFT, "z"))

        protShiftVolCrop = self.newProtocol(XmippProtShiftVolume,
                                            inputVol=protImportVol.outputVolume,
                                            shiftBool=False,
                                            x=5, y=5, z=5,
                                            boxSizeBool=False,
                                            boxSize=32)
        self.launchProtocol(protShiftVolCrop)
        self.assertIsNotNone(protShiftVolCrop.getFiles(),
                             "There was a problem with shift crop volume")
        self.assertEqual(protShiftVolCrop.outputVolume.getSamplingRate(), 7.08, (ERROR_SR, "volume"))
        self.assertEqual(protShiftVolCrop.outputVolume.getDim(), (32, 32, 32), (ERROR_DIM, "volume"))
        self.assertEqual(protShiftVolCrop.shiftX.get(), 5.0, (ERROR_SHIFT, "x"))
        self.assertEqual(protShiftVolCrop.shiftY.get(), 5.0, (ERROR_SHIFT, "y"))
        self.assertEqual(protShiftVolCrop.shiftZ.get(), 5.0, (ERROR_SHIFT, "z"))

        protShiftVolPad = self.newProtocol(XmippProtShiftVolume,
                                           inputVol=protImportVol.outputVolume,
                                           shiftBool=False,
                                           x=5, y=5, z=5,
                                           boxSizeBool=False,
                                           boxSize=80)
        self.launchProtocol(protShiftVolPad)
        self.assertIsNotNone(protShiftVolPad.getFiles(),
                             "There was a problem with shift pad volume")
        self.assertEqual(protShiftVolCrop.outputVolume.getSamplingRate(), 7.08, (ERROR_SR, "volume"))
        self.assertEqual(protShiftVolPad.outputVolume.getDim(), (80, 80, 80), (ERROR_DIM, "volume"))
        self.assertEqual(protShiftVolPad.shiftX.get(), 5.0, (ERROR_SHIFT, "x"))
        self.assertEqual(protShiftVolPad.shiftY.get(), 5.0, (ERROR_SHIFT, "y"))
        self.assertEqual(protShiftVolPad.shiftZ.get(), 5.0, (ERROR_SHIFT, "z"))


class TestXmippProjSubtraction(TestXmippBase):

    @classmethod
    def setUpClass(cls):
        setupTestProject(cls)

    def testXmippProjSub(self):

        ERROR_SIZE_PART = "There was a problem with the size of output set of particles"
        ERROR_DIM = "There was a problem with the dimensions of output "
        ERROR_SR = "There was a problem with the sampling rate value of output "

        protCreatePhantom2items = self.newProtocol(XmippProtPhantom,
                                               desc='80 80 80 0\nsph + 1 15 15 0 10\nsph + 5 -15 -15 0 10',
                                               sampling=1.0)
        self.launchProtocol(protCreatePhantom2items)
        self.assertIsNotNone(protCreatePhantom2items.getFiles(),
                             "There was a problem with phantom with 2 items creation")
        protCreateGallery = self.newProtocol(XmippProtCreateGallery,
                                             inputVolume=protCreatePhantom2items.outputVolume,
                                             rotStep=15.0,
                                             tiltStep=90.0)
        self.launchProtocol(protCreateGallery)
        self.assertIsNotNone(protCreateGallery.getFiles(),
                             "There was a problem with create gallery")
        protCreateMask = self.newProtocol(XmippProtCreateMask3D,
                                          inputVolume=protCreatePhantom2items.outputVolume,
                                          threshold=0.1)
        self.launchProtocol(protCreateMask)
        self.assertIsNotNone(protCreateMask.getFiles(),
                             "There was a problem with the 3D mask of the 2 items phantom")
        protCreatePhantom1item = self.newProtocol(XmippProtPhantom,
                                                  desc='80 80 80 0\nsph + 1 -15 -15 0 10',
                                                  sampling=1.0)
        self.launchProtocol(protCreatePhantom1item)
        self.assertIsNotNone(protCreatePhantom1item.getFiles(),
                             "There was a problem with phantom with 1 item creation")
        protCreateMaskKeep = self.newProtocol(XmippProtCreateMask3D,
                                              inputVolume=protCreatePhantom1item.outputVolume,
                                              threshold=0.1)
        self.launchProtocol(protCreateMaskKeep)
        self.assertIsNotNone(protCreateMaskKeep.getFiles(),
                             "There was a problem with the 3D mask of the 1 item phantom")
        protSubtractProj = self.newProtocol(XmippProtSubtractProjection,
                                            particles=protCreateGallery.outputReprojections,
                                            vol=protCreatePhantom2items.outputVolume,
                                            maskVol=protCreateMask.outputMask,
                                            mask=protCreateMaskKeep.outputMask,
                                            saveFiles=True)
        self.launchProtocol(protSubtractProj)
        self.assertIsNotNone(protSubtractProj.outputParticles,
                             "There was a problem with projection subtraction")
        self.assertEqual(protSubtractProj.outputParticles.getSamplingRate(), 1.0, (ERROR_SR, "particles"))
        self.assertEqual(protSubtractProj.outputParticles.getFirstItem().getDim(), (80, 80, 1),
                         (ERROR_DIM, "particles"))
        self.assertEqual(protSubtractProj.outputParticles.getSize(), 181, ERROR_SIZE_PART)

        protCreateGalleryShift = self.newProtocol(XmippProtCreateGallery,
                                                  inputVolume=protCreatePhantom2items.outputVolume,
                                                  rotStep=15.0,
                                                  tiltStep=90.0,
                                                  shiftSigma=10)
        self.launchProtocol(protCreateGalleryShift)
        self.assertIsNotNone(protCreateGalleryShift.getFiles(),
                             "There was a problem with create gallery shifted")
        protSubtractProjShift = self.newProtocol(XmippProtSubtractProjection,
                                                 particles=protCreateGalleryShift.outputReprojections,
                                                 vol=protCreatePhantom2items.outputVolume,
                                                 maskVol=protCreateMask.outputMask,
                                                 mask=protCreateMaskKeep.outputMask,
                                                 saveFiles=True)
        self.launchProtocol(protSubtractProjShift)
        self.assertIsNotNone(protSubtractProjShift.outputParticles,
                             "There was a problem with projection subtraction shifted")
        self.assertEqual(protSubtractProjShift.outputParticles.getSamplingRate(), 1.0, (ERROR_SR, "particles"))
        self.assertEqual(protSubtractProjShift.outputParticles.getFirstItem().getDim(), (80, 80, 1),
                         (ERROR_DIM, "particles"))
        self.assertEqual(protSubtractProjShift.outputParticles.getSize(), 181, ERROR_SIZE_PART)

        protSimulateCTF = self.newProtocol(XmippProtSimulateCTF,
                                           inputParticles=protCreateGallery.outputReprojections)
        self.launchProtocol(protSimulateCTF)
        self.assertIsNotNone(protSimulateCTF.outputParticles,
                             "There was a problem with CTF simulation")
        protSubtractProjCTF = self.newProtocol(XmippProtSubtractProjection,
                                               particles=protSimulateCTF.outputParticles,
                                               vol=protCreatePhantom2items.outputVolume,
                                               maskVol=protCreateMask.outputMask,
                                               mask=protCreateMaskKeep.outputMask,
                                               saveFiles=True)
        self.launchProtocol(protSubtractProjCTF)
        self.assertIsNotNone(protSubtractProjCTF.outputParticles,
                             "There was a problem with projection subtraction CTF")
        self.assertEqual(protSubtractProjCTF.outputParticles.getSamplingRate(), 1.0, (ERROR_SR, "particles"))
        self.assertEqual(protSubtractProjCTF.outputParticles.getFirstItem().getDim(), (80, 80, 1),
                         (ERROR_DIM, "particles"))
        self.assertEqual(protSubtractProjCTF.outputParticles.getSize(), 181, ERROR_SIZE_PART)

        protAddNoise = self.newProtocol(XmippProtAddNoiseParticles,
                                        input=protCreateGallery.outputReprojections,
                                        gaussianStd=50.0)
        self.launchProtocol(protAddNoise)
        self.assertIsNotNone(protAddNoise.outputParticles,
                             "There was a problem with add noise protocol")
        protSubtractProjNoise = self.newProtocol(XmippProtSubtractProjection,
                                                 particles=protAddNoise.outputParticles,
                                                 vol=protCreatePhantom2items.outputVolume,
                                                 maskVol=protCreateMask.outputMask,
                                                 mask=protCreateMaskKeep.outputMask,
                                                 saveFiles=True)
        self.launchProtocol(protSubtractProjNoise)
        self.assertIsNotNone(protSubtractProjNoise.outputParticles,
                             "There was a problem with projection subtraction with noise")
        self.assertEqual(protSubtractProjNoise.outputParticles.getSamplingRate(), 1.0, (ERROR_SR, "particles"))
        self.assertEqual(protSubtractProjNoise.outputParticles.getFirstItem().getDim(), (80, 80, 1),
                         (ERROR_DIM, "particles"))
        self.assertEqual(protSubtractProjNoise.outputParticles.getSize(), 181, ERROR_SIZE_PART)
        protAddNoiseCTF = self.newProtocol(XmippProtAddNoiseParticles,
                                           input=protSimulateCTF.outputParticles,
                                           gaussianStd=50.0)
        self.launchProtocol(protAddNoiseCTF)
        self.assertIsNotNone(protAddNoiseCTF.outputParticles,
                             "There was a problem with add noise to ctf particles protocol")
        protSubtractProjNoiseCTF = self.newProtocol(XmippProtSubtractProjection,
                                                    particles=protAddNoiseCTF.outputParticles,
                                                    vol=protCreatePhantom2items.outputVolume,
                                                    maskVol=protCreateMask.outputMask,
                                                    mask=protCreateMaskKeep.outputMask,
                                                    saveFiles=True)
        self.launchProtocol(protSubtractProjNoiseCTF)
        self.assertIsNotNone(protSubtractProjNoiseCTF.outputParticles,
                             "There was a problem with projection subtraction with noise and CTF")
        self.assertEqual(protSubtractProjNoiseCTF.outputParticles.getSamplingRate(), 1.0, (ERROR_SR, "particles"))
        self.assertEqual(protSubtractProjNoiseCTF.outputParticles.getFirstItem().getDim(), (80, 80, 1),
                         (ERROR_DIM, "particles"))
        self.assertEqual(protSubtractProjNoiseCTF.outputParticles.getSize(), 181, ERROR_SIZE_PART)
        protCreatePhantom2Over = self.newProtocol(XmippProtPhantom,
                                                  desc='80 80 80 0\nsph + 1 5 5 0 10\nsph + 5 -5 -5 0 10',
                                                  sampling=1.0)
        self.launchProtocol(protCreatePhantom2Over)
        self.assertIsNotNone(protCreatePhantom2Over.getFiles(),
                             "There was a problem with phantom with 2 items overlap creation")
        protCreateGalleryOver = self.newProtocol(XmippProtCreateGallery,
                                                 inputVolume=protCreatePhantom2Over.outputVolume,
                                                 rotStep=15.0,
                                                 tiltStep=90.0,
                                                 shiftSigma=10)
        self.launchProtocol(protCreateGalleryOver)
        self.assertIsNotNone(protCreateGalleryOver.getFiles(),
                             "There was a problem with create gallery overlap")
        protCreateMaskOver = self.newProtocol(XmippProtCreateMask3D,
                                              inputVolume=protCreatePhantom2Over.outputVolume,
                                              threshold=0.1)
        self.launchProtocol(protCreateMaskOver)
        self.assertIsNotNone(protCreateMaskOver.getFiles(),
                             "There was a problem with the 3D mask of the 2 items overlap phantom")
        protCreatePhantom1Over = self.newProtocol(XmippProtPhantom,
                                                  desc='80 80 80 0\nsph + 1 -5 -5 0 10',
                                                  sampling=1.0)
        self.launchProtocol(protCreatePhantom1Over)
        self.assertIsNotNone(protCreatePhantom1Over.getFiles(),
                             "There was a problem with phantom with 1 item overlap creation")
        protCreateMaskKeepOver = self.newProtocol(XmippProtCreateMask3D,
                                                  inputVolume=protCreatePhantom1Over.outputVolume,
                                                  threshold=0.1)
        self.launchProtocol(protCreateMaskKeepOver)
        self.assertIsNotNone(protCreateMaskKeepOver.getFiles(),
                             "There was a problem with the 3D mask of the 1 item overlap phantom")
        protSubtractProjOver = self.newProtocol(XmippProtSubtractProjection,
                                                particles=protCreateGalleryOver.outputReprojections,
                                                vol=protCreatePhantom2Over.outputVolume,
                                                maskVol=protCreateMaskOver.outputMask,
                                                mask=protCreateMaskKeepOver.outputMask,
                                                saveFiles=True)
        self.launchProtocol(protSubtractProjOver)
        self.assertIsNotNone(protSubtractProjOver.outputParticles,
                             "There was a problem with projection subtraction with overlap")
        self.assertEqual(protSubtractProjOver.outputParticles.getSamplingRate(), 1.0, (ERROR_SR, "particles"))
        self.assertEqual(protSubtractProjOver.outputParticles.getFirstItem().getDim(), (80, 80, 1),
                         (ERROR_DIM, "particles"))
        self.assertEqual(protSubtractProjOver.outputParticles.getSize(), 181, ERROR_SIZE_PART)
        protSimulateCTFOver = self.newProtocol(XmippProtSimulateCTF,
                                               inputParticles=protCreateGalleryOver.outputReprojections)
        self.launchProtocol(protSimulateCTFOver)
        self.assertIsNotNone(protSimulateCTFOver.outputParticles,
                             "There was a problem with overlap CTF simulation")
        protAddNoiseCTFOver = self.newProtocol(XmippProtAddNoiseParticles,
                                               input=protSimulateCTFOver.outputParticles,
                                               gaussianStd=50.0)
        self.launchProtocol(protAddNoiseCTFOver)
        self.assertIsNotNone(protAddNoiseCTFOver.outputParticles,
                             "There was a problem with add noise to ctf overlap particles protocol")
        protSubtractProjNoiseCTFOver = self.newProtocol(XmippProtSubtractProjection,
                                                        particles=protAddNoiseCTFOver.outputParticles,
                                                        vol=protCreatePhantom2Over.outputVolume,
                                                        maskVol=protCreateMaskOver.outputMask,
                                                        mask=protCreateMaskKeepOver.outputMask,
                                                        saveFiles=True)
        self.launchProtocol(protSubtractProjNoiseCTFOver)
        self.assertIsNotNone(protSubtractProjNoiseCTFOver.outputParticles,
                             "There was a problem with projection subtraction with noise and CTF overlap")
        self.assertEqual(protSubtractProjNoiseCTFOver.outputParticles.getSamplingRate(), 1.0, (ERROR_SR, "particles"))
        self.assertEqual(protSubtractProjNoiseCTFOver.outputParticles.getFirstItem().getDim(), (80, 80, 1),
                         (ERROR_DIM, "particles"))
        self.assertEqual(protSubtractProjNoiseCTFOver.outputParticles.getSize(), 181, ERROR_SIZE_PART)


if __name__ == "__main__":
    if len(sys.argv) > 1:
        className = sys.argv[1]
        cls = globals().get(className, None)
        if cls:
            suite = unittest.TestLoader().loadTestsFromTestCase(cls)
            unittest.TextTestRunner(verbosity=2).run(suite)
        else:
            print("Test: '%s' not found." % className)
    else:
        unittest.main()
>>>>>>> 4095cfd6
<|MERGE_RESOLUTION|>--- conflicted
+++ resolved
@@ -1322,11 +1322,7 @@
                                                   protVolAdj.outputVolume])
         self.launchProtocol(protVolConsensus)
         self.assertIsNotNone(protVolConsensus.outputVolume,
-<<<<<<< HEAD
                              "There was a problem with Volumes consensus")
-=======
-                             "There was a problem with Volumes consensus")
-
 
 class TestXmippVolPhantom(TestXmippBase):
 
@@ -1671,5 +1667,4 @@
         else:
             print("Test: '%s' not found." % className)
     else:
-        unittest.main()
->>>>>>> 4095cfd6
+        unittest.main()