# **************************************************************************
# *
# * Authors:    Josue Gomez Blanco (josue.gomez-blanco@mcgill.ca)
# *             Jose Gutierrez (jose.gutierrez@cnb.csic.es)
# *
# * Unidad de  Bioinformatica of Centro Nacional de Biotecnologia , CSIC
# *
# * This program is free software; you can redistribute it and/or modify
# * it under the terms of the GNU General Public License as published by
# * the Free Software Foundation; either version 2 of the License, or
# * (at your option) any later version.
# *
# * This program is distributed in the hope that it will be useful,
# * but WITHOUT ANY WARRANTY; without even the implied warranty of
# * MERCHANTABILITY or FITNESS FOR A PARTICULAR PURPOSE.  See the
# * GNU General Public License for more details.
# *
# * You should have received a copy of the GNU General Public License
# * along with this program; if not, write to the Free Software
# * Foundation, Inc., 59 Temple Place, Suite 330, Boston, MA
# * 02111-1307  USA
# *
# *  All comments concerning this program package may be sent to the
# *  e-mail address 'scipion@cnb.csic.es'
# *
# **************************************************************************

from pwem.protocols import (ProtImportVolumes, ProtImportMask,
                            ProtImportParticles, ProtImportAverages,
                            ProtImportPdb, ProtSubSet)

try:
    from itertools import izip
except ImportError:
    izip = zip

from pyworkflow.utils import greenStr, magentaStr
from pyworkflow.tests import *
from xmipp3.base import *
from xmipp3.convert import *
from xmipp3.constants import *
from xmipp3.protocols import *
from xmipp3.protocols import (XmippFilterHelper as xfh,
                              XmippResizeHelper as xrh,
                              OP_COLUNM, OP_DOTPRODUCT, OP_MULTIPLY,
                              OP_SQRT, OP_RADIAL, OP_ROW)
from xmipp3.protocols.protocol_align_volume import (ALIGN_ALGORITHM_EXHAUSTIVE,
                                               ALIGN_ALGORITHM_EXHAUSTIVE_LOCAL,
                                               ALIGN_ALGORITHM_LOCAL)

MSG_WRONG_SAMPLING = "wrong sampling rate"
MSG_WRONG_SIZE = "wrong size"
<<<<<<< HEAD
=======
MSG_MASK_ERROR = "There was a problem with create mask from volume"
>>>>>>> 950606d2


class TestXmippBase(BaseTest):
    """ Some utility functions to import volumes that are used in several tests."""

    @classmethod
    def setData(cls, dataProject='xmipp_tutorial'):
        cls.dataset = DataSet.getDataSet(dataProject)
        cls.volumes = cls.dataset.getFile('volumes')
        cls.vol1 = cls.dataset.getFile('vol1')
        cls.vol2 = cls.dataset.getFile('vol2')
        cls.vol3 = cls.dataset.getFile('vol3')
        cls.vol4 = cls.dataset.getFile('vol4')

    @classmethod
    def runImportVolumes(cls, pattern, samplingRate):
        """ Run an Import particles protocol. """
        cls.protImport = cls.newProtocol(ProtImportVolumes,
                                         filesPath=pattern,
                                         samplingRate=samplingRate)
        cls.launchProtocol(cls.protImport)
        return cls.protImport

    @classmethod
    def runImportMask(cls, pattern, samplingRate):
        """ Run an Import particles protocol. """
        cls.protImportMask = cls.newProtocol(ProtImportMask,
                                         maskPath=pattern,
                                             samplingRate=samplingRate)
        cls.launchProtocol(cls.protImportMask)
        return cls.protImportMask

    @classmethod
    def runImportParticles(cls, pattern, samplingRate, checkStack=False):
        """ Run an Import particles protocol. """
        cls.protImport = cls.newProtocol(ProtImportParticles,
                                         filesPath=pattern,
                                         samplingRate=samplingRate,
                                         checkStack=checkStack)
        cls.launchProtocol(cls.protImport)
        # check that input images have been imported (a better way to do this?)
        if cls.protImport.outputParticles is None:
            raise Exception('Import of images: %s, failed. outputParticles '
                            'is None.' % pattern)
        return cls.protImport

    @classmethod
    def runClassify(cls, particles):
        cls.ProtClassify = cls.newProtocol(XmippProtML2D,
                                           numberOfClasses=8, maxIters=4,
                                           doMlf=False,
                                           numberOfMpi=2, numberOfThreads=2)
        cls.ProtClassify.inputParticles.set(particles)
        cls.launchProtocol(cls.ProtClassify)
        return cls.ProtClassify


class TestXmippCreateMask3D(TestXmippBase):
    @classmethod
    def setUpClass(cls):
        setupTestProject(cls)
        TestXmippBase.setData()
        cls.protImport = cls.runImportVolumes(cls.vol1, 9.896)

    def testCreateMask(self):
        print("Run create threshold mask from volume")
        protMask1 = self.newProtocol(XmippProtCreateMask3D,
                                     source=0, volumeOperation=0,
                                     threshold=0.4)
        protMask1.inputVolume.set(self.protImport.outputVolume)
        protMask1.setObjLabel('threshold mask')
        self.launchProtocol(protMask1)
        self.assertIsNotNone(protMask1.outputMask,
                             MSG_MASK_ERROR)


        print("Run create segment mask from volume")
        protMask2 = self.newProtocol(XmippProtCreateMask3D,
                                     source=0, volumeOperation=1,
                                     segmentationType=3)
        protMask2.inputVolume.set(self.protImport.outputVolume)
        protMask2.setObjLabel('segmentation automatic')
        self.launchProtocol(protMask2)
        self.assertIsNotNone(protMask2.outputMask,
                             MSG_MASK_ERROR)

    
        print("Run create mask from another mask")
        protMask3 = self.newProtocol(XmippProtCreateMask3D,
                                     source=0, volumeOperation=2,
                                     doMorphological=True, elementSize=3)
        protMask3.inputVolume.set(protMask1.outputMask)
        protMask3.setObjLabel('dilation mask')
        self.launchProtocol(protMask3)
        self.assertIsNotNone(protMask3.outputMask,
                             "There was a problem with mask from another mask")

        print("Run create mask from geometry")
        protMask4 = self.newProtocol(XmippProtCreateMask3D,
                                     source=1, size=64, samplingRate=9.89,
                                     geo=6, innerRadius=10, outerRadius=25,
                                     borderDecay=2)
        protMask4.setObjLabel('crown mask')
        self.launchProtocol(protMask4)
        self.assertIsNotNone(protMask4.outputMask,
                             "There was a problem with create mask from geometry")
         
        print("Run create mask from feature file")
        #create feature file
        featFileName = "/tmp/kk.feat" 
        f=open(featFileName,"w")
        f.write("""# XMIPP_STAR_1 *
# Type of feature (sph, blo, gau, Cyl, dcy, cub, ell, con)(Required)
# The operation after adding the feature to the phantom (+/=) (Required)
# The feature density (Required)
# The feature center (Required)
# The vector for special parameters of each vector (Required)
# Sphere: [radius] 
# Blob : [radius alpha m] Gaussian : [sigma]
# Cylinder : [xradius yradius height rot tilt psi]
# DCylinder : [radius height separation rot tilt psi]
# Cube : [xdim ydim zdim rot tilt psi]
# Ellipsoid : [xradius yradius zradius rot tilt psi]
# Cone : [radius height rot tilt psi]
data_block1
 _dimensions3D  '34 34 34' 
 _phantomBGDensity  0.
 _scale  1.
data_block2
loop_
 _featureType
 _featureOperation
 _featureDensity
 _featureCenter
 _featureSpecificVector
sph + 1 '3.03623188  0.02318841 -5.04130435' '7'
""")
        f.close()
        protMask5 = self.newProtocol(XmippProtCreateMask3D,
                                     featureFilePath='/tmp/kk.feat',
                                     source=2, samplingRate=9.89)
        protMask5.setObjLabel('feat mask')
        self.launchProtocol(protMask5)
        self.assertIsNotNone(protMask5.outputMask,
                             "There was a problem with create mask from feature")

class TestXmippApplyMask3D(TestXmippBase):
    @classmethod
    def setUpClass(cls):
        setupTestProject(cls)
        TestXmippBase.setData()
        cls.protImport = cls.runImportVolumes(cls.vol1, 9.896)

    def testApplyCircularMask(self):
        print("Run apply circular mask for volumes")
        protMask1 = self.newProtocol(XmippProtMaskVolumes,
                                     source=0, geo=0, radius=-1,
                                     fillType=0, fillValue=5 )
        protMask1.inputVolumes.set(self.protImport.outputVolume)
        protMask1.setObjLabel('circular mask')
        self.launchProtocol(protMask1)
        self.assertAlmostEquals(protMask1.outputVol.getSamplingRate(), 
                                self.protImport.outputVolume.getSamplingRate(),
                                "There was a problem with the sampling rate value for the apply user custom mask for Volumes")
        self.assertIsNotNone(protMask1.outputVol,
                             "There was a problem with apply circular mask for Volumes")
    
    def testApplyBoxMask(self):
        print("Run apply box mask for Volumes")
        protMask2 = self.newProtocol(XmippProtMaskVolumes,
                                     source=0, geo=1, boxSize=-1,
                                     fillType=1 )
        protMask2.inputVolumes.set(self.protImport.outputVolume)
        protMask2.setObjLabel('box mask')
        self.launchProtocol(protMask2)
        self.assertAlmostEquals(protMask2.outputVol.getSamplingRate(), 
                                self.protImport.outputVolume.getSamplingRate(),
                                "There was a problem with the sampling rate value for the apply user custom mask for Volumes")
        self.assertIsNotNone(protMask2.outputVol,
                             "There was a problem with apply boxed mask for Volumes")
    
    def testapplyCrownMask(self):
        print("Run apply crown mask for Volumes")
        protMask3 = self.newProtocol(XmippProtMaskVolumes,
                                     source=0, geo=2, innerRadius=2, outerRadius=12,
                                     fillType=2 )
        protMask3.inputVolumes.set(self.protImport.outputVolume)
        protMask3.setObjLabel('crown mask')
        self.launchProtocol(protMask3)
        self.assertAlmostEquals(protMask3.outputVol.getSamplingRate(), 
                                self.protImport.outputVolume.getSamplingRate(),
                                "There was a problem with the sampling rate value for the apply user custom mask for Volumes")
        self.assertIsNotNone(protMask3.outputVol, "There was a problem with apply crown mask for Volumes")
        
    def testApplyGaussianMask(self):
        print("Run apply gaussian mask for Volumes")
        protMask4 = self.newProtocol(XmippProtMaskVolumes,
                                     source=0, geo=3, sigma=-1,
                                     fillType=3 )
        protMask4.inputVolumes.set(self.protImport.outputVolume)
        protMask4.setObjLabel('gaussian mask')
        self.launchProtocol(protMask4)
        self.assertAlmostEquals(protMask4.outputVol.getSamplingRate(), 
                                self.protImport.outputVolume.getSamplingRate(),
                                "There was a problem with the sampling rate value for the apply user custom mask for Volumes")
        self.assertIsNotNone(protMask4.outputVol, "There was a problem with apply gaussian mask for Volumes")
        
    def testApplyRaisedCosineMask(self):
        print("Run apply raised cosine mask for Volumes")
        protMask5 = self.newProtocol(XmippProtMaskVolumes,
                                     source=0, geo=4, innerRadius=2, outerRadius=12,
                                     fillType=0, fillValue=5 )
        protMask5.inputVolumes.set(self.protImport.outputVolume)
        protMask5.setObjLabel('raised cosine mask')
        self.launchProtocol(protMask5)
        self.assertAlmostEquals(protMask5.outputVol.getSamplingRate(), 
                                self.protImport.outputVolume.getSamplingRate(),
                                "There was a problem with the sampling rate value for the apply user custom mask for Volumes")
        self.assertIsNotNone(protMask5.outputVol, "There was a problem with apply raised cosine mask for Volumes")
        
    def testApplyRaisedCrownMask(self):
        print("Run apply raised crown mask for Volumes")
        protMask6 = self.newProtocol(XmippProtMaskVolumes,
                                     source=0, geo=5, innerRadius=2, outerRadius=12, borderDecay=2,
                                     fillType=1 )
        protMask6.inputVolumes.set(self.protImport.outputVolume)
        protMask6.setObjLabel('raised crown mask')
        self.launchProtocol(protMask6)
        self.assertAlmostEquals(protMask6.outputVol.getSamplingRate(), 
                                self.protImport.outputVolume.getSamplingRate(),
                                "There was a problem with the sampling rate value for the apply user custom mask for Volumes")
        
        self.assertIsNotNone(protMask6.outputVol, "There was a problem with apply raised crown mask for Volumes")
        
    def testApplyUserMask(self):
        print("Run apply user mask for Volumes")
        # Create MASK
        protMask01 = self.newProtocol(XmippProtCreateMask3D,
                                     source=1, size=64, samplingRate=9.89,
                                     geo=6, innerRadius=10, outerRadius=25, borderDecay=2)
        protMask01.setObjLabel('crown mask')
        self.launchProtocol(protMask01)
        self.assertIsNotNone(protMask01.outputMask,
                             "There was a problem with create mask from geometry")
        # Apply MASK
        protMask02 = self.newProtocol(XmippProtMaskVolumes,
                                     source=1,
                                     fillType=1 )
        protMask02.inputVolumes.set(self.protImport.outputVolume)
        protMask02.inputMask.set(protMask01.outputMask)
        protMask02.setObjLabel('user custom mask')
        self.launchProtocol(protMask02)
        self.assertAlmostEquals(protMask02.outputVol.getSamplingRate(), 
                                self.protImport.outputVolume.getSamplingRate(),
                                "There was a problem with the sampling rate value for the apply user custom mask for Volumes")
         
        self.assertIsNotNone(protMask02.outputVol,
                             "There was a problem with apply user custom mask for Volumes")
  

class TestXmippPreprocessVolumes(TestXmippBase):
    @classmethod
    def setUpClass(cls):
        setupTestProject(cls)
        TestXmippBase.setData()
        cls.protImport1 = cls.runImportVolumes(cls.volumes, 9.896)
        cls.protImport2 = cls.runImportVolumes(cls.vol1, 9.896)
        cls.protImport2 = cls.runImportVolumes(cls.vol1, 9.896)
        #test symmetryze with mask
        dataProject='SymVirus'
        dataset = DataSet.getDataSet(dataProject)
        virusVol  = dataset.getFile('whole_vol_half')
        virusMaskCapsid = dataset.getFile('large_vol_half_th')
        virusMaskPenton = dataset.getFile('small_vol_half_th')
        cls.protImportVirus = cls.runImportVolumes(virusVol, 1)
        cls.protImportvirusMaskCapsid = cls.runImportMask(virusMaskCapsid, 1)
        cls.protImportvirusMaskPenton = cls.runImportMask(virusMaskPenton, 1)


    def testPreprocessVolumes(self):
        print("Run preprocess a volume")
        protPreprocessVol1 = XmippProtPreprocessVolumes(doChangeHand=True, doRandomize=True, doSymmetrize=True, symmetryGroup='d6',
                                                        doSegment=True, doNormalize=True, backRadius=20, doInvert=True,
                                                        doThreshold=True, thresholdType=1)
        protPreprocessVol1.inputVolumes.set(self.protImport2.outputVolume)
        self.proj.launchProtocol(protPreprocessVol1, wait=True)
        self.assertIsNotNone(protPreprocessVol1.outputVol, "There was a problem with a volume")

        print("Run preprocess a SetOfVolumes")
        protPreprocessVol2 = XmippProtPreprocessVolumes(doChangeHand=True, doRandomize=True, doSymmetrize=True, symmetryGroup='d6',
                                                        doSegment=True, doNormalize=True, backRadius=20, doInvert=True,
                                                        doThreshold=True, thresholdType=1)
        protPreprocessVol2.inputVolumes.set(self.protImport1.outputVolumes)
        self.proj.launchProtocol(protPreprocessVol2, wait=True)
        self.assertIsNotNone(protPreprocessVol2.outputVol, "There was a problem with preprocess a SetOfVolumes")

        print("Run preprocess a volume using mask_1 in the symmetrization")
        protPreprocessVol3 = XmippProtPreprocessVolumes(doChangeHand=False, doRandomize=False,
                                                        doRotateIco=True, rotateFromIco=0, rotateToIco=2,
                                                        doSymmetrize=True, symmetryGroup='i3',
                                                        doSegment=False, doNormalize=False,
                                                        doInvert=False, doThreshold=False,
                                                        doVolumeMask=True
                                                        )
        protPreprocessVol3.inputVolumes.set(self.protImportVirus.outputVolume)
        protPreprocessVol3.volumeMask.set(self.protImportvirusMaskCapsid.outputMask)
        self.proj.launchProtocol(protPreprocessVol3, wait=True)
        self.assertIsNotNone(protPreprocessVol3.outputVol, "There was a problem with a volume")

        print("Run preprocess a volume using mask_2 in the symmetrization")
        protPreprocessVol4 = XmippProtPreprocessVolumes(doChangeHand=False, doRandomize=False,
                                                        doSymmetrize=True, symmetryGroup='c7',
                                                        doSegment=False, doNormalize=False,
                                                        doInvert=False, doThreshold=False,
                                                        doVolumeMask=True
                                                        )
        protPreprocessVol4.inputVolumes.set(self.protImportVirus.outputVolume)
        protPreprocessVol4.volumeMask.set(self.protImportvirusMaskPenton.outputMask)
        self.proj.launchProtocol(protPreprocessVol4, wait=True)
        self.assertIsNotNone(protPreprocessVol4.outputVol, "There was a problem with a volume")


class TestXmippResolution3D(TestXmippBase):
    @classmethod
    def setUpClass(cls):
        setupTestProject(cls)
        TestXmippBase.setData()
        cls.protImport1 = cls.runImportVolumes(cls.vol2, 9.896)
        cls.protImport2 = cls.runImportVolumes(cls.vol3, 9.896)

    def testCalculateResolution(self):
        print("Run resolution 3D")
        protResol3D = XmippProtResolution3D(doSSNR=False)
        protResol3D.inputVolume.set(self.protImport1.outputVolume)
        protResol3D.referenceVolume.set(self.protImport2.outputVolume)
        self.proj.launchProtocol(protResol3D, wait=True)
        self.assertIsNotNone(protResol3D._defineFscName(), "There was a problem with fsc")
        self.assertIsNotNone(protResol3D._defineStructFactorName(), "There was a problem with structure factor")


class TestXmippFilterVolumes(TestXmippBase):
    @classmethod
    def setUpClass(cls):
        print("\n", greenStr(" Filter Volumes Set Up - Collect data ".center(75, '-')))
        setupTestProject(cls)
        TestXmippBase.setData()
        cls.protImport1 = cls.runImportVolumes(cls.volumes, 9.896)
        cls.protImport2 = cls.runImportVolumes(cls.vol1, 9.896)

    # Tests with single volume as input.
    def launchAndTestSingle(self, **kwargs):
        "Launch XmippProtFilterVolumes on single volume and check results."
        print(magentaStr("\n==> Filter singe volume input params: %s" % kwargs))
        prot = XmippProtFilterVolumes(**kwargs)
        prot.inputVolumes.set(self.protImport2.outputVolume)
        self.proj.launchProtocol(prot, wait=True)
        self.assertTrue(hasattr(prot, "outputVol") and prot.outputVol is not None,
                        "There was a problem with filter single volume")
        self.assertTrue(prot.outputVol.equalAttributes(
            self.protImport2.outputVolume, ignore=['_index', '_filename'],
            verbose=True))

    def testSingleFourier(self):
        self.launchAndTestSingle(filterSpace=FILTER_SPACE_FOURIER,
                                 lowFreq=0.1, highFreq=0.25)

    def testSingleMedian(self):
        self.launchAndTestSingle(filterSpace=FILTER_SPACE_REAL,
                                 filterModeReal=xfh.FM_MEDIAN)

    def testSingleWavelets(self):
        self.launchAndTestSingle(filterSpace=FILTER_SPACE_WAVELET,
                                 filterModeWavelets=xfh.FM_DAUB12,
                                 waveletMode=xfh.FM_REMOVE_SCALE)

    # Tests with multiple volumes as input.
    def launchAndTestSet(self, **kwargs):
        "Launch XmippProtFilterVolumes on set of volumes and check results."
        print(magentaStr("\n==> Filter multiple volumes input params: %s" % kwargs))
        prot = XmippProtFilterVolumes(**kwargs)
        vIn = self.protImport1.outputVolumes  # short notation
        prot.inputVolumes.set(vIn)
        self.proj.launchProtocol(prot, wait=True)
        self.assertTrue(hasattr(prot, "outputVol") and prot.outputVol is not None,
                        "There was a problem with filter multiple volumes")
        self.assertTrue(prot.outputVol.equalAttributes(
            self.protImport1.outputVolumes, ignore=['_mapperPath'],
            verbose=True))
        # Compare the individual volumes too.
        self.assertTrue(prot.outputVol.equalItemAttributes(
            self.protImport1.outputVolumes, ignore=['_index', '_filename'],
            verbose=True))

    def testSetFourier(self):
        self.launchAndTestSet(filterSpace=FILTER_SPACE_FOURIER,
                              lowFreq=0.1, highFreq=0.25)

    def testSetMedian(self):
        self.launchAndTestSet(filterSpace=FILTER_SPACE_REAL,
                              filterModeReal=xfh.FM_MEDIAN)

    def testSetWavelets(self):
        self.launchAndTestSet(filterSpace=FILTER_SPACE_WAVELET,
                              filterModeWavelets=xfh.FM_DAUB12,
                              waveletMode=xfh.FM_REMOVE_SCALE)


class TestXmippMaskVolumes(TestXmippBase):
    @classmethod
    def setUpClass(cls):
        setupTestProject(cls)
        TestXmippBase.setData()
        cls.protImport1 = cls.runImportVolumes(cls.volumes, 9.896)
        cls.protImport2 = cls.runImportVolumes(cls.vol1, 9.896)

    def testMaskVolumes(self):
        print("Run mask single volume")
        protMaskVolume = self.newProtocol(XmippProtMaskVolumes,
                                          radius=23)
        protMaskVolume.inputVolumes.set(self.protImport2.outputVolume)
        self.launchProtocol(protMaskVolume)
        self.assertIsNotNone(protMaskVolume.outputVol, "There was a problem with applying mask to a volume")

        print("Run mask SetOfVolumes")
        protMaskVolumes = self.newProtocol(XmippProtMaskVolumes,
                                           geo=MASK3D_CROWN, innerRadius=18, outerRadius=23)
        protMaskVolumes.inputVolumes.set(self.protImport1.outputVolumes)
        self.proj.launchProtocol(protMaskVolumes, wait=True)
        self.assertIsNotNone(protMaskVolumes.outputVol, "There was a problem with applying mask to SetOfVolumes")


class TestXmippCropResizeVolumes(TestXmippBase):
    @classmethod
    def setUpClass(cls):
        print("\n", greenStr(" Crop/Resize Volumes Set Up - Collect data ".center(75, '-')))
        setupTestProject(cls)
        TestXmippBase.setData()
        cls.protImport1 = cls.runImportVolumes(cls.volumes, 9.896)
        cls.protImport2 = cls.runImportVolumes(cls.vol1, 9.896)

    # Tests with single volume as input.
    def launchSingle(self, **kwargs):
        "Launch XmippProtCropResizeVolumes and return output volume."
        print(magentaStr("\n==> Crop/Resize single volume input params: %s" % kwargs))
        prot = XmippProtCropResizeVolumes(**kwargs)
        prot.inputVolumes.set(self.protImport2.outputVolume)
        self.proj.launchProtocol(prot, wait=True)
        self.assertTrue(hasattr(prot, "outputVol") and prot.outputVol is not None,
                        "There was a problem with applying resize/crop to a volume")
        return prot.outputVol

    def testSingleResizeDimensions(self):
        inV = self.protImport2.outputVolume  # short notation
        newSize = 128
        outV = self.launchSingle(doResize=True,
                                 resizeOption=xrh.RESIZE_DIMENSIONS,
                                 resizeDim=newSize, doWindow=True,
                                 windowOperation=xrh.WINDOW_OP_WINDOW,
                                 windowSize=newSize*2)

        self.assertEqual(newSize * 2, outV.getDim()[0])
        self.assertAlmostEqual(outV.getSamplingRate(),
                               inV.getSamplingRate() * (inV.getDim()[0] / float(newSize)))
        self.assertTrue(outV.equalAttributes(
            inV, ignore=['_index', '_filename', '_samplingRate', '_origin', '_matrix'], verbose=True))

    def testSingleFactorAndCrop(self):
        inV = self.protImport2.outputVolume  # short notation
        outV = self.launchSingle(doResize=True,
                                 resizeOption=xrh.RESIZE_FACTOR,
                                 resizeFactor=0.5,
                                 doWindow=True,
                                 windowOperation=xrh.WINDOW_OP_CROP)

        self.assertEqual(inV.getDim()[0] * 0.5, outV.getDim()[0])
        self.assertAlmostEqual(outV.getSamplingRate(), inV.getSamplingRate() * 2)
        self.assertTrue(outV.equalAttributes(
            inV, ignore=['_index', '_filename', '_samplingRate'], verbose=True))

    def testSinglePyramid(self):
        inV = self.protImport2.outputVolume  # short notation
        outV = self.launchSingle(doResize=True, resizeOption=xrh.RESIZE_PYRAMID,
                                 resizeLevel=1)

        # Since the images were expanded by 2**resizeLevel (=2) the new
        # pixel size (painfully called "sampling rate") should be 0.5x.
        self.assertEqual(inV.getDim()[0] * 2, outV.getDim()[0])
        self.assertAlmostEqual(outV.getSamplingRate(), inV.getSamplingRate() * 0.5)
        self.assertTrue(outV.equalAttributes(
            inV, ignore=['_index', '_filename', '_samplingRate'], verbose=True))

    # Tests with multiple volumes as input.
    def launchSet(self, **kwargs):
        "Launch XmippProtCropResizeVolumes and return output volumes."
        print(magentaStr("\n==> Crop/Resize single set of volumes input params: %s" % kwargs))
        prot = XmippProtCropResizeVolumes(**kwargs)
        prot.inputVolumes.set(self.protImport1.outputVolumes)
        self.proj.launchProtocol(prot, wait=True)
        self.assertTrue(hasattr(prot, "outputVol") and prot.outputVol is not None,
                        "There was a problem with applying resize/crop to a set of volumes")
        return prot.outputVol

    def testSetResizeDimensions(self):
        inV = self.protImport1.outputVolumes  # short notation
        newSize = 128
        outV = self.launchSet(doResize=True,
                              resizeOption=xrh.RESIZE_DIMENSIONS,
                              resizeDim=newSize, doWindow=True,
                              windowOperation=xrh.WINDOW_OP_WINDOW,
                              windowSize=newSize*2)

        self.assertEqual(newSize * 2, outV.getDim()[0])
        self.assertAlmostEqual(outV.getSamplingRate(),
                               inV.getSamplingRate() * (inV.getDim()[0] / float(newSize)))
        self.assertTrue(outV.equalAttributes(
            inV, ignore=['_mapperPath', '_samplingRate', '_firstDim'], verbose=True))
        # Compare the individual volumes too.
        self.assertTrue(outV.equalItemAttributes(
            inV, ignore=['_index', '_filename', '_samplingRate'], verbose=True))

    def testSetFactorAndCrop(self):
        inV = self.protImport1.outputVolumes  # short notation
        outV = self.launchSet(doResize=True,
                              resizeOption=xrh.RESIZE_FACTOR,
                              resizeFactor=0.5,
                              doWindow=True,
                              windowOperation=xrh.WINDOW_OP_CROP)

        self.assertEqual(inV.getDim()[0] * 0.5, outV.getDim()[0])
        self.assertAlmostEqual(outV.getSamplingRate(), inV.getSamplingRate() * 2)
        self.assertTrue(outV.equalAttributes(
            inV, ignore=['_mapperPath', '_samplingRate', '_firstDim'], verbose=True))
        # Compare the individual volumes too.
        self.assertTrue(outV.equalItemAttributes(
            inV, ignore=['_index', '_filename', '_samplingRate'], verbose=True))

    def testSetPyramid(self):
        inV = self.protImport1.outputVolumes  # short notation
        outV = self.launchSet(doResize=True, resizeOption=xrh.RESIZE_PYRAMID,
                              resizeLevel=1)

        # Since the images were expanded by 2**resizeLevel (=2) the new
        # pixel size (painfully called "sampling rate") should be 0.5x.
        self.assertEqual(inV.getDim()[0] * 2, outV.getDim()[0])
        self.assertAlmostEqual(outV.getSamplingRate(), inV.getSamplingRate() * 0.5)
        self.assertTrue(outV.equalAttributes(
            inV, ignore=['_mapperPath', '_samplingRate', '_firstDim'], verbose=True))
        # Compare the individual volumes too.
        self.assertTrue(outV.equalItemAttributes(
            inV, ignore=['_index', '_filename', '_samplingRate'], verbose=True))


class TestXmippOperateVolumes(TestXmippBase):
    @classmethod
    def setUpClass(cls):
        setupTestProject(cls)
        TestXmippBase.setData()
        cls.protImport1 = cls.runImportVolumes(cls.vol1, 9.896)
        cls.protImport2 = cls.runImportVolumes(cls.vol2, 9.896)
        cls.protImport3 = cls.runImportVolumes(cls.volumes, 9.896)

    # Tests with single volume as input.
    def launchSingle(self, **kwargs):
        "Launch XmippProtImageOperateVolumes and return output volume."
        print(magentaStr("\n==> Operate single volume input params: %s" % kwargs))
        prot = XmippProtImageOperateVolumes()
        prot.operation.set(kwargs.get('operation', 1))
        prot.inputVolumes.set(self.protImport1.outputVolume)
        prot.setObjLabel(kwargs.get('objLabel', None))
        prot.isValue.set(kwargs.get('isValue', False))
        prot.inputVolumes2.set(kwargs.get('volumes2', None))
        prot.value.set(kwargs.get('value', None))
        prot.intValue.set(kwargs.get('intValue', None))
        
        self.proj.launchProtocol(prot, wait=True)
        self.assertTrue(hasattr(prot, "outputVol") and prot.outputVol is not None,
                        "There was a problem producing the output")
        return prot.outputVol

    def testMultiplyVolumes(self):
        vol2 = self.protImport2.outputVolume  # short notation
        prot1 = self.launchSingle(operation=OP_MULTIPLY,
                                  objLabel='Multiply two Volumes',
                                  volumes2=vol2)

    def testMultiplyValue(self):
        prot2 = self.launchSingle(operation=OP_MULTIPLY,
                                  isValue=True,
                                  objLabel='Multiply by a Value',
                                  value=2.5)
    
    def testDotProduct(self):
        vol2 = self.protImport2.outputVolume  # short notation
        prot3 = self.launchSingle(operation=OP_DOTPRODUCT,
                                  objLabel='Dot Product',
                                  volumes2=vol2)

    def testSqrt(self):
        prot4 = self.launchSingle(operation=OP_SQRT,
                                  objLabel='Sqrt')

    def testRadial(self):
        prot5 = self.launchSingle(operation=OP_RADIAL,
                                  objLabel='Radial Average')

    def testColumn(self):
        prot6 = self.launchSingle(operation=OP_COLUNM,
                                  objLabel='Column',
                                  intValue  =7)

    def testRow(self):
        prot6 = self.launchSingle(operation=OP_ROW,
                                  objLabel='Row',
                                  intValue  =8)

#     # Tests with multiple volumes as input.
    def launchSet(self, **kwargs):
        "Launch XmippProtImageOperateVolumes and return output volumes."
        print(magentaStr("\n==> Operate set of volumes input params: %s" % kwargs))
        prot = XmippProtImageOperateVolumes()
        prot.operation.set(kwargs.get('operation', 1))
        prot.inputVolumes.set(self.protImport3.outputVolumes)
        prot.setObjLabel(kwargs.get('objLabel', None))
        prot.isValue.set(kwargs.get('isValue', False))
        prot.inputVolumes2.set(kwargs.get('volumes2', None))
        prot.value.set(kwargs.get('value', None))
        prot.intValue.set(kwargs.get('intValue', None))
        
        self.proj.launchProtocol(prot, wait=True)
        self.assertTrue(hasattr(prot, "outputVol") and prot.outputVol is not None,
                        "There was a problem producing the output")
        return prot.outputVol
        
    def testMultiplyVolSets(self):
        vol2 = self.protImport3.outputVolumes  # short notation
        prot6 = self.launchSet(operation=OP_MULTIPLY,
                                  objLabel='Multiply two SetOfVolumes',
                                  volumes2=vol2)

    def testMultiplyValue2(self):
        prot7 = self.launchSet(operation=OP_MULTIPLY,
                               isValue=True,
                               objLabel='Multiply by a Value 2',
                               value=2.5)
    
    def testDotProduct2(self):
        vol2 = self.protImport3.outputVolumes  # short notation
        prot8 = self.launchSet(operation=OP_DOTPRODUCT,
                               objLabel='Dot Product 2',
                               volumes2=vol2)

    def testSqrt2(self):
        prot9 = self.launchSet(operation=OP_SQRT,
                               objLabel='Sqrt 2')


class TestXmippProtAlignVolume(TestXmippBase):
    @classmethod
    def setData(cls, dataProject='xmipp_tutorial'):
        cls.dataset = DataSet.getDataSet(dataProject)
        cls.volumes = cls.dataset.getFile('volumes')
        cls.vol1 = cls.dataset.getFile('vol1')
        cls.vol2 = cls.dataset.getFile('vol2')
        cls.vol3 = cls.dataset.getFile('vol3')

    @classmethod
    def runImportVolumes(cls, pattern, samplingRate):
        """ Run an Import particles protocol. """
        return cls.protImport
    
    @classmethod
    def setUpClass(cls):
        setupTestProject(cls)
        cls.ds = DataSet.getDataSet('relion_tutorial')

        cls.protImport1 = cls.newProtocol(ProtImportVolumes,
                                         filesPath=cls.ds.getFile('volumes/reference_rotated.vol'), 
                                         samplingRate=1.0)
        cls.launchProtocol(cls.protImport1)
        
        cls.protImport2 = cls.newProtocol(ProtImportVolumes,
                                         filesPath=cls.ds.getFile('volumes/reference.mrc'), 
                                         samplingRate=1.0)
        cls.launchProtocol(cls.protImport2)
        
        # Rotate that volume rot=90 tilt=90 to create 
        # a gold rotated volume
        os.system('')

    def testExhaustive(self):
        protAlign = self.newProtocol(XmippProtAlignVolume,
                                     inputReference=self.protImport1.outputVolume,
                                     alignmentAlgorithm=ALIGN_ALGORITHM_EXHAUSTIVE,
                                     minRotationalAngle=65, 
                                     maxRotationalAngle=100,
                                     stepRotationalAngle=10,
                                     minTiltAngle=65,
                                     maxTiltAngle=100,
                                     stepTiltAngle=10,
                                     minInplaneAngle=0,
                                     maxInplaneAngle=0,
                                     stepInplaneAngle=0,
                                     numberOfMpi=1, numberOfThreads=1                               
                                     )
        protAlign.inputVolumes.append(self.protImport2.outputVolume)
        self.launchProtocol(protAlign)
        
    def testLocal(self):
        protAlign = self.newProtocol(XmippProtAlignVolume,
                                     inputReference=self.protImport1.outputVolume,
                                     alignmentAlgorithm=ALIGN_ALGORITHM_LOCAL,
                                     initialRotAngle=0,
                                     initialTiltAngle=0,
                                     initialInplaneAngle=0,
                                     initialShiftX=0,
                                     initialShiftY=0,
                                     initialShiftZ=0,
                                     initialScale=1,
                                     optimizeScale=True,
                                     numberOfMpi=1, numberOfThreads=1                               
                                     )
        protAlign.inputVolumes.append(self.protImport2.outputVolume)
        self.launchProtocol(protAlign)
        
    def testExhaustiveLocal(self):
        protAlign = self.newProtocol(XmippProtAlignVolume,
                                     inputReference=self.protImport1.outputVolume,
                                     alignmentAlgorithm=ALIGN_ALGORITHM_EXHAUSTIVE_LOCAL,
                                     minRotationalAngle=65,
                                     maxRotationalAngle=100,
                                     stepRotationalAngle=10,
                                     minTiltAngle=65,
                                     maxTiltAngle=100,
                                     stepTiltAngle=10,
                                     minInplaneAngle=0,
                                     maxInplaneAngle=0,
                                     stepInplaneAngle=0,
                                     numberOfMpi=1, numberOfThreads=1                               
                                     )
        protAlign.inputVolumes.append(self.protImport2.outputVolume)
        self.launchProtocol(protAlign)

    def testExhaustiveCircularMask(self):
        protAlign = self.newProtocol(XmippProtAlignVolume,
                                     inputReference=self.protImport1.outputVolume,
                                     alignmentAlgorithm=ALIGN_ALGORITHM_EXHAUSTIVE,
                                     minRotationalAngle=65,
                                     maxRotationalAngle=100,
                                     stepRotationalAngle=10,
                                     minTiltAngle=65,
                                     maxTiltAngle=100,
                                     stepTiltAngle=10,
                                     minInplaneAngle=0,
                                     maxInplaneAngle=0,
                                     stepInplaneAngle=0,
                                     applyMask=True,
                                     maskType=0,
                                     maskRadius=22,
                                     numberOfMpi=1, numberOfThreads=1
                                     )
        protAlign.inputVolumes.append(self.protImport2.outputVolume)
        self.launchProtocol(protAlign)

    def testExhaustiveBinaryMask(self):
        protMask = self.newProtocol(XmippProtCreateMask3D,
                                    source=0,
                                    volumeOperation=0,
                                    threshold=0.0)
        protMask.inputVolume.set(self.protImport1.outputVolume)
        self.launchProtocol(protMask)
        self.assertIsNotNone(protMask.outputMask,
                             MSG_MASK_ERROR)
        protAlign = self.newProtocol(XmippProtAlignVolume,
                                     inputReference=self.protImport1.outputVolume,
                                     alignmentAlgorithm=ALIGN_ALGORITHM_EXHAUSTIVE,
                                     minRotationalAngle=65,
                                     maxRotationalAngle=100,
                                     stepRotationalAngle=10,
                                     minTiltAngle=65,
                                     maxTiltAngle=100,
                                     stepTiltAngle=10,
                                     minInplaneAngle=0,
                                     maxInplaneAngle=0,
                                     stepInplaneAngle=0,
                                     applyMask=True,
                                     maskType=1,
                                     numberOfMpi=1, numberOfThreads=1
                                     )
        protAlign.inputVolumes.append(self.protImport2.outputVolume)
        protAlign.maskFile.set(protMask.outputMask)
        self.launchProtocol(protAlign)


class TestXmippProtHelicalParameters(TestXmippBase):
    @classmethod
    def setUpClass(cls):
        setupTestProject(cls)
        cls.ds = DataSet.getDataSet('general')
        cls.vol = cls.ds.getFile('vol_helix')
        cls.protImport = cls.runImportVolumes(cls.vol, 1.0)

    def testHelicalParameters(self):
        print("Run symmetrize helical")
        protHelical = XmippProtHelicalParameters(cylinderOuterRadius=20,dihedral=True,rot0=50,rotF=70,rotStep=5,z0=5,zF=10,zStep=0.5)
        protHelical.inputVolume.set(self.protImport.outputVolume)
        self.proj.launchProtocol(protHelical, wait=True)

        self.assertIsNotNone(protHelical.outputVolume, "There was a problem with Helical output volume")
        self.assertIsNotNone(protHelical.deltaRot.get(), "Output delta rot is None")
        self.assertIsNotNone(protHelical.deltaZ.get(), "Output delta Z is None")
        print("protHelical.deltaRot.get() ", protHelical.deltaRot.get())
        self.assertAlmostEqual(protHelical.deltaRot.get(), 59.59, delta=1, msg="Output delta rot is wrong")
        self.assertAlmostEqual(protHelical.deltaZ.get(), 6.628, delta=0.2, msg="Output delta Z is wrong")


class TestXmippRansacMda(TestXmippBase):
    @classmethod
    def setUpClass(cls):
        setupTestProject(cls)
        cls.dataset = DataSet.getDataSet('mda')
        cls.averages = cls.dataset.getFile('averages')
        cls.samplingRate = 3.5
        cls.symmetryGroup = 'd6'
        cls.angularSampling = 15
        cls.nRansac = 25
        cls.numSamples = 5
        cls.dimRed = False
        cls.numVolumes = 2
        cls.maxFreq = 30

    def test_ransac(self):
        #Import a set of averages
        print("Import Set of averages")
        protImportAvg = self.newProtocol(ProtImportAverages, 
                                         filesPath=self.averages, 
                                         checkStack=True,
                                         samplingRate=self.samplingRate)
        self.launchProtocol(protImportAvg)
        self.assertIsNotNone(protImportAvg.getFiles(), "There was a problem with the import")
        
        print("Run Ransac")
        protRansac = self.newProtocol(XmippProtRansac,
                                      symmetryGroup=self.symmetryGroup, 
                                      angularSampling=self.angularSampling,
                                      nRansac=self.nRansac, 
                                      numSamples=self.numSamples, 
                                      dimRed=self.dimRed,
                                      numVolumes=self.numVolumes, 
                                      maxFreq=self.maxFreq, useAll=True, 
                                      numberOfThreads=4)
        protRansac.inputSet.set(protImportAvg.outputAverages)
        self.launchProtocol(protRansac)
        self.assertIsNotNone(protRansac.outputVolumes, "There was a problem with ransac protocol")


class TestXmippRansacGroel(TestXmippRansacMda):
    @classmethod
    def setUpClass(cls):
        setupTestProject(cls)
        cls.dataset = DataSet.getDataSet('groel')
        cls.averages = cls.dataset.getFile('averages')
        cls.samplingRate = 2.1
        cls.symmetryGroup = 'd7'
        cls.angularSampling = 7
        cls.nRansac = 25
        cls.numSamples = 5
        cls.dimRed = True
        cls.numVolumes = 2
        cls.maxFreq = 12


class TestXmippSwarmMda(TestXmippBase):
    @classmethod
    def setUpClass(cls):
        setupTestProject(cls)
        cls.dataset = DataSet.getDataSet('mda')
        cls.averages = cls.dataset.getFile('averages')
        cls.particles = cls.dataset.getFile('particles')
        cls.samplingRate = 3.5
        cls.symmetryGroup = 'd6'
        cls.angularSampling = 15
        cls.nRansac = 25
        cls.numSamples = 5
        cls.dimRed = False
        cls.numVolumes = 2
        cls.maxFreq = 30

    def test_swarm(self):
        #Import a set of averages
        print("Import Set of averages")
        protImportAvg = self.newProtocol(ProtImportAverages, 
                                         filesPath=self.averages, 
                                         checkStack=True,
                                         samplingRate=self.samplingRate)
        self.launchProtocol(protImportAvg)
        self.assertIsNotNone(protImportAvg.getFiles(), "There was a problem with the import")
        
        #Import a set of particles
        print("Import Set of particles")
        protImportParticles = self.newProtocol(ProtImportParticles, 
                                         filesPath=self.particles, 
                                         checkStack=True,
                                         samplingRate=self.samplingRate)
        self.launchProtocol(protImportParticles)
        self.assertIsNotNone(protImportParticles.getFiles(), "There was a problem with the import")

        print("Run Ransac")
        protRansac = self.newProtocol(XmippProtRansac,
                                      symmetryGroup=self.symmetryGroup, 
                                      angularSampling=self.angularSampling,
                                      nRansac=self.nRansac, 
                                      numSamples=self.numSamples, 
                                      dimRed=self.dimRed,
                                      numVolumes=self.numVolumes, 
                                      maxFreq=self.maxFreq, useAll=True, 
                                      numberOfThreads=4)
        protRansac.inputSet.set(protImportAvg.outputAverages)
        self.launchProtocol(protRansac)
        self.assertIsNotNone(protRansac.outputVolumes, "There was a problem with ransac protocol")

        print("Run Swarm")
        protSwarm = self.newProtocol(XmippProtReconstructSwarm,
                                      symmetryGroup=self.symmetryGroup,
                                      numberOfIterations=5,
                                      targetResolution=15,
                                      NimgTrain=20,
                                      NimgTest=10,
                                      numberOfMpi=4)
        protSwarm.inputParticles.set(protImportParticles.outputParticles)
        protSwarm.inputVolumes.set(protRansac.outputVolumes)
        self.launchProtocol(protSwarm)
        self.assertIsNotNone(protSwarm.outputVolumes, "There was a problem with ransac protocol")

class TestXmippRotationalSymmetry(TestXmippBase):
    @classmethod
    def setUpClass(cls):
        setupTestProject(cls)
        cls.dataset = DataSet.getDataSet('xmipp_tutorial')
        cls.vol = cls.dataset.getFile('vol110')

    def test_rotsym(self):
        print("Import Volume")
        protImportVol = self.newProtocol(ProtImportVolumes,
                                         objLabel='Volume',
                                         filesPath=self.vol,
                                         samplingRate=7.08)
        self.launchProtocol(protImportVol)
        self.assertIsNotNone(protImportVol.getFiles(),
                             "There was a problem with the import")
        
        print("Run find rotational symmetry axis")
        protRotSym = self.newProtocol(XmippProtRotationalSymmetry,
                                         symOrder=2,
                                         searchMode=2,
                                         tilt0=70,
                                         tiltF=110)
        protRotSym.inputVolume.set(protImportVol.outputVolume)
        self.launchProtocol(protRotSym)
        self.assertIsNotNone(protRotSym.outputVolume,
                             "There was a problem with Rotational Symmetry")


class TestXmippProjMatching(TestXmippBase):

    @classmethod
    def setUpClass(cls):
        setupTestProject(cls)
        cls.dataset = DataSet.getDataSet('relion_tutorial')
        cls.vol = cls.dataset.getFile('volume')

    def testXmippProjMatching(self):
        print("Import Particles")
        protImportParts = self.newProtocol(ProtImportParticles,
                                 objLabel='Particles from scipion',
                                 importFrom=ProtImportParticles.IMPORT_FROM_SCIPION,
                                 sqliteFile=self.dataset.getFile('import/case2/particles.sqlite'),
                                 magnification=50000,
                                 samplingRate=7.08,
                                 haveDataBeenPhaseFlipped=True
                                 )
        self.launchProtocol(protImportParts)
        self.assertIsNotNone(protImportParts.getFiles(), "There was a problem with the import")
        
        print("Get a Subset of particles")
        protSubset = self.newProtocol(ProtSubSet,
                                         objLabel='100 Particles',
                                         chooseAtRandom=True,
                                         nElements=100)
        protSubset.inputFullSet.set(protImportParts.outputParticles)
        self.launchProtocol(protSubset)
        
        print("Import Volume")
        protImportVol = self.newProtocol(ProtImportVolumes,
                                         objLabel='Volume',
                                         filesPath=self.vol,
                                         samplingRate=7.08)
        self.launchProtocol(protImportVol)
        self.assertIsNotNone(protImportVol.getFiles(), "There was a problem with the import")
        
        print("Run Projection Matching")
        protProjMatch = self.newProtocol(XmippProtProjMatch,
                                         ctfGroupMaxDiff=0.00001,
                                         mpiJobSize=10,
                                         numberOfIterations=2,
                                         numberOfThreads=2,
                                         numberOfMpi=3)
        protProjMatch.inputParticles.set(protSubset.outputParticles)
        protProjMatch.input3DReferences.set(protImportVol.outputVolume)
        self.launchProtocol(protProjMatch)
        self.assertIsNotNone(protProjMatch.outputVolume, "There was a problem with Projection Matching")


class TestPdbImport(TestXmippBase):
    
    @classmethod
    def setUpClass(cls):
        setupTestProject(cls)
        cls.dataset = DataSet.getDataSet('nma')
        cls.pdb = cls.dataset.getFile('pdb')
    
    def testImportPdbFromId(self):
        print("Run convert a pdb from database")
        protConvert = self.newProtocol(ProtImportPdb, pdbId="3j3i")
        self.launchProtocol(protConvert)
        self.assertIsNotNone(protConvert.outputPdb.getFileName(), 
                             "There was a problem with the import")
        
    def testImportPdbFromFn(self):
        print("Run convert a pdb from file")
        protConvert = self.newProtocol(ProtImportPdb, 
                                       inputPdbData=ProtImportPdb.IMPORT_FROM_FILES, 
                                       pdbFile=self.pdb)
        self.launchProtocol(protConvert)
        self.assertIsNotNone(protConvert.outputPdb.getFileName(), 
                             "There was a problem with the import")


class TestXmippPdbConvert(TestXmippBase):
    
    @classmethod
    def setUpClass(cls):
        setupTestProject(cls)
        cls.dataset = DataSet.getDataSet('nma')
        cls.pdb = cls.dataset.getFile('pdb')
    
    def testXmippPdbConvertFromDb(self):
        print("Run convert a pdb from database")
        protConvert = self.newProtocol(XmippProtConvertPdb, pdbId="3j3i", sampling=4, setSize=True,
                                       size_z=100, size_y=100, size_x=100)
        self.launchProtocol(protConvert)
        self.assertIsNotNone(protConvert.outputVolume.getFileName(), "There was a problem with the conversion")
        self.assertAlmostEqual(protConvert.outputVolume.getSamplingRate(), protConvert.sampling.get(), places=1,
                               msg=MSG_WRONG_SAMPLING)
<<<<<<< HEAD
        self.assertAlmostEqual(protConvert.outputVolume.getDim()[0], protConvert.size_z.get(), places=1,
                               msg=MSG_WRONG_SIZE)
=======
        self.assertAlmostEqual(protConvert.outputVolume.getDim()[0], protConvert.size_z.get(), places=1, msg=MSG_WRONG_SIZE)
>>>>>>> 950606d2
        
    def testXmippPdbConvertFromObj(self):
        print("Run convert a pdb from import")
        protImport = self.newProtocol(ProtImportPdb, 
                                      inputPdbData=ProtImportPdb.IMPORT_FROM_FILES, 
                                      pdbFile=self.pdb)
        self.launchProtocol(protImport)
        self.assertIsNotNone(protImport.outputPdb.getFileName(), "There was a problem with the import")
        
        protConvert = self.newProtocol(XmippProtConvertPdb, 
                                       inputPdbData=XmippProtConvertPdb.IMPORT_OBJ, 
                                       sampling=3, setSize=True, size_z=20, size_y=20, size_x=20)
        protConvert.pdbObj.set(protImport.outputPdb)
        self.launchProtocol(protConvert)
        self.assertIsNotNone(protConvert.outputVolume.getFileName(), "There was a problem with the conversion")
        self.assertAlmostEqual(protConvert.outputVolume.getSamplingRate(), protConvert.sampling.get(), places=1,
                               msg=MSG_WRONG_SAMPLING)
        self.assertAlmostEqual(protConvert.outputVolume.getDim()[0], protConvert.size_z.get(), places=1,
                               msg=MSG_WRONG_SIZE)

    def testXmippPdbConvertFromFn(self):
        print("Run convert a pdb from file")
        protConvert = self.newProtocol(XmippProtConvertPdb,inputPdbData=2, pdbFile=self.pdb, sampling=2, setSize=False)
        self.launchProtocol(protConvert)
        self.assertIsNotNone(protConvert.outputVolume.getFileName(), "There was a problem with the conversion")
        self.assertAlmostEqual(protConvert.outputVolume.getSamplingRate(), protConvert.sampling.get(), places=1,
                               msg=MSG_WRONG_SAMPLING)
        self.assertAlmostEqual(protConvert.outputVolume.getDim()[0], 48, places=1, msg=MSG_WRONG_SIZE)


class TestXmippValidateNonTilt(TestXmippBase):
    @classmethod
    def setUpClass(cls):
        setupTestProject(cls)
        cls.dataset = DataSet.getDataSet('relion_tutorial')
        cls.vol = cls.dataset.getFile('volume')

    def testXmippValidateNonTilt(self):
        print("Import Particles")
        protImportParts = self.newProtocol(ProtImportParticles,
                                 objLabel='Particles from scipion',
                                 importFrom=ProtImportParticles.IMPORT_FROM_SCIPION,
                                 sqliteFile=self.dataset.getFile('import/case2/particles.sqlite'),
                                 magnification=50000,
                                 samplingRate=7.08,
                                 haveDataBeenPhaseFlipped=True
                                 )
        self.launchProtocol(protImportParts)
        self.assertIsNotNone(protImportParts.getFiles(), "There was a problem with the import")
        
        print("Get a Subset of particles")
        protSubset = self.newProtocol(ProtSubSet,
                                         objLabel='100 Particles',
                                         chooseAtRandom=True,
                                         nElements=100)
        protSubset.inputFullSet.set(protImportParts.outputParticles)
        self.launchProtocol(protSubset)
        
        print("Import Volume")
        protImportVol = self.newProtocol(ProtImportVolumes,
                                         objLabel='Volume',
                                         filesPath=self.vol,
                                         samplingRate=7.08)
        self.launchProtocol(protImportVol)
        self.assertIsNotNone(protImportVol.getFiles(), "There was a problem with the import")
        
        print("Run Validate Non-Tilt significant GPU")
        protValidate = self.newProtocol(XmippProtValidateNonTilt)
        protValidate.inputParticles.set(protSubset.outputParticles)
        protValidate.inputVolumes.set(protImportVol.outputVolume)
        protValidate.setObjLabel('Validate Non-Tilt significant GPU')
        self.launchProtocol(protValidate)
        self.assertIsNotNone(protValidate.outputVolumes, "There was a problem with Validate Non-Tilt GPU")

        print("Run Validate Non-Tilt significant CPU")
        protValidate = self.newProtocol(XmippProtValidateNonTilt)
        protValidate.inputParticles.set(protSubset.outputParticles)
        protValidate.inputVolumes.set(protImportVol.outputVolume)
        protValidate.useGpu.set(False)
        protValidate.setObjLabel('Validate Non-Tilt significant CPU')
        self.launchProtocol(protValidate)
        self.assertIsNotNone(protValidate.outputVolumes, "There was a problem with Validate Non-Tilt CPU")
        
        print("Run Validate Non-Tilt projection matching")
        protValidate = self.newProtocol(XmippProtValidateNonTilt, alignmentMethod=1)
        protValidate.inputParticles.set(protSubset.outputParticles)
        protValidate.inputVolumes.set(protImportVol.outputVolume)
        protValidate.setObjLabel('Validate Non-Tilt projection matching')
        self.launchProtocol(protValidate)
        self.assertIsNotNone(protValidate.outputVolumes, "There was a problem with Validate Non-Tilt")


if __name__ == "__main__":
    if len(sys.argv) > 1:
        className = sys.argv[1]
        cls = globals().get(className, None)
        if cls:
            suite = unittest.TestLoader().loadTestsFromTestCase(cls)
            unittest.TextTestRunner(verbosity=2).run(suite)
        else:
            print("Test: '%s' not found." % className)
    else:
        unittest.main()


class TestXmippVolSubtraction(TestXmippBase):

    @classmethod
    def setUpClass(cls):
        setupTestProject(cls)
        cls.dataset = DataSet.getDataSet('xmipp_tutorial')
        cls.vol1 = cls.dataset.getFile('volumes/volume_1_iter_002.mrc')
        cls.vol2 = cls.dataset.getFile('volumes/volume_2_iter_002.mrc')

    def testXmippVolSub(self):
        print("Import Volume 1")
        protImportVol1 = self.newProtocol(ProtImportVolumes,
                                         objLabel='Volume',
                                         filesPath=self.vol1,
                                         samplingRate=7.08)
        self.launchProtocol(protImportVol1)
        self.assertIsNotNone(protImportVol1.getFiles(),
                             "There was a problem with the import 1")

        print("Import Volume 2")
        protImportVol2 = self.newProtocol(ProtImportVolumes,
                                          objLabel='Volume',
                                          filesPath=self.vol2,
                                          samplingRate=7.08)
        self.launchProtocol(protImportVol2)
        self.assertIsNotNone(protImportVol2.getFiles(),
                             "There was a problem with the import 2")

        print("Import atomic structure")
        protImportPdb = self.newProtocol(ProtImportPdb,
                                          pdbId='6Z9F',
                                          inputVolume=protImportVol1.outputVolume)
        self.launchProtocol(protImportPdb)
        self.assertIsNotNone(protImportPdb.getFiles(),
                             "There was a problem with the atomic structure")

        print("Create mask")
        protCreateMask = self.newProtocol(XmippProtCreateMask3D,
                                          inputVolume=protImportVol1.outputVolume,
                                          threshold=0.28)
        self.launchProtocol(protCreateMask)
        self.assertIsNotNone(protCreateMask.getFiles(),
                             "There was a problem with the 3D mask")

        print("Run volume adjust")
        protVolAdj = self.newProtocol(XmippProtVolAdjust,
                                      vol1=protImportVol1.outputVolume,
                                      vol2=protImportVol2.outputVolume,
                                      masks=False)
        self.launchProtocol(protVolAdj)
        self.assertIsNotNone(protVolAdj.outputVolume,
                             "There was a problem with Volumes adjust")

        protVolAdjNoE = self.newProtocol(XmippProtVolAdjust,
                                         vol1=protImportVol1.outputVolume,
                                         vol2=protImportVol2.outputVolume,
                                         computeE=False,
                                         masks=False)
        self.launchProtocol(protVolAdjNoE)
        self.assertIsNotNone(protVolAdjNoE.outputVolume,
                             "There was a problem with Volumes adjust without computing energy")

        print("Run volume subtraction")
        protVolSub = self.newProtocol(XmippProtVolSubtraction,
                                      vol1=protImportVol1.outputVolume,
                                      vol2=protImportVol2.outputVolume,
                                      masks=False,
                                      radavg=False)
        self.launchProtocol(protVolSub)
        self.assertIsNotNone(protVolSub.outputVolume,
                             "There was a problem with Volumes subtraction")

        protVolSubNoE = self.newProtocol(XmippProtVolSubtraction,
                                         vol1=protImportVol1.outputVolume,
                                         vol2=protImportVol2.outputVolume,
                                         computeE=False,
                                         masks=False,
                                         radavg=False)
        self.launchProtocol(protVolSubNoE)
        self.assertIsNotNone(protVolSubNoE.outputVolume,
                             "There was a problem with Volumes subtraction without computing energy")

        protVolSubMask = self.newProtocol(XmippProtVolSubtraction,
                                      vol1=protImportVol1.outputVolume,
                                      vol2=protImportVol2.outputVolume,
                                      radavg=False,
                                      mask1=protCreateMask.outputMask,
                                      mask2=protCreateMask.outputMask)
        self.launchProtocol(protVolSubMask)
        self.assertIsNotNone(protVolSubMask.outputVolume,
                             "There was a problem with Volumes subtraction with masks")

        protVolSubRadAvg = self.newProtocol(XmippProtVolSubtraction,
                                      vol1=protImportVol1.outputVolume,
                                      vol2=protImportVol2.outputVolume,
                                      masks=False)
        self.launchProtocol(protVolSubRadAvg)
        self.assertIsNotNone(protVolSubRadAvg.outputVolume,
                             "There was a problem with Volumes subtraction radial average")

        protVolSubPdb = self.newProtocol(XmippProtVolSubtraction,
                                      vol1=protImportVol1.outputVolume,
                                      pdb=True,
                                      pdbObj=protImportPdb.outputPdb,
                                      masks=False)
        self.launchProtocol(protVolSubPdb)
        self.assertIsNotNone(protVolSubPdb.outputVolume,
                             "There was a problem with Volumes subtraction pdb")

        print("Run volume consensus")
        protVolConsensus = self.newProtocol(XmippProtVolConsensus,
                                            vols=[protImportVol1.outputVolume, protImportVol2.outputVolume,
                                                  protVolAdj.outputVolume])
        self.launchProtocol(protVolConsensus)
        self.assertIsNotNone(protVolConsensus.outputVolume,
                             "There was a problem with Volumes consensus")<|MERGE_RESOLUTION|>--- conflicted
+++ resolved
@@ -50,10 +50,7 @@
 
 MSG_WRONG_SAMPLING = "wrong sampling rate"
 MSG_WRONG_SIZE = "wrong size"
-<<<<<<< HEAD
-=======
 MSG_MASK_ERROR = "There was a problem with create mask from volume"
->>>>>>> 950606d2
 
 
 class TestXmippBase(BaseTest):
@@ -1107,12 +1104,8 @@
         self.assertIsNotNone(protConvert.outputVolume.getFileName(), "There was a problem with the conversion")
         self.assertAlmostEqual(protConvert.outputVolume.getSamplingRate(), protConvert.sampling.get(), places=1,
                                msg=MSG_WRONG_SAMPLING)
-<<<<<<< HEAD
         self.assertAlmostEqual(protConvert.outputVolume.getDim()[0], protConvert.size_z.get(), places=1,
                                msg=MSG_WRONG_SIZE)
-=======
-        self.assertAlmostEqual(protConvert.outputVolume.getDim()[0], protConvert.size_z.get(), places=1, msg=MSG_WRONG_SIZE)
->>>>>>> 950606d2
         
     def testXmippPdbConvertFromObj(self):
         print("Run convert a pdb from import")
