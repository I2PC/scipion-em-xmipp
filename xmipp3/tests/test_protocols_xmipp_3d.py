# **************************************************************************
# *
# * Authors:    Josue Gomez Blanco (josue.gomez-blanco@mcgill.ca)
# *             Jose Gutierrez (jose.gutierrez@cnb.csic.es)
# *
# * Unidad de  Bioinformatica of Centro Nacional de Biotecnologia , CSIC
# *
# * This program is free software; you can redistribute it and/or modify
# * it under the terms of the GNU General Public License as published by
# * the Free Software Foundation; either version 2 of the License, or
# * (at your option) any later version.
# *
# * This program is distributed in the hope that it will be useful,
# * but WITHOUT ANY WARRANTY; without even the implied warranty of
# * MERCHANTABILITY or FITNESS FOR A PARTICULAR PURPOSE.  See the
# * GNU General Public License for more details.
# *
# * You should have received a copy of the GNU General Public License
# * along with this program; if not, write to the Free Software
# * Foundation, Inc., 59 Temple Place, Suite 330, Boston, MA
# * 02111-1307  USA
# *
# *  All comments concerning this program package may be sent to the
# *  e-mail address 'scipion@cnb.csic.es'
# *
# **************************************************************************

from pwem.protocols import (ProtImportVolumes, ProtImportMask,
                            ProtImportParticles, ProtImportAverages,
                            ProtImportPdb, ProtSubSet)

try:
    from itertools import izip
except ImportError:
    izip = zip

from pyworkflow.utils import greenStr, magentaStr
from pyworkflow.tests import *
from xmipp3.base import *
from xmipp3.convert import *
from xmipp3.constants import *
from xmipp3.protocols import *
from xmipp3.protocols import (XmippFilterHelper as xfh,
                              XmippResizeHelper as xrh,
                              OP_COLUNM, OP_DOTPRODUCT, OP_MULTIPLY,
                              OP_SQRT, OP_RADIAL, OP_ROW)
from xmipp3.protocols.protocol_align_volume import (ALIGN_ALGORITHM_EXHAUSTIVE,
                                               ALIGN_ALGORITHM_EXHAUSTIVE_LOCAL,
                                               ALIGN_ALGORITHM_LOCAL)

# Global variables
db_xmipp_tutorial = 'xmipp_tutorial'
db_general = 'general'
vol1_iter2 = 'volumes/volume_1_iter_002.mrc'
vol2_iter2 = 'volumes/volume_2_iter_002.mrc'
helix = 'volumes/helix_59_4__6_7.vol'

# Output error messages
MSG_WRONG_SAMPLING = "There was a problem with the sampling rate value of the output "
MSG_WRONG_SIZE = "There was a problem with the size of the output "
MSG_WRONG_DIM = "There was a problem with the dimensions of the output "
MSG_WRONG_MASK = "There was a problem with create mask from volume"
MSG_WRONG_ALIGNMENT = "There was a problem with the alignment of the output "
MSG_WRONG_SHIFT = "There was a problem with output shift "
MSG_WRONG_GALLERY = "There was a problem with the gallery creation"
MSG_WRONG_ROTATION = "There was a problem with the rotation"
MSG_WRONG_IMPORT = "There was a problem with the import of "

class TestXmippBase(BaseTest):
    """ Some utility functions to import volumes that are used in several tests."""

    @classmethod
    def setData(cls, dataProject=db_xmipp_tutorial):
        cls.dataset = DataSet.getDataSet(dataProject)
        cls.volumes = cls.dataset.getFile('volumes')
        cls.vol1 = cls.dataset.getFile('vol1')
        cls.vol2 = cls.dataset.getFile('vol2')
        cls.vol3 = cls.dataset.getFile('vol3')
        cls.vol4 = cls.dataset.getFile('vol4')

    @classmethod
    def runImportVolumes(cls, pattern, samplingRate):
        """ Run an Import particles protocol. """
        cls.protImport = cls.newProtocol(ProtImportVolumes,
                                         filesPath=pattern,
                                         samplingRate=samplingRate)
        cls.launchProtocol(cls.protImport)
        return cls.protImport

    @classmethod
    def runImportMask(cls, pattern, samplingRate):
        """ Run an Import particles protocol. """
        cls.protImportMask = cls.newProtocol(ProtImportMask,
                                         maskPath=pattern,
                                             samplingRate=samplingRate)
        cls.launchProtocol(cls.protImportMask)
        return cls.protImportMask

    @classmethod
    def runImportParticles(cls, pattern, samplingRate, checkStack=False):
        """ Run an Import particles protocol. """
        cls.protImport = cls.newProtocol(ProtImportParticles,
                                         filesPath=pattern,
                                         samplingRate=samplingRate,
                                         checkStack=checkStack)
        cls.launchProtocol(cls.protImport)
        # check that input images have been imported (a better way to do this?)
        if cls.protImport.outputParticles is None:
            raise Exception('Import of images: %s, failed. outputParticles '
                            'is None.' % pattern)
        return cls.protImport

    @classmethod
    def runClassify(cls, particles):
        cls.ProtClassify = cls.newProtocol(XmippProtML2D,
                                           numberOfClasses=8, maxIters=4,
                                           doMlf=False,
                                           numberOfMpi=2, numberOfThreads=2)
        cls.ProtClassify.inputParticles.set(particles)
        cls.launchProtocol(cls.ProtClassify)
        return cls.ProtClassify


class TestXmippCreateMask3D(TestXmippBase):
    @classmethod
    def setUpClass(cls):
        setupTestProject(cls)
        TestXmippBase.setData()
        cls.protImport = cls.runImportVolumes(cls.vol1, 9.896)

    def testCreateMask(self):
        print("Run create threshold mask from volume")
        protMask1 = self.newProtocol(XmippProtCreateMask3D,
                                     source=0, volumeOperation=0,
                                     threshold=0.4)
        protMask1.inputVolume.set(self.protImport.outputVolume)
        protMask1.setObjLabel('threshold mask')
        self.launchProtocol(protMask1)
        self.assertIsNotNone(protMask1.outputMask,
                             MSG_WRONG_MASK)


        print("Run create segment mask from volume")
        protMask2 = self.newProtocol(XmippProtCreateMask3D,
                                     source=0, volumeOperation=1,
                                     segmentationType=3)
        protMask2.inputVolume.set(self.protImport.outputVolume)
        protMask2.setObjLabel('segmentation automatic')
        self.launchProtocol(protMask2)
        self.assertIsNotNone(protMask2.outputMask,
                             MSG_WRONG_MASK)

    
        print("Run create mask from another mask")
        protMask3 = self.newProtocol(XmippProtCreateMask3D,
                                     source=0, volumeOperation=2,
                                     doMorphological=True, elementSize=3)
        protMask3.inputVolume.set(protMask1.outputMask)
        protMask3.setObjLabel('dilation mask')
        self.launchProtocol(protMask3)
        self.assertIsNotNone(protMask3.outputMask,
                             "There was a problem with mask from another mask")

        print("Run create mask from geometry")
        protMask4 = self.newProtocol(XmippProtCreateMask3D,
                                     source=1, size=64, samplingRate=9.89,
                                     geo=6, innerRadius=10, outerRadius=25,
                                     borderDecay=2)
        protMask4.setObjLabel('crown mask')
        self.launchProtocol(protMask4)
        self.assertIsNotNone(protMask4.outputMask,
                             "There was a problem with create mask from geometry")
         
        print("Run create mask from feature file")
        #create feature file
        featFileName = "/tmp/kk.feat" 
        f=open(featFileName,"w")
        f.write("""# XMIPP_STAR_1 *
# Type of feature (sph, blo, gau, Cyl, dcy, cub, ell, con)(Required)
# The operation after adding the feature to the phantom (+/=) (Required)
# The feature density (Required)
# The feature center (Required)
# The vector for special parameters of each vector (Required)
# Sphere: [radius] 
# Blob : [radius alpha m] Gaussian : [sigma]
# Cylinder : [xradius yradius height rot tilt psi]
# DCylinder : [radius height separation rot tilt psi]
# Cube : [xdim ydim zdim rot tilt psi]
# Ellipsoid : [xradius yradius zradius rot tilt psi]
# Cone : [radius height rot tilt psi]
data_block1
 _dimensions3D  '34 34 34' 
 _phantomBGDensity  0.
 _scale  1.
data_block2
loop_
 _featureType
 _featureOperation
 _featureDensity
 _featureCenter
 _featureSpecificVector
sph + 1 '3.03623188  0.02318841 -5.04130435' '7'
""")
        f.close()
        protMask5 = self.newProtocol(XmippProtCreateMask3D,
                                     featureFilePath='/tmp/kk.feat',
                                     source=2, samplingRate=9.89)
        protMask5.setObjLabel('feat mask')
        self.launchProtocol(protMask5)
        self.assertIsNotNone(protMask5.outputMask,
                             "There was a problem with create mask from feature")

class TestXmippApplyMask3D(TestXmippBase):
    @classmethod
    def setUpClass(cls):
        setupTestProject(cls)
        TestXmippBase.setData()
        cls.protImport = cls.runImportVolumes(cls.vol1, 9.896)

    def testApplyCircularMask(self):
        print("Run apply circular mask for volumes")
        protMask1 = self.newProtocol(XmippProtMaskVolumes,
                                     source=0, geo=0, radius=-1,
                                     fillType=0, fillValue=5 )
        protMask1.inputVolumes.set(self.protImport.outputVolume)
        protMask1.setObjLabel('circular mask')
        self.launchProtocol(protMask1)
        self.assertAlmostEquals(protMask1.outputVol.getSamplingRate(), 
                                self.protImport.outputVolume.getSamplingRate(),
                                "There was a problem with the sampling rate value for the apply user custom mask for Volumes")
        self.assertIsNotNone(protMask1.outputVol,
                             "There was a problem with apply circular mask for Volumes")
    
    def testApplyBoxMask(self):
        print("Run apply box mask for Volumes")
        protMask2 = self.newProtocol(XmippProtMaskVolumes,
                                     source=0, geo=1, boxSize=-1,
                                     fillType=1 )
        protMask2.inputVolumes.set(self.protImport.outputVolume)
        protMask2.setObjLabel('box mask')
        self.launchProtocol(protMask2)
        self.assertAlmostEquals(protMask2.outputVol.getSamplingRate(), 
                                self.protImport.outputVolume.getSamplingRate(),
                                "There was a problem with the sampling rate value for the apply user custom mask for Volumes")
        self.assertIsNotNone(protMask2.outputVol,
                             "There was a problem with apply boxed mask for Volumes")
    
    def testapplyCrownMask(self):
        print("Run apply crown mask for Volumes")
        protMask3 = self.newProtocol(XmippProtMaskVolumes,
                                     source=0, geo=2, innerRadius=2, outerRadius=12,
                                     fillType=2 )
        protMask3.inputVolumes.set(self.protImport.outputVolume)
        protMask3.setObjLabel('crown mask')
        self.launchProtocol(protMask3)
        self.assertAlmostEquals(protMask3.outputVol.getSamplingRate(), 
                                self.protImport.outputVolume.getSamplingRate(),
                                "There was a problem with the sampling rate value for the apply user custom mask for Volumes")
        self.assertIsNotNone(protMask3.outputVol, "There was a problem with apply crown mask for Volumes")
        
    def testApplyGaussianMask(self):
        print("Run apply gaussian mask for Volumes")
        protMask4 = self.newProtocol(XmippProtMaskVolumes,
                                     source=0, geo=3, sigma=-1,
                                     fillType=3 )
        protMask4.inputVolumes.set(self.protImport.outputVolume)
        protMask4.setObjLabel('gaussian mask')
        self.launchProtocol(protMask4)
        self.assertAlmostEquals(protMask4.outputVol.getSamplingRate(), 
                                self.protImport.outputVolume.getSamplingRate(),
                                "There was a problem with the sampling rate value for the apply user custom mask for Volumes")
        self.assertIsNotNone(protMask4.outputVol, "There was a problem with apply gaussian mask for Volumes")
        
    def testApplyRaisedCosineMask(self):
        print("Run apply raised cosine mask for Volumes")
        protMask5 = self.newProtocol(XmippProtMaskVolumes,
                                     source=0, geo=4, innerRadius=2, outerRadius=12,
                                     fillType=0, fillValue=5 )
        protMask5.inputVolumes.set(self.protImport.outputVolume)
        protMask5.setObjLabel('raised cosine mask')
        self.launchProtocol(protMask5)
        self.assertAlmostEquals(protMask5.outputVol.getSamplingRate(), 
                                self.protImport.outputVolume.getSamplingRate(),
                                "There was a problem with the sampling rate value for the apply user custom mask for Volumes")
        self.assertIsNotNone(protMask5.outputVol, "There was a problem with apply raised cosine mask for Volumes")
        
    def testApplyRaisedCrownMask(self):
        print("Run apply raised crown mask for Volumes")
        protMask6 = self.newProtocol(XmippProtMaskVolumes,
                                     source=0, geo=5, innerRadius=2, outerRadius=12, borderDecay=2,
                                     fillType=1 )
        protMask6.inputVolumes.set(self.protImport.outputVolume)
        protMask6.setObjLabel('raised crown mask')
        self.launchProtocol(protMask6)
        self.assertAlmostEquals(protMask6.outputVol.getSamplingRate(), 
                                self.protImport.outputVolume.getSamplingRate(),
                                "There was a problem with the sampling rate value for the apply user custom mask for Volumes")
        
        self.assertIsNotNone(protMask6.outputVol, "There was a problem with apply raised crown mask for Volumes")
        
    def testApplyUserMask(self):
        print("Run apply user mask for Volumes")
        # Create MASK
        protMask01 = self.newProtocol(XmippProtCreateMask3D,
                                     source=1, size=64, samplingRate=9.89,
                                     geo=6, innerRadius=10, outerRadius=25, borderDecay=2)
        protMask01.setObjLabel('crown mask')
        self.launchProtocol(protMask01)
        self.assertIsNotNone(protMask01.outputMask,
                             "There was a problem with create mask from geometry")
        # Apply MASK
        protMask02 = self.newProtocol(XmippProtMaskVolumes,
                                     source=1,
                                     fillType=1 )
        protMask02.inputVolumes.set(self.protImport.outputVolume)
        protMask02.inputMask.set(protMask01.outputMask)
        protMask02.setObjLabel('user custom mask')
        self.launchProtocol(protMask02)
        self.assertAlmostEquals(protMask02.outputVol.getSamplingRate(), 
                                self.protImport.outputVolume.getSamplingRate(),
                                "There was a problem with the sampling rate value for the apply user custom mask for Volumes")
         
        self.assertIsNotNone(protMask02.outputVol,
                             "There was a problem with apply user custom mask for Volumes")
  

class TestXmippPreprocessVolumes(TestXmippBase):
    @classmethod
    def setUpClass(cls):
        setupTestProject(cls)
        TestXmippBase.setData()
        cls.protImport1 = cls.runImportVolumes(cls.volumes, 9.896)
        cls.protImport2 = cls.runImportVolumes(cls.vol1, 9.896)
        cls.protImport2 = cls.runImportVolumes(cls.vol1, 9.896)
        #test symmetryze with mask
        dataProject='SymVirus'
        dataset = DataSet.getDataSet(dataProject)
        virusVol  = dataset.getFile('whole_vol_half')
        virusMaskCapsid = dataset.getFile('large_vol_half_th')
        virusMaskPenton = dataset.getFile('small_vol_half_th')
        cls.protImportVirus = cls.runImportVolumes(virusVol, 1)
        cls.protImportvirusMaskCapsid = cls.runImportMask(virusMaskCapsid, 1)
        cls.protImportvirusMaskPenton = cls.runImportMask(virusMaskPenton, 1)


    def testPreprocessVolumes(self):
        print("Run preprocess a volume")
        protPreprocessVol1 = XmippProtPreprocessVolumes(doChangeHand=True, doRandomize=True, doSymmetrize=True, symmetryGroup='d6',
                                                        doSegment=True, doNormalize=True, backRadius=20, doInvert=True,
                                                        doThreshold=True, thresholdType=1)
        protPreprocessVol1.inputVolumes.set(self.protImport2.outputVolume)
        self.proj.launchProtocol(protPreprocessVol1, wait=True)
        self.assertIsNotNone(protPreprocessVol1.outputVol, "There was a problem with a volume")

        print("Run preprocess a SetOfVolumes")
        protPreprocessVol2 = XmippProtPreprocessVolumes(doChangeHand=True, doRandomize=True, doSymmetrize=True, symmetryGroup='d6',
                                                        doSegment=True, doNormalize=True, backRadius=20, doInvert=True,
                                                        doThreshold=True, thresholdType=1)
        protPreprocessVol2.inputVolumes.set(self.protImport1.outputVolumes)
        self.proj.launchProtocol(protPreprocessVol2, wait=True)
        self.assertIsNotNone(protPreprocessVol2.outputVol, "There was a problem with preprocess a SetOfVolumes")

        print("Run preprocess a volume using mask_1 in the symmetrization")
        protPreprocessVol3 = XmippProtPreprocessVolumes(doChangeHand=False, doRandomize=False,
                                                        doRotateIco=True, rotateFromIco=0, rotateToIco=2,
                                                        doSymmetrize=True, symmetryGroup='i3',
                                                        doSegment=False, doNormalize=False,
                                                        doInvert=False, doThreshold=False,
                                                        doVolumeMask=True
                                                        )
        protPreprocessVol3.inputVolumes.set(self.protImportVirus.outputVolume)
        protPreprocessVol3.volumeMask.set(self.protImportvirusMaskCapsid.outputMask)
        self.proj.launchProtocol(protPreprocessVol3, wait=True)
        self.assertIsNotNone(protPreprocessVol3.outputVol, "There was a problem with a volume")

        print("Run preprocess a volume using mask_2 in the symmetrization")
        protPreprocessVol4 = XmippProtPreprocessVolumes(doChangeHand=False, doRandomize=False,
                                                        doSymmetrize=True, symmetryGroup='c7',
                                                        doSegment=False, doNormalize=False,
                                                        doInvert=False, doThreshold=False,
                                                        doVolumeMask=True
                                                        )
        protPreprocessVol4.inputVolumes.set(self.protImportVirus.outputVolume)
        protPreprocessVol4.volumeMask.set(self.protImportvirusMaskPenton.outputMask)
        self.proj.launchProtocol(protPreprocessVol4, wait=True)
        self.assertIsNotNone(protPreprocessVol4.outputVol, "There was a problem with a volume")


class TestXmippResolution3D(TestXmippBase):
    @classmethod
    def setUpClass(cls):
        setupTestProject(cls)
        TestXmippBase.setData()
        cls.protImport1 = cls.runImportVolumes(cls.vol2, 9.896)
        cls.protImport2 = cls.runImportVolumes(cls.vol3, 9.896)

    def testCalculateResolution(self):
        print("Run resolution 3D")
        protResol3D = XmippProtResolution3D(doSSNR=False)
        protResol3D.inputVolume.set(self.protImport1.outputVolume)
        protResol3D.referenceVolume.set(self.protImport2.outputVolume)
        self.proj.launchProtocol(protResol3D, wait=True)
        self.assertIsNotNone(protResol3D._defineFscName(), "There was a problem with fsc")
        self.assertIsNotNone(protResol3D._defineStructFactorName(), "There was a problem with structure factor")


class TestXmippFilterVolumes(TestXmippBase):
    @classmethod
    def setUpClass(cls):
        print("\n", greenStr(" Filter Volumes Set Up - Collect data ".center(75, '-')))
        setupTestProject(cls)
        TestXmippBase.setData()
        cls.protImport1 = cls.runImportVolumes(cls.volumes, 9.896)
        cls.protImport2 = cls.runImportVolumes(cls.vol1, 9.896)

    # Tests with single volume as input.
    def launchAndTestSingle(self, **kwargs):
        "Launch XmippProtFilterVolumes on single volume and check results."
        print(magentaStr("\n==> Filter singe volume input params: %s" % kwargs))
        prot = XmippProtFilterVolumes(**kwargs)
        prot.inputVolumes.set(self.protImport2.outputVolume)
        self.proj.launchProtocol(prot, wait=True)
        self.assertTrue(hasattr(prot, "outputVol") and prot.outputVol is not None,
                        "There was a problem with filter single volume")
        self.assertTrue(prot.outputVol.equalAttributes(
            self.protImport2.outputVolume, ignore=['_index', '_filename'],
            verbose=True))

    def testSingleFourier(self):
        self.launchAndTestSingle(filterSpace=FILTER_SPACE_FOURIER,
                                 lowFreq=0.1, highFreq=0.25)

    def testSingleMedian(self):
        self.launchAndTestSingle(filterSpace=FILTER_SPACE_REAL,
                                 filterModeReal=xfh.FM_MEDIAN)

    def testSingleWavelets(self):
        self.launchAndTestSingle(filterSpace=FILTER_SPACE_WAVELET,
                                 filterModeWavelets=xfh.FM_DAUB12,
                                 waveletMode=xfh.FM_REMOVE_SCALE)

    # Tests with multiple volumes as input.
    def launchAndTestSet(self, **kwargs):
        "Launch XmippProtFilterVolumes on set of volumes and check results."
        print(magentaStr("\n==> Filter multiple volumes input params: %s" % kwargs))
        prot = XmippProtFilterVolumes(**kwargs)
        vIn = self.protImport1.outputVolumes  # short notation
        prot.inputVolumes.set(vIn)
        self.proj.launchProtocol(prot, wait=True)
        self.assertTrue(hasattr(prot, "outputVol") and prot.outputVol is not None,
                        "There was a problem with filter multiple volumes")
        self.assertTrue(prot.outputVol.equalAttributes(
            self.protImport1.outputVolumes, ignore=['_mapperPath'],
            verbose=True))
        # Compare the individual volumes too.
        self.assertTrue(prot.outputVol.equalItemAttributes(
            self.protImport1.outputVolumes, ignore=['_index', '_filename'],
            verbose=True))

    def testSetFourier(self):
        self.launchAndTestSet(filterSpace=FILTER_SPACE_FOURIER,
                              lowFreq=0.1, highFreq=0.25)

    def testSetMedian(self):
        self.launchAndTestSet(filterSpace=FILTER_SPACE_REAL,
                              filterModeReal=xfh.FM_MEDIAN)

    def testSetWavelets(self):
        self.launchAndTestSet(filterSpace=FILTER_SPACE_WAVELET,
                              filterModeWavelets=xfh.FM_DAUB12,
                              waveletMode=xfh.FM_REMOVE_SCALE)


class TestXmippMaskVolumes(TestXmippBase):
    @classmethod
    def setUpClass(cls):
        setupTestProject(cls)
        TestXmippBase.setData()
        cls.protImport1 = cls.runImportVolumes(cls.volumes, 9.896)
        cls.protImport2 = cls.runImportVolumes(cls.vol1, 9.896)

    def testMaskVolumes(self):
        print("Run mask single volume")
        protMaskVolume = self.newProtocol(XmippProtMaskVolumes,
                                          radius=23)
        protMaskVolume.inputVolumes.set(self.protImport2.outputVolume)
        self.launchProtocol(protMaskVolume)
        self.assertIsNotNone(protMaskVolume.outputVol, "There was a problem with applying mask to a volume")

        print("Run mask SetOfVolumes")
        protMaskVolumes = self.newProtocol(XmippProtMaskVolumes,
                                           geo=MASK3D_CROWN, innerRadius=18, outerRadius=23)
        protMaskVolumes.inputVolumes.set(self.protImport1.outputVolumes)
        self.proj.launchProtocol(protMaskVolumes, wait=True)
        self.assertIsNotNone(protMaskVolumes.outputVol, "There was a problem with applying mask to SetOfVolumes")


class TestXmippCropResizeVolumes(TestXmippBase):
    @classmethod
    def setUpClass(cls):
        print("\n", greenStr(" Crop/Resize Volumes Set Up - Collect data ".center(75, '-')))
        setupTestProject(cls)
        TestXmippBase.setData()
        cls.protImport1 = cls.runImportVolumes(cls.volumes, 9.896)
        cls.protImport2 = cls.runImportVolumes(cls.vol1, 9.896)

    # Tests with single volume as input.
    def launchSingle(self, **kwargs):
        "Launch XmippProtCropResizeVolumes and return output volume."
        print(magentaStr("\n==> Crop/Resize single volume input params: %s" % kwargs))
        prot = XmippProtCropResizeVolumes(**kwargs)
        prot.inputVolumes.set(self.protImport2.outputVolume)
        self.proj.launchProtocol(prot, wait=True)
        self.assertTrue(hasattr(prot, "outputVol") and prot.outputVol is not None,
                        "There was a problem with applying resize/crop to a volume")
        return prot.outputVol

    def testSingleResizeDimensions(self):
        inV = self.protImport2.outputVolume  # short notation
        newSize = 128
        outV = self.launchSingle(doResize=True,
                                 resizeOption=xrh.RESIZE_DIMENSIONS,
                                 resizeDim=newSize, doWindow=True,
                                 windowOperation=xrh.WINDOW_OP_WINDOW,
                                 windowSize=newSize*2)

        self.assertEqual(newSize * 2, outV.getDim()[0])
        self.assertAlmostEqual(outV.getSamplingRate(),
                               inV.getSamplingRate() * (inV.getDim()[0] / float(newSize)))
        self.assertTrue(outV.equalAttributes(
            inV, ignore=['_index', '_filename', '_samplingRate', '_origin', '_matrix'], verbose=True))

    def testSingleFactorAndCrop(self):
        inV = self.protImport2.outputVolume  # short notation
        outV = self.launchSingle(doResize=True,
                                 resizeOption=xrh.RESIZE_FACTOR,
                                 resizeFactor=0.5,
                                 doWindow=True,
                                 windowOperation=xrh.WINDOW_OP_CROP)

        self.assertEqual(inV.getDim()[0] * 0.5, outV.getDim()[0])
        self.assertAlmostEqual(outV.getSamplingRate(), inV.getSamplingRate() * 2)
        self.assertTrue(outV.equalAttributes(
            inV, ignore=['_index', '_filename', '_samplingRate'], verbose=True))

    def testSinglePyramid(self):
        inV = self.protImport2.outputVolume  # short notation
        outV = self.launchSingle(doResize=True, resizeOption=xrh.RESIZE_PYRAMID,
                                 resizeLevel=1)

        # Since the images were expanded by 2**resizeLevel (=2) the new
        # pixel size (painfully called "sampling rate") should be 0.5x.
        self.assertEqual(inV.getDim()[0] * 2, outV.getDim()[0])
        self.assertAlmostEqual(outV.getSamplingRate(), inV.getSamplingRate() * 0.5)
        self.assertTrue(outV.equalAttributes(
            inV, ignore=['_index', '_filename', '_samplingRate'], verbose=True))

    # Tests with multiple volumes as input.
    def launchSet(self, **kwargs):
        "Launch XmippProtCropResizeVolumes and return output volumes."
        print(magentaStr("\n==> Crop/Resize single set of volumes input params: %s" % kwargs))
        prot = XmippProtCropResizeVolumes(**kwargs)
        prot.inputVolumes.set(self.protImport1.outputVolumes)
        self.proj.launchProtocol(prot, wait=True)
        self.assertTrue(hasattr(prot, "outputVol") and prot.outputVol is not None,
                        "There was a problem with applying resize/crop to a set of volumes")
        return prot.outputVol

    def testSetResizeDimensions(self):
        inV = self.protImport1.outputVolumes  # short notation
        newSize = 128
        outV = self.launchSet(doResize=True,
                              resizeOption=xrh.RESIZE_DIMENSIONS,
                              resizeDim=newSize, doWindow=True,
                              windowOperation=xrh.WINDOW_OP_WINDOW,
                              windowSize=newSize*2)

        self.assertEqual(newSize * 2, outV.getDim()[0])
        self.assertAlmostEqual(outV.getSamplingRate(),
                               inV.getSamplingRate() * (inV.getDim()[0] / float(newSize)))
        self.assertTrue(outV.equalAttributes(
            inV, ignore=['_mapperPath', '_samplingRate', '_firstDim'], verbose=True))
        # Compare the individual volumes too.
        self.assertTrue(outV.equalItemAttributes(
            inV, ignore=['_index', '_filename', '_samplingRate'], verbose=True))

    def testSetFactorAndCrop(self):
        inV = self.protImport1.outputVolumes  # short notation
        outV = self.launchSet(doResize=True,
                              resizeOption=xrh.RESIZE_FACTOR,
                              resizeFactor=0.5,
                              doWindow=True,
                              windowOperation=xrh.WINDOW_OP_CROP)

        self.assertEqual(inV.getDim()[0] * 0.5, outV.getDim()[0])
        self.assertAlmostEqual(outV.getSamplingRate(), inV.getSamplingRate() * 2)
        self.assertTrue(outV.equalAttributes(
            inV, ignore=['_mapperPath', '_samplingRate', '_firstDim'], verbose=True))
        # Compare the individual volumes too.
        self.assertTrue(outV.equalItemAttributes(
            inV, ignore=['_index', '_filename', '_samplingRate'], verbose=True))

    def testSetPyramid(self):
        inV = self.protImport1.outputVolumes  # short notation
        outV = self.launchSet(doResize=True, resizeOption=xrh.RESIZE_PYRAMID,
                              resizeLevel=1)

        # Since the images were expanded by 2**resizeLevel (=2) the new
        # pixel size (painfully called "sampling rate") should be 0.5x.
        self.assertEqual(inV.getDim()[0] * 2, outV.getDim()[0])
        self.assertAlmostEqual(outV.getSamplingRate(), inV.getSamplingRate() * 0.5)
        self.assertTrue(outV.equalAttributes(
            inV, ignore=['_mapperPath', '_samplingRate', '_firstDim'], verbose=True))
        # Compare the individual volumes too.
        self.assertTrue(outV.equalItemAttributes(
            inV, ignore=['_index', '_filename', '_samplingRate'], verbose=True))


class TestXmippOperateVolumes(TestXmippBase):
    @classmethod
    def setUpClass(cls):
        setupTestProject(cls)
        TestXmippBase.setData()
        cls.protImport1 = cls.runImportVolumes(cls.vol1, 9.896)
        cls.protImport2 = cls.runImportVolumes(cls.vol2, 9.896)
        cls.protImport3 = cls.runImportVolumes(cls.volumes, 9.896)

    # Tests with single volume as input.
    def launchSingle(self, **kwargs):
        "Launch XmippProtImageOperateVolumes and return output volume."
        print(magentaStr("\n==> Operate single volume input params: %s" % kwargs))
        prot = XmippProtImageOperateVolumes()
        prot.operation.set(kwargs.get('operation', 1))
        prot.inputVolumes.set(self.protImport1.outputVolume)
        prot.setObjLabel(kwargs.get('objLabel', None))
        prot.isValue.set(kwargs.get('isValue', False))
        prot.inputVolumes2.set(kwargs.get('volumes2', None))
        prot.value.set(kwargs.get('value', None))
        prot.intValue.set(kwargs.get('intValue', None))
        
        self.proj.launchProtocol(prot, wait=True)
        self.assertTrue(hasattr(prot, "outputVol") and prot.outputVol is not None,
                        "There was a problem producing the output")
        return prot.outputVol

    def testMultiplyVolumes(self):
        vol2 = self.protImport2.outputVolume  # short notation
        prot1 = self.launchSingle(operation=OP_MULTIPLY,
                                  objLabel='Multiply two Volumes',
                                  volumes2=vol2)

    def testMultiplyValue(self):
        prot2 = self.launchSingle(operation=OP_MULTIPLY,
                                  isValue=True,
                                  objLabel='Multiply by a Value',
                                  value=2.5)
    
    def testDotProduct(self):
        vol2 = self.protImport2.outputVolume  # short notation
        prot3 = self.launchSingle(operation=OP_DOTPRODUCT,
                                  objLabel='Dot Product',
                                  volumes2=vol2)

    def testSqrt(self):
        prot4 = self.launchSingle(operation=OP_SQRT,
                                  objLabel='Sqrt')

    def testRadial(self):
        prot5 = self.launchSingle(operation=OP_RADIAL,
                                  objLabel='Radial Average')

    def testColumn(self):
        prot6 = self.launchSingle(operation=OP_COLUNM,
                                  objLabel='Column',
                                  intValue  =7)

    def testRow(self):
        prot6 = self.launchSingle(operation=OP_ROW,
                                  objLabel='Row',
                                  intValue  =8)

#     # Tests with multiple volumes as input.
    def launchSet(self, **kwargs):
        "Launch XmippProtImageOperateVolumes and return output volumes."
        print(magentaStr("\n==> Operate set of volumes input params: %s" % kwargs))
        prot = XmippProtImageOperateVolumes()
        prot.operation.set(kwargs.get('operation', 1))
        prot.inputVolumes.set(self.protImport3.outputVolumes)
        prot.setObjLabel(kwargs.get('objLabel', None))
        prot.isValue.set(kwargs.get('isValue', False))
        prot.inputVolumes2.set(kwargs.get('volumes2', None))
        prot.value.set(kwargs.get('value', None))
        prot.intValue.set(kwargs.get('intValue', None))
        
        self.proj.launchProtocol(prot, wait=True)
        self.assertTrue(hasattr(prot, "outputVol") and prot.outputVol is not None,
                        "There was a problem producing the output")
        return prot.outputVol
        
    def testMultiplyVolSets(self):
        vol2 = self.protImport3.outputVolumes  # short notation
        prot6 = self.launchSet(operation=OP_MULTIPLY,
                                  objLabel='Multiply two SetOfVolumes',
                                  volumes2=vol2)

    def testMultiplyValue2(self):
        prot7 = self.launchSet(operation=OP_MULTIPLY,
                               isValue=True,
                               objLabel='Multiply by a Value 2',
                               value=2.5)
    
    def testDotProduct2(self):
        vol2 = self.protImport3.outputVolumes  # short notation
        prot8 = self.launchSet(operation=OP_DOTPRODUCT,
                               objLabel='Dot Product 2',
                               volumes2=vol2)

    def testSqrt2(self):
        prot9 = self.launchSet(operation=OP_SQRT,
                               objLabel='Sqrt 2')


class TestXmippProtAlignVolume(TestXmippBase):
    @classmethod
    def setData(cls, dataProject=db_xmipp_tutorial):
        cls.dataset = DataSet.getDataSet(dataProject)
        cls.volumes = cls.dataset.getFile('volumes')
        cls.vol1 = cls.dataset.getFile('vol1')
        cls.vol2 = cls.dataset.getFile('vol2')
        cls.vol3 = cls.dataset.getFile('vol3')

    @classmethod
    def runImportVolumes(cls, pattern, samplingRate):
        """ Run an Import particles protocol. """
        return cls.protImport
    
    @classmethod
    def setUpClass(cls):
        setupTestProject(cls)
        cls.ds = DataSet.getDataSet('relion_tutorial')

        cls.protImport1 = cls.newProtocol(ProtImportVolumes,
                                         filesPath=cls.ds.getFile('volumes/reference_rotated.vol'), 
                                         samplingRate=1.0)
        cls.launchProtocol(cls.protImport1)
        
        cls.protImport2 = cls.newProtocol(ProtImportVolumes,
                                         filesPath=cls.ds.getFile('volumes/reference.mrc'), 
                                         samplingRate=1.0)
        cls.launchProtocol(cls.protImport2)
        
        # Rotate that volume rot=90 tilt=90 to create 
        # a gold rotated volume
        os.system('')

    def testExhaustive(self):
        protAlign = self.newProtocol(XmippProtAlignVolume,
                                     inputReference=self.protImport1.outputVolume,
                                     alignmentAlgorithm=ALIGN_ALGORITHM_EXHAUSTIVE,
                                     minRotationalAngle=65, 
                                     maxRotationalAngle=100,
                                     stepRotationalAngle=10,
                                     minTiltAngle=65,
                                     maxTiltAngle=100,
                                     stepTiltAngle=10,
                                     minInplaneAngle=0,
                                     maxInplaneAngle=0,
                                     stepInplaneAngle=0,
                                     numberOfMpi=1, numberOfThreads=1                               
                                     )
        protAlign.inputVolumes.append(self.protImport2.outputVolume)
        self.launchProtocol(protAlign)
        
    def testLocal(self):
        protAlign = self.newProtocol(XmippProtAlignVolume,
                                     inputReference=self.protImport1.outputVolume,
                                     alignmentAlgorithm=ALIGN_ALGORITHM_LOCAL,
                                     initialRotAngle=0,
                                     initialTiltAngle=0,
                                     initialInplaneAngle=0,
                                     initialShiftX=0,
                                     initialShiftY=0,
                                     initialShiftZ=0,
                                     initialScale=1,
                                     optimizeScale=True,
                                     numberOfMpi=1, numberOfThreads=1                               
                                     )
        protAlign.inputVolumes.append(self.protImport2.outputVolume)
        self.launchProtocol(protAlign)
        
    def testExhaustiveLocal(self):
        protAlign = self.newProtocol(XmippProtAlignVolume,
                                     inputReference=self.protImport1.outputVolume,
                                     alignmentAlgorithm=ALIGN_ALGORITHM_EXHAUSTIVE_LOCAL,
                                     minRotationalAngle=65,
                                     maxRotationalAngle=100,
                                     stepRotationalAngle=10,
                                     minTiltAngle=65,
                                     maxTiltAngle=100,
                                     stepTiltAngle=10,
                                     minInplaneAngle=0,
                                     maxInplaneAngle=0,
                                     stepInplaneAngle=0,
                                     numberOfMpi=1, numberOfThreads=1                               
                                     )
        protAlign.inputVolumes.append(self.protImport2.outputVolume)
        self.launchProtocol(protAlign)

    def testExhaustiveCircularMask(self):
        protAlign = self.newProtocol(XmippProtAlignVolume,
                                     inputReference=self.protImport1.outputVolume,
                                     alignmentAlgorithm=ALIGN_ALGORITHM_EXHAUSTIVE,
                                     minRotationalAngle=65,
                                     maxRotationalAngle=100,
                                     stepRotationalAngle=10,
                                     minTiltAngle=65,
                                     maxTiltAngle=100,
                                     stepTiltAngle=10,
                                     minInplaneAngle=0,
                                     maxInplaneAngle=0,
                                     stepInplaneAngle=0,
                                     applyMask=True,
                                     maskType=0,
                                     maskRadius=22,
                                     numberOfMpi=1, numberOfThreads=1
                                     )
        protAlign.inputVolumes.append(self.protImport2.outputVolume)
        self.launchProtocol(protAlign)

    def testExhaustiveBinaryMask(self):
        protMask = self.newProtocol(XmippProtCreateMask3D,
                                    source=0,
                                    volumeOperation=0,
                                    threshold=0.0)
        protMask.inputVolume.set(self.protImport1.outputVolume)
        self.launchProtocol(protMask)
        self.assertIsNotNone(protMask.outputMask,
                             MSG_WRONG_MASK)
        protAlign = self.newProtocol(XmippProtAlignVolume,
                                     inputReference=self.protImport1.outputVolume,
                                     alignmentAlgorithm=ALIGN_ALGORITHM_EXHAUSTIVE,
                                     minRotationalAngle=65,
                                     maxRotationalAngle=100,
                                     stepRotationalAngle=10,
                                     minTiltAngle=65,
                                     maxTiltAngle=100,
                                     stepTiltAngle=10,
                                     minInplaneAngle=0,
                                     maxInplaneAngle=0,
                                     stepInplaneAngle=0,
                                     applyMask=True,
                                     maskType=1,
                                     numberOfMpi=1, numberOfThreads=1
                                     )
        protAlign.inputVolumes.append(self.protImport2.outputVolume)
        protAlign.maskFile.set(protMask.outputMask)
        self.launchProtocol(protAlign)


class TestXmippProtHelicalParameters(TestXmippBase):
    @classmethod
    def setUpClass(cls):
        setupTestProject(cls)
        cls.ds = DataSet.getDataSet('general')
        cls.vol = cls.ds.getFile('vol_helix')
        cls.protImport = cls.runImportVolumes(cls.vol, 1.0)

    def testHelicalParameters(self):
        print("Run symmetrize helical")
        protHelical = XmippProtHelicalParameters(cylinderOuterRadius=20,dihedral=True,rot0=50,rotF=70,rotStep=5,z0=5,zF=10,zStep=0.5)
        protHelical.inputVolume.set(self.protImport.outputVolume)
        self.proj.launchProtocol(protHelical, wait=True)

        self.assertIsNotNone(protHelical.outputVolume, "There was a problem with Helical output volume")
        self.assertIsNotNone(protHelical.deltaRot.get(), "Output delta rot is None")
        self.assertIsNotNone(protHelical.deltaZ.get(), "Output delta Z is None")
        print("protHelical.deltaRot.get() ", protHelical.deltaRot.get())
        self.assertAlmostEqual(protHelical.deltaRot.get(), 59.59, delta=1, msg="Output delta rot is wrong")
        self.assertAlmostEqual(protHelical.deltaZ.get(), 6.628, delta=0.2, msg="Output delta Z is wrong")


class TestXmippRansacMda(TestXmippBase):
    @classmethod
    def setUpClass(cls):
        setupTestProject(cls)
        cls.dataset = DataSet.getDataSet('mda')
        cls.averages = cls.dataset.getFile('averages')
        cls.samplingRate = 3.5
        cls.symmetryGroup = 'd6'
        cls.angularSampling = 15
        cls.nRansac = 25
        cls.numSamples = 5
        cls.dimRed = False
        cls.numVolumes = 2
        cls.maxFreq = 30

    def test_ransac(self):
        #Import a set of averages
        print("Import Set of averages")
        protImportAvg = self.newProtocol(ProtImportAverages, 
                                         filesPath=self.averages, 
                                         checkStack=True,
                                         samplingRate=self.samplingRate)
        self.launchProtocol(protImportAvg)
        self.assertIsNotNone(protImportAvg.getFiles(), "There was a problem with the import")
        
        print("Run Ransac")
        protRansac = self.newProtocol(XmippProtRansac,
                                      symmetryGroup=self.symmetryGroup, 
                                      angularSampling=self.angularSampling,
                                      nRansac=self.nRansac, 
                                      numSamples=self.numSamples, 
                                      dimRed=self.dimRed,
                                      numVolumes=self.numVolumes, 
                                      maxFreq=self.maxFreq, useAll=True, 
                                      numberOfThreads=4)
        protRansac.inputSet.set(protImportAvg.outputAverages)
        self.launchProtocol(protRansac)
        self.assertIsNotNone(protRansac.outputVolumes, "There was a problem with ransac protocol")


class TestXmippRansacGroel(TestXmippRansacMda):
    @classmethod
    def setUpClass(cls):
        setupTestProject(cls)
        cls.dataset = DataSet.getDataSet('groel')
        cls.averages = cls.dataset.getFile('averages')
        cls.samplingRate = 2.1
        cls.symmetryGroup = 'd7'
        cls.angularSampling = 7
        cls.nRansac = 25
        cls.numSamples = 5
        cls.dimRed = True
        cls.numVolumes = 2
        cls.maxFreq = 12


class TestXmippSwarmMda(TestXmippBase):
    @classmethod
    def setUpClass(cls):
        setupTestProject(cls)
        cls.dataset = DataSet.getDataSet('mda')
        cls.averages = cls.dataset.getFile('averages')
        cls.particles = cls.dataset.getFile('particles')
        cls.samplingRate = 3.5
        cls.symmetryGroup = 'd6'
        cls.angularSampling = 15
        cls.nRansac = 25
        cls.numSamples = 5
        cls.dimRed = False
        cls.numVolumes = 2
        cls.maxFreq = 30

    def test_swarm(self):
        #Import a set of averages
        print("Import Set of averages")
        protImportAvg = self.newProtocol(ProtImportAverages, 
                                         filesPath=self.averages, 
                                         checkStack=True,
                                         samplingRate=self.samplingRate)
        self.launchProtocol(protImportAvg)
        self.assertIsNotNone(protImportAvg.getFiles(), "There was a problem with the import")
        
        #Import a set of particles
        print("Import Set of particles")
        protImportParticles = self.newProtocol(ProtImportParticles, 
                                         filesPath=self.particles, 
                                         checkStack=True,
                                         samplingRate=self.samplingRate)
        self.launchProtocol(protImportParticles)
        self.assertIsNotNone(protImportParticles.getFiles(), "There was a problem with the import")

        print("Run Ransac")
        protRansac = self.newProtocol(XmippProtRansac,
                                      symmetryGroup=self.symmetryGroup, 
                                      angularSampling=self.angularSampling,
                                      nRansac=self.nRansac, 
                                      numSamples=self.numSamples, 
                                      dimRed=self.dimRed,
                                      numVolumes=self.numVolumes, 
                                      maxFreq=self.maxFreq, useAll=True, 
                                      numberOfThreads=4)
        protRansac.inputSet.set(protImportAvg.outputAverages)
        self.launchProtocol(protRansac)
        self.assertIsNotNone(protRansac.outputVolumes, "There was a problem with ransac protocol")

        print("Run Swarm")
        protSwarm = self.newProtocol(XmippProtReconstructSwarm,
                                      symmetryGroup=self.symmetryGroup,
                                      numberOfIterations=5,
                                      targetResolution=15,
                                      NimgTrain=20,
                                      NimgTest=10,
                                      numberOfMpi=4)
        protSwarm.inputParticles.set(protImportParticles.outputParticles)
        protSwarm.inputVolumes.set(protRansac.outputVolumes)
        self.launchProtocol(protSwarm)
        self.assertIsNotNone(protSwarm.outputVolumes, "There was a problem with ransac protocol")

class TestXmippRotationalSymmetry(TestXmippBase):
    @classmethod
    def setUpClass(cls):
        setupTestProject(cls)
        cls.dataset = DataSet.getDataSet(db_xmipp_tutorial)
        cls.vol = cls.dataset.getFile('vol110')

    def test_rotsym(self):
        print("Import Volume")
        protImportVol = self.newProtocol(ProtImportVolumes,
                                         objLabel='Volume',
                                         filesPath=self.vol,
                                         samplingRate=7.08)
        self.launchProtocol(protImportVol)
        self.assertIsNotNone(protImportVol.getFiles(),
                             "There was a problem with the import")
        
        print("Run find rotational symmetry axis")
        protRotSym = self.newProtocol(XmippProtRotationalSymmetry,
                                         symOrder=2,
                                         searchMode=2,
                                         tilt0=70,
                                         tiltF=110)
        protRotSym.inputVolume.set(protImportVol.outputVolume)
        self.launchProtocol(protRotSym)
        self.assertIsNotNone(protRotSym.outputVolume,
                             "There was a problem with Rotational Symmetry")


class TestXmippProjMatching(TestXmippBase):

    @classmethod
    def setUpClass(cls):
        setupTestProject(cls)
        cls.dataset = DataSet.getDataSet('relion_tutorial')
        cls.vol = cls.dataset.getFile('volume')

    def testXmippProjMatching(self):
        print("Import Particles")
        protImportParts = self.newProtocol(ProtImportParticles,
                                 objLabel='Particles from scipion',
                                 importFrom=ProtImportParticles.IMPORT_FROM_SCIPION,
                                 sqliteFile=self.dataset.getFile('import/case2/particles.sqlite'),
                                 magnification=50000,
                                 samplingRate=7.08,
                                 haveDataBeenPhaseFlipped=True
                                 )
        self.launchProtocol(protImportParts)
        self.assertIsNotNone(protImportParts.getFiles(), "There was a problem with the import")
        
        print("Get a Subset of particles")
        protSubset = self.newProtocol(ProtSubSet,
                                         objLabel='100 Particles',
                                         chooseAtRandom=True,
                                         nElements=100)
        protSubset.inputFullSet.set(protImportParts.outputParticles)
        self.launchProtocol(protSubset)
        
        print("Import Volume")
        protImportVol = self.newProtocol(ProtImportVolumes,
                                         objLabel='Volume',
                                         filesPath=self.vol,
                                         samplingRate=7.08)
        self.launchProtocol(protImportVol)
        self.assertIsNotNone(protImportVol.getFiles(), "There was a problem with the import")
        
        print("Run Projection Matching")
        protProjMatch = self.newProtocol(XmippProtProjMatch,
                                         ctfGroupMaxDiff=0.00001,
                                         mpiJobSize=10,
                                         numberOfIterations=2,
                                         numberOfThreads=2,
                                         numberOfMpi=3)
        protProjMatch.inputParticles.set(protSubset.outputParticles)
        protProjMatch.input3DReferences.set(protImportVol.outputVolume)
        self.launchProtocol(protProjMatch)
        self.assertIsNotNone(protProjMatch.outputVolume, "There was a problem with Projection Matching")


class TestPdbImport(TestXmippBase):
    
    @classmethod
    def setUpClass(cls):
        setupTestProject(cls)
        cls.dataset = DataSet.getDataSet('nma')
        cls.pdb = cls.dataset.getFile('pdb')
    
    def testImportPdbFromId(self):
        print("Run convert a pdb from database")
        protConvert = self.newProtocol(ProtImportPdb, pdbId="3j3i")
        self.launchProtocol(protConvert)
        self.assertIsNotNone(protConvert.outputPdb.getFileName(), 
                             "There was a problem with the import")
        
    def testImportPdbFromFn(self):
        print("Run convert a pdb from file")
        protConvert = self.newProtocol(ProtImportPdb, 
                                       inputPdbData=ProtImportPdb.IMPORT_FROM_FILES, 
                                       pdbFile=self.pdb)
        self.launchProtocol(protConvert)
        self.assertIsNotNone(protConvert.outputPdb.getFileName(), 
                             "There was a problem with the import")


class TestXmippPdbConvert(TestXmippBase):
    
    @classmethod
    def setUpClass(cls):
        setupTestProject(cls)
        cls.dataset = DataSet.getDataSet('nma')
        cls.pdb = cls.dataset.getFile('pdb')
    
    def testXmippPdbConvertFromDb(self):
        print("Run convert a pdb from database")
        protConvert = self.newProtocol(XmippProtConvertPdb, pdbId="3j3i", sampling=4, setSize=True,
                                       size_z=100, size_y=100, size_x=100)
        self.launchProtocol(protConvert)
        self.assertIsNotNone(protConvert.outputVolume.getFileName(), "There was a problem with the conversion")
        self.assertAlmostEqual(protConvert.outputVolume.getSamplingRate(), protConvert.sampling.get(), places=1,
                               msg=(MSG_WRONG_SAMPLING, "volume"))
        self.assertAlmostEqual(protConvert.outputVolume.getDim()[0], protConvert.size_z.get(), places=1,
                               msg=(MSG_WRONG_SIZE, "volume"))
        
    def testXmippPdbConvertFromObj(self):
        print("Run convert a pdb from import")
        protImport = self.newProtocol(ProtImportPdb, 
                                      inputPdbData=ProtImportPdb.IMPORT_FROM_FILES, 
                                      pdbFile=self.pdb)
        self.launchProtocol(protImport)
        self.assertIsNotNone(protImport.outputPdb.getFileName(), "There was a problem with the import")
        
        protConvert = self.newProtocol(XmippProtConvertPdb, 
                                       inputPdbData=XmippProtConvertPdb.IMPORT_OBJ, 
                                       sampling=3, setSize=True, size_z=20, size_y=20, size_x=20)
        protConvert.pdbObj.set(protImport.outputPdb)
        self.launchProtocol(protConvert)
        self.assertIsNotNone(protConvert.outputVolume.getFileName(), "There was a problem with the conversion")
        self.assertAlmostEqual(protConvert.outputVolume.getSamplingRate(), protConvert.sampling.get(), places=1,
                               msg=(MSG_WRONG_SAMPLING, "volume"))
        self.assertAlmostEqual(protConvert.outputVolume.getDim()[0], protConvert.size_z.get(), places=1,
                               msg=(MSG_WRONG_SIZE, "volume"))

    def testXmippPdbConvertFromFn(self):
        print("Run convert a pdb from file")
        protConvert = self.newProtocol(XmippProtConvertPdb,inputPdbData=2, pdbFile=self.pdb, sampling=2, setSize=False)
        self.launchProtocol(protConvert)
        self.assertIsNotNone(protConvert.outputVolume.getFileName(), "There was a problem with the conversion")
        self.assertAlmostEqual(protConvert.outputVolume.getSamplingRate(), protConvert.sampling.get(), places=1,
                               msg=(MSG_WRONG_SAMPLING, "volume"))
        self.assertAlmostEqual(protConvert.outputVolume.getDim()[0], 48, places=1, msg=(MSG_WRONG_SIZE, "volume"))


class TestXmippValidateNonTilt(TestXmippBase):
    @classmethod
    def setUpClass(cls):
        setupTestProject(cls)
        cls.dataset = DataSet.getDataSet('relion_tutorial')
        cls.vol = cls.dataset.getFile('volume')

    def testXmippValidateNonTilt(self):
        print("Import Particles")
        protImportParts = self.newProtocol(ProtImportParticles,
                                 objLabel='Particles from scipion',
                                 importFrom=ProtImportParticles.IMPORT_FROM_SCIPION,
                                 sqliteFile=self.dataset.getFile('import/case2/particles.sqlite'),
                                 magnification=50000,
                                 samplingRate=7.08,
                                 haveDataBeenPhaseFlipped=True
                                 )
        self.launchProtocol(protImportParts)
        self.assertIsNotNone(protImportParts.getFiles(), "There was a problem with the import")
        
        print("Get a Subset of particles")
        protSubset = self.newProtocol(ProtSubSet,
                                         objLabel='100 Particles',
                                         chooseAtRandom=True,
                                         nElements=100)
        protSubset.inputFullSet.set(protImportParts.outputParticles)
        self.launchProtocol(protSubset)
        
        print("Import Volume")
        protImportVol = self.newProtocol(ProtImportVolumes,
                                         objLabel='Volume',
                                         filesPath=self.vol,
                                         samplingRate=7.08)
        self.launchProtocol(protImportVol)
        self.assertIsNotNone(protImportVol.getFiles(), "There was a problem with the import")
        
        print("Run Validate Non-Tilt significant GPU")
        protValidate = self.newProtocol(XmippProtValidateNonTilt)
        protValidate.inputParticles.set(protSubset.outputParticles)
        protValidate.inputVolumes.set(protImportVol.outputVolume)
        protValidate.setObjLabel('Validate Non-Tilt significant GPU')
        self.launchProtocol(protValidate)
        self.assertIsNotNone(protValidate.outputVolumes, "There was a problem with Validate Non-Tilt GPU")

        print("Run Validate Non-Tilt significant CPU")
        protValidate = self.newProtocol(XmippProtValidateNonTilt)
        protValidate.inputParticles.set(protSubset.outputParticles)
        protValidate.inputVolumes.set(protImportVol.outputVolume)
        protValidate.useGpu.set(False)
        protValidate.setObjLabel('Validate Non-Tilt significant CPU')
        self.launchProtocol(protValidate)
        self.assertIsNotNone(protValidate.outputVolumes, "There was a problem with Validate Non-Tilt CPU")
        
        print("Run Validate Non-Tilt projection matching")
        protValidate = self.newProtocol(XmippProtValidateNonTilt, alignmentMethod=1)
        protValidate.inputParticles.set(protSubset.outputParticles)
        protValidate.inputVolumes.set(protImportVol.outputVolume)
        protValidate.setObjLabel('Validate Non-Tilt projection matching')
        self.launchProtocol(protValidate)
        self.assertIsNotNone(protValidate.outputVolumes, "There was a problem with Validate Non-Tilt")


class TestXmippVolSubtraction(TestXmippBase):

    @classmethod
    def setUpClass(cls):
        setupTestProject(cls)
        cls.dataset = DataSet.getDataSet(db_xmipp_tutorial)
        cls.vol1 = cls.dataset.getFile(vol1_iter2)
        cls.vol2 = cls.dataset.getFile(vol2_iter2)

    def testXmippVolSub(self):
        print("Import Volume 1")
        protImportVol1 = self.newProtocol(ProtImportVolumes,
                                         objLabel='Volume',
                                         filesPath=self.vol1,
                                         samplingRate=7.08)
        self.launchProtocol(protImportVol1)
        self.assertIsNotNone(protImportVol1.getFiles(),
                             "There was a problem with the import 1")

        print("Import Volume 2")
        protImportVol2 = self.newProtocol(ProtImportVolumes,
                                          objLabel='Volume',
                                          filesPath=self.vol2,
                                          samplingRate=7.08)
        self.launchProtocol(protImportVol2)
        self.assertIsNotNone(protImportVol2.getFiles(),
                             "There was a problem with the import 2")

        print("Import atomic structure")
        protImportPdb = self.newProtocol(ProtImportPdb,
                                          pdbId='6Z9F',
                                          inputVolume=protImportVol1.outputVolume)
        self.launchProtocol(protImportPdb)
        self.assertIsNotNone(protImportPdb.getFiles(),
                             "There was a problem with the atomic structure")

        print("Create mask")
        protCreateMask = self.newProtocol(XmippProtCreateMask3D,
                                          inputVolume=protImportVol1.outputVolume,
                                          threshold=0.28)
        self.launchProtocol(protCreateMask)
        self.assertIsNotNone(protCreateMask.getFiles(),
                             "There was a problem with the 3D mask")

        print("Run volume adjust")
        protVolAdj = self.newProtocol(XmippProtVolAdjust,
                                      vol1=protImportVol1.outputVolume,
                                      vol2=protImportVol2.outputVolume,
                                      masks=False)
        self.launchProtocol(protVolAdj)
        self.assertIsNotNone(protVolAdj.outputVolume, "There was a problem with Volumes adjust")
        self.assertEqual(protVolAdj.outputVolume.getSamplingRate(), 7.08, (MSG_WRONG_SAMPLING, "volume"))
        self.assertEqual(protVolAdj.outputVolume.getDim(), (64, 64, 64), (MSG_WRONG_DIM, "volume"))
        protVolAdjNoE = self.newProtocol(XmippProtVolAdjust,
                                         vol1=protImportVol1.outputVolume,
                                         vol2=protImportVol2.outputVolume,
                                         computeE=False,
                                         masks=False)
        self.launchProtocol(protVolAdjNoE)
        self.assertIsNotNone(protVolAdjNoE.outputVolume,
                             "There was a problem with Volumes adjust without computing energy")
        self.assertEqual(protVolAdj.outputVolume.getSamplingRate(), 7.08, (MSG_WRONG_SAMPLING, "volume"))
        self.assertEqual(protVolAdj.outputVolume.getDim(), (64, 64, 64), (MSG_WRONG_DIM, "volume"))

        protVolAdjNoRadAvg = self.newProtocol(XmippProtVolAdjust,
                                              vol1=protImportVol1.outputVolume,
                                              vol2=protImportVol2.outputVolume,
                                              masks=False,
                                              radavg=False)
        self.launchProtocol(protVolAdjNoRadAvg)
        self.assertIsNotNone(protVolAdjNoRadAvg.outputVolume,
                             "There was a problem with Volumes adjust without radial average")
        self.assertEqual(protVolAdj.outputVolume.getSamplingRate(), 7.08, (MSG_WRONG_SAMPLING, "volume"))
        self.assertEqual(protVolAdj.outputVolume.getDim(), (64, 64, 64), (MSG_WRONG_DIM, "volume"))

        print("Run volume subtraction")
        protVolSub = self.newProtocol(XmippProtVolSubtraction,
                                      vol1=protImportVol1.outputVolume,
                                      vol2=protImportVol2.outputVolume,
                                      masks=False,
                                      radavg=False)
        self.launchProtocol(protVolSub)
        self.assertIsNotNone(protVolSub.outputVolume,
                             "There was a problem with Volumes subtraction")
        self.assertEqual(protVolAdj.outputVolume.getSamplingRate(), 7.08, (MSG_WRONG_SAMPLING, "volume"))
        self.assertEqual(protVolAdj.outputVolume.getDim(), (64, 64, 64), (MSG_WRONG_DIM, "volume"))

        protVolSubNoE = self.newProtocol(XmippProtVolSubtraction,
                                         vol1=protImportVol1.outputVolume,
                                         vol2=protImportVol2.outputVolume,
                                         computeE=False,
                                         masks=False,
                                         radavg=False)
        self.launchProtocol(protVolSubNoE)
        self.assertIsNotNone(protVolSubNoE.outputVolume,
                             "There was a problem with Volumes subtraction without computing energy")
        self.assertEqual(protVolAdj.outputVolume.getSamplingRate(), 7.08, (MSG_WRONG_SAMPLING, "volume"))
        self.assertEqual(protVolAdj.outputVolume.getDim(), (64, 64, 64), (MSG_WRONG_DIM, "volume"))

        protVolSubMask = self.newProtocol(XmippProtVolSubtraction,
                                      vol1=protImportVol1.outputVolume,
                                      vol2=protImportVol2.outputVolume,
                                      radavg=False,
                                      mask1=protCreateMask.outputMask,
                                      mask2=protCreateMask.outputMask)
        self.launchProtocol(protVolSubMask)
        self.assertIsNotNone(protVolSubMask.outputVolume,
                             "There was a problem with Volumes subtraction with masks")
        self.assertEqual(protVolAdj.outputVolume.getSamplingRate(), 7.08, (MSG_WRONG_SAMPLING, "volume"))
        self.assertEqual(protVolAdj.outputVolume.getDim(), (64, 64, 64), (MSG_WRONG_DIM, "volume"))

        protVolSubRadAvg = self.newProtocol(XmippProtVolSubtraction,
                                      vol1=protImportVol1.outputVolume,
                                      vol2=protImportVol2.outputVolume,
                                      masks=False)
        self.launchProtocol(protVolSubRadAvg)
        self.assertIsNotNone(protVolSubRadAvg.outputVolume,
                             "There was a problem with Volumes subtraction radial average")
        self.assertEqual(protVolAdj.outputVolume.getSamplingRate(), 7.08, (MSG_WRONG_SAMPLING, "volume"))
        self.assertEqual(protVolAdj.outputVolume.getDim(), (64, 64, 64), (MSG_WRONG_DIM, "volume"))

        protVolSubPdb = self.newProtocol(XmippProtVolSubtraction,
                                      vol1=protImportVol1.outputVolume,
                                      pdb=True,
                                      pdbObj=protImportPdb.outputPdb,
                                      masks=False)
        self.launchProtocol(protVolSubPdb)
        self.assertIsNotNone(protVolSubPdb.outputVolume, "There was a problem with Volumes subtraction pdb")
        self.assertEqual(protVolAdj.outputVolume.getSamplingRate(), 7.08, (MSG_WRONG_SAMPLING, "volume"))
        self.assertEqual(protVolAdj.outputVolume.getDim(), (64, 64, 64), (MSG_WRONG_DIM, "volume"))

        print("Run volume consensus")
        protVolConsensus = self.newProtocol(XmippProtVolConsensus,
                                            vols=[protImportVol1.outputVolume, protImportVol2.outputVolume,
                                                  protVolAdj.outputVolume])
        self.launchProtocol(protVolConsensus)
        self.assertIsNotNone(protVolConsensus.outputVolume, "There was a problem with Volumes consensus")
        self.assertEqual(protVolAdj.outputVolume.getSamplingRate(), 7.08, (MSG_WRONG_SAMPLING, "volume"))
        self.assertEqual(protVolAdj.outputVolume.getDim(), (64, 64, 64), (MSG_WRONG_DIM, "volume"))


class TestXmippVolPhantom(TestXmippBase):

    @classmethod
    def setUpClass(cls):
        setupTestProject(cls)

    def testXmippPhantomVol(self):
        protCreatePhantom = self.newProtocol(XmippProtPhantom)
        self.launchProtocol(protCreatePhantom)
        self.assertIsNotNone(protCreatePhantom.getFiles(),  "There was a problem with phantom creation")
        self.assertEqual(protCreatePhantom.outputVolume.getSamplingRate(), 4,
                         "There was a problem with the sampling rate value of output phantom")
        self.assertEqual(protCreatePhantom.outputVolume.getDim(), (40, 40, 40),
                         "There was a problem with the dimensions of output phantom")


class TestXmippShiftParticlesAndVolume(TestXmippBase):

    @classmethod
    def setUpClass(cls):
        setupTestProject(cls)
        cls.dataset = DataSet.getDataSet(db_xmipp_tutorial)
        cls.vol1 = cls.dataset.getFile(vol1_iter2)

    def testXmippShiftParticlesAndVolume(self):
        protImportVol = self.newProtocol(ProtImportVolumes,
                                          objLabel='Volume',
                                          filesPath=self.vol1,
                                          samplingRate=7.08)
        self.launchProtocol(protImportVol)
        self.assertIsNotNone(protImportVol.getFiles(),
                             "There was a problem with the volume import")

        protCreateGallery = self.newProtocol(XmippProtCreateGallery,
                                             inputVolume=protImportVol.outputVolume,
                                             rotStep=15.0,
                                             tiltStep=90.0)
        self.launchProtocol(protCreateGallery)
        self.assertIsNotNone(protCreateGallery.getFiles(),
                             MSG_WRONG_GALLERY)

        protShiftParticles = self.newProtocol(XmippProtShiftParticles,
                                              inputParticles=protCreateGallery.outputReprojections,
                                              xin=2.0, yin=3.0, zin=4.0)
        self.launchProtocol(protShiftParticles)
        self.assertIsNotNone(protShiftParticles.getFiles(),
                             "There was a problem with shift particles")
        self.assertEqual(protShiftParticles.outputParticles.getSamplingRate(), 7.08, (MSG_WRONG_SAMPLING, "particles"))
        self.assertEqual(protShiftParticles.outputParticles.getFirstItem().getDim(), (64, 64, 1),
                         (MSG_WRONG_DIM, "particles"))
        self.assertEqual(protShiftParticles.outputParticles.getSize(), 181, (MSG_WRONG_SIZE, "particles"))
        self.assertEqual(protShiftParticles.shiftX.get(), 2.0, (MSG_WRONG_SHIFT, "x"))
        self.assertEqual(protShiftParticles.shiftY.get(), 3.0, (MSG_WRONG_SHIFT, "y"))
        self.assertEqual(protShiftParticles.shiftZ.get(), 4.0, (MSG_WRONG_SHIFT, "z"))

        protCreateMask = self.newProtocol(XmippProtCreateMask3D,
                                          inputVolume=protImportVol.outputVolume,
                                          threshold=0.1)
        self.launchProtocol(protCreateMask)
        self.assertIsNotNone(protCreateMask.getFiles(),
                             "There was a problem with the 3D mask ")

        protShiftParticlesCenterOfMass = self.newProtocol(XmippProtShiftParticles,
                                                          inputParticles=protCreateGallery.outputReprojections,
                                                          inputMask=protCreateMask.outputMask,
                                                          option=False)
        self.launchProtocol(protShiftParticlesCenterOfMass)
        self.assertIsNotNone(protShiftParticlesCenterOfMass.getFiles(),
                             "There was a problem with shift particles to center of mass")
        self.assertEqual(protShiftParticlesCenterOfMass.outputParticles.getSamplingRate(), 7.08, (MSG_WRONG_SAMPLING, "particles"))
        self.assertEqual(protShiftParticlesCenterOfMass.outputParticles.getFirstItem().getDim(), (64, 64, 1),
                         (MSG_WRONG_DIM, "particles"))
        self.assertEqual(protShiftParticlesCenterOfMass.outputParticles.getSize(), 181, (MSG_WRONG_SIZE, "particles"))
        self.assertEqual(protShiftParticlesCenterOfMass.shiftX.get(), 32.0, (MSG_WRONG_SHIFT, "x"))
        self.assertEqual(protShiftParticlesCenterOfMass.shiftY.get(), 32.0, (MSG_WRONG_SHIFT, "y"))
        self.assertEqual(protShiftParticlesCenterOfMass.shiftZ.get(), 32.0, (MSG_WRONG_SHIFT, "z"))

        protShiftVolPart = self.newProtocol(XmippProtShiftVolume,
                                            inputVol=protImportVol.outputVolume,
                                            inputProtocol=protShiftParticles)
        self.launchProtocol(protShiftVolPart)
        self.assertIsNotNone(protShiftVolPart.getFiles(),
                             "There was a problem with shift volume with particle shifts")
        self.assertEqual(protShiftVolPart.outputVolume.getSamplingRate(), 7.08, (MSG_WRONG_SAMPLING, "volume"))
        self.assertEqual(protShiftVolPart.outputVolume.getDim(), (64, 64, 64), (MSG_WRONG_DIM, "volume"))
        self.assertEqual(protShiftVolPart.shiftX.get(), 2.0, (MSG_WRONG_SHIFT, "x"))
        self.assertEqual(protShiftVolPart.shiftY.get(), 3.0, (MSG_WRONG_SHIFT, "y"))
        self.assertEqual(protShiftVolPart.shiftZ.get(), 4.0, (MSG_WRONG_SHIFT, "z"))

        protShiftVolCrop = self.newProtocol(XmippProtShiftVolume,
                                            inputVol=protImportVol.outputVolume,
                                            shiftBool=False,
                                            x=5, y=5, z=5,
                                            boxSizeBool=False,
                                            boxSize=32)
        self.launchProtocol(protShiftVolCrop)
        self.assertIsNotNone(protShiftVolCrop.getFiles(),
                             "There was a problem with shift crop volume")
        self.assertEqual(protShiftVolCrop.outputVolume.getSamplingRate(), 7.08, (MSG_WRONG_SAMPLING, "volume"))
        self.assertEqual(protShiftVolCrop.outputVolume.getDim(), (32, 32, 32), (MSG_WRONG_DIM, "volume"))
        self.assertEqual(protShiftVolCrop.shiftX.get(), 5.0, (MSG_WRONG_SHIFT, "x"))
        self.assertEqual(protShiftVolCrop.shiftY.get(), 5.0, (MSG_WRONG_SHIFT, "y"))
        self.assertEqual(protShiftVolCrop.shiftZ.get(), 5.0, (MSG_WRONG_SHIFT, "z"))

        protShiftVolPad = self.newProtocol(XmippProtShiftVolume,
                                           inputVol=protImportVol.outputVolume,
                                           shiftBool=False,
                                           x=5, y=5, z=5,
                                           boxSizeBool=False,
                                           boxSize=80)
        self.launchProtocol(protShiftVolPad)
        self.assertIsNotNone(protShiftVolPad.getFiles(),
                             "There was a problem with shift pad volume")
        self.assertEqual(protShiftVolCrop.outputVolume.getSamplingRate(), 7.08, (MSG_WRONG_SAMPLING, "volume"))
        self.assertEqual(protShiftVolPad.outputVolume.getDim(), (80, 80, 80), (MSG_WRONG_DIM, "volume"))
        self.assertEqual(protShiftVolPad.shiftX.get(), 5.0, (MSG_WRONG_SHIFT, "x"))
        self.assertEqual(protShiftVolPad.shiftY.get(), 5.0, (MSG_WRONG_SHIFT, "y"))
        self.assertEqual(protShiftVolPad.shiftZ.get(), 5.0, (MSG_WRONG_SHIFT, "z"))


class TestXmippProjSubtraction(TestXmippBase):

    @classmethod
    def setUpClass(cls):
        setupTestProject(cls)

    def testXmippProjSub(self):
        # Create input data: phantom with two spheres and its projections (particles), phantom with one sphere
        # (reference volume) and its mask
        protCreatePhantom2items = self.newProtocol(XmippProtPhantom,
                                               desc='80 80 80 0\nsph + 1 15 15 0 10\nsph + 5 -15 -15 0 10',
                                               sampling=1.0)
        self.launchProtocol(protCreatePhantom2items)
        self.assertIsNotNone(protCreatePhantom2items.getFiles(),
                             "There was a problem with phantom with 2 items creation")
        protCreateGallery = self.newProtocol(XmippProtCreateGallery,
                                             inputVolume=protCreatePhantom2items.outputVolume,
                                             rotStep=15.0,
                                             tiltStep=90.0)
        self.launchProtocol(protCreateGallery)
        self.assertIsNotNone(protCreateGallery.getFiles(),
                             MSG_WRONG_GALLERY)
        protCreatePhantom1item = self.newProtocol(XmippProtPhantom,
                                                  desc='80 80 80 0\nsph + 1 -15 -15 0 10',
                                                  sampling=1.0)
        self.launchProtocol(protCreatePhantom1item)
        self.assertIsNotNone(protCreatePhantom1item.getFiles(),
                             "There was a problem with phantom with 1 item creation")
        protCreateMaskKeep = self.newProtocol(XmippProtCreateMask3D,
                                              inputVolume=protCreatePhantom1item.outputVolume,
                                              threshold=0.1)
        self.launchProtocol(protCreateMaskKeep)
        self.assertIsNotNone(protCreateMaskKeep.getFiles(),
                             "There was a problem with the 3D mask of the 1 item phantom")

        # Subtraction of particles - reference volume with and without mask
        protSubtractProj = self.newProtocol(XmippProtSubtractProjection,
                                            particles=protCreateGallery.outputReprojections,
                                            vol=protCreatePhantom1item.outputVolume)
        self.launchProtocol(protSubtractProj)
        self.assertIsNotNone(protSubtractProj.outputParticles,
                             "There was a problem with projection subtraction")
        self.assertEqual(protSubtractProj.outputParticles.getSamplingRate(), 1.0, (MSG_WRONG_SAMPLING, "particles"))
        self.assertEqual(protSubtractProj.outputParticles.getFirstItem().getDim(), (80, 80, 1),
                         (MSG_WRONG_DIM, "particles"))
        self.assertEqual(protSubtractProj.outputParticles.getSize(), 181, (MSG_WRONG_SIZE, "particles"))
        protSubtractProjMask = self.newProtocol(XmippProtSubtractProjection,
                                                particles=protCreateGallery.outputReprojections,
                                                vol=protCreatePhantom1item.outputVolume,
                                                mask=protCreateMaskKeep.outputMask)
        self.launchProtocol(protSubtractProjMask)
        self.assertIsNotNone(protSubtractProjMask.outputParticles,
                             "There was a problem with projection subtraction with mask")
        self.assertEqual(protSubtractProjMask.outputParticles.getSamplingRate(), 1.0, (MSG_WRONG_SAMPLING, "particles"))
        self.assertEqual(protSubtractProjMask.outputParticles.getFirstItem().getDim(), (80, 80, 1),
                         (MSG_WRONG_DIM, "particles"))
        self.assertEqual(protSubtractProjMask.outputParticles.getSize(), 181, (MSG_WRONG_SIZE, "particles"))

        # Add CTF and noise to particles (projections of the two spheres phantom) and perform the subtraction
        protSimulateCTF = self.newProtocol(XmippProtSimulateCTF,
                                           inputParticles=protCreateGallery.outputReprojections)
        self.launchProtocol(protSimulateCTF)
        self.assertIsNotNone(protSimulateCTF.outputParticles,
                             "There was a problem with CTF simulation")
        protSubtractProjCTF = self.newProtocol(XmippProtSubtractProjection,
                                               particles=protSimulateCTF.outputParticles,
                                               vol=protCreatePhantom1item.outputVolume)
        self.launchProtocol(protSubtractProjCTF)
        self.assertIsNotNone(protSubtractProjCTF.outputParticles,
                             "There was a problem with projection subtraction CTF")
        self.assertEqual(protSubtractProjCTF.outputParticles.getSamplingRate(), 1.0, (MSG_WRONG_SAMPLING, "particles"))
        self.assertEqual(protSubtractProjCTF.outputParticles.getFirstItem().getDim(), (80, 80, 1),
                         (MSG_WRONG_DIM, "particles"))
        self.assertEqual(protSubtractProjCTF.outputParticles.getSize(), 181, (MSG_WRONG_SIZE, "particles"))
        protAddNoise = self.newProtocol(XmippProtAddNoiseParticles,
                                        input=protCreateGallery.outputReprojections,
                                        gaussianStd=15.0)
        self.launchProtocol(protAddNoise)
        self.assertIsNotNone(protAddNoise.outputParticles,
                             "There was a problem with add noise protocol")
        protSubtractProjNoise = self.newProtocol(XmippProtSubtractProjection,
                                                 particles=protAddNoise.outputParticles,
                                                 vol=protCreatePhantom1item.outputVolume)
        self.launchProtocol(protSubtractProjNoise)
        self.assertIsNotNone(protSubtractProjNoise.outputParticles,
                             "There was a problem with projection subtraction with noise")
        self.assertEqual(protSubtractProjNoise.outputParticles.getSamplingRate(), 1.0, (MSG_WRONG_SAMPLING, "particles"))
        self.assertEqual(protSubtractProjNoise.outputParticles.getFirstItem().getDim(), (80, 80, 1),
                         (MSG_WRONG_DIM, "particles"))
        self.assertEqual(protSubtractProjNoise.outputParticles.getSize(), 181, (MSG_WRONG_SIZE, "particles"))
        protAddNoiseCTF = self.newProtocol(XmippProtAddNoiseParticles,
                                           input=protSimulateCTF.outputParticles,
                                           gaussianStd=15.0)
        self.launchProtocol(protAddNoiseCTF)
        self.assertIsNotNone(protAddNoiseCTF.outputParticles,
                             "There was a problem with add noise to ctf particles protocol")
        protSubtractProjNoiseCTF = self.newProtocol(XmippProtSubtractProjection,
                                                    particles=protAddNoiseCTF.outputParticles,
                                                    vol=protCreatePhantom1item.outputVolume)
        self.launchProtocol(protSubtractProjNoiseCTF)
        self.assertIsNotNone(protSubtractProjNoiseCTF.outputParticles,
                             "There was a problem with projection subtraction with noise and CTF")
        self.assertEqual(protSubtractProjNoiseCTF.outputParticles.getSamplingRate(), 1.0, (MSG_WRONG_SAMPLING, "particles"))
        self.assertEqual(protSubtractProjNoiseCTF.outputParticles.getFirstItem().getDim(), (80, 80, 1),
                         (MSG_WRONG_DIM, "particles"))
        self.assertEqual(protSubtractProjNoiseCTF.outputParticles.getSize(), 181, (MSG_WRONG_SIZE, "particles"))

        # Create a new phantom with two *overlapping* spheres and project it to create the particles
        protCreatePhantom2Over = self.newProtocol(XmippProtPhantom,
                                                  desc='80 80 80 0\nsph + 1 5 5 0 10\nsph + 5 -5 -5 0 10',
                                                  sampling=1.0)
        self.launchProtocol(protCreatePhantom2Over)
        self.assertIsNotNone(protCreatePhantom2Over.getFiles(),
                             "There was a problem with phantom with 2 items overlap creation")
        protCreateGalleryOver = self.newProtocol(XmippProtCreateGallery,
                                                 inputVolume=protCreatePhantom2Over.outputVolume)
        self.launchProtocol(protCreateGalleryOver)
        self.assertIsNotNone(protCreateGalleryOver.getFiles(),
                             "There was a problem with create gallery overlap")

        # Create phantom with just one of the two overlapping spheres to use it as reference volume and mask
        protCreatePhantom1Over = self.newProtocol(XmippProtPhantom,
                                                  desc='80 80 80 0\nsph + 1 -5 -5 0 10',
                                                  sampling=1.0)
        self.launchProtocol(protCreatePhantom1Over)
        self.assertIsNotNone(protCreatePhantom1Over.getFiles(),
                             "There was a problem with phantom with 1 item overlap creation")
        protCreateMaskKeepOver = self.newProtocol(XmippProtCreateMask3D,
                                                  inputVolume=protCreatePhantom1Over.outputVolume,
                                                  threshold=0.1)
        self.launchProtocol(protCreateMaskKeepOver)
        self.assertIsNotNone(protCreateMaskKeepOver.getFiles(),
                             "There was a problem with the 3D mask of the 1 item overlap phantom")

        # Perform subtraction of overlapping particles with and without mask, noise and CTF
        protSubtractProjOver = self.newProtocol(XmippProtSubtractProjection,
                                                particles=protCreateGalleryOver.outputReprojections,
                                                vol=protCreatePhantom1Over.outputVolume,
                                                mask=protCreateMaskKeepOver.outputMask)
        self.launchProtocol(protSubtractProjOver)
        self.assertIsNotNone(protSubtractProjOver.outputParticles,
                             "There was a problem with projection subtraction with overlap")
        self.assertEqual(protSubtractProjOver.outputParticles.getSamplingRate(), 1.0, (MSG_WRONG_SAMPLING, "particles"))
        self.assertEqual(protSubtractProjOver.outputParticles.getFirstItem().getDim(), (80, 80, 1),
                         (MSG_WRONG_DIM, "particles"))
        self.assertEqual(protSubtractProjOver.outputParticles.getSize(), 1647, (MSG_WRONG_SIZE, "particles"))
        protSubtractProjOverNoMask = self.newProtocol(XmippProtSubtractProjection,
                                                      particles=protCreateGalleryOver.outputReprojections,
                                                      vol=protCreatePhantom1Over.outputVolume)
        self.launchProtocol(protSubtractProjOverNoMask)
        self.assertIsNotNone(protSubtractProjOverNoMask.outputParticles,
                             "There was a problem with projection subtraction with overlap")
        self.assertEqual(protSubtractProjOverNoMask.outputParticles.getSamplingRate(), 1.0, (MSG_WRONG_SAMPLING, "particles"))
        self.assertEqual(protSubtractProjOverNoMask.outputParticles.getFirstItem().getDim(), (80, 80, 1),
                         (MSG_WRONG_DIM, "particles"))
        self.assertEqual(protSubtractProjOverNoMask.outputParticles.getSize(), 1647, (MSG_WRONG_SIZE, "particles"))
        protSimulateCTFOver = self.newProtocol(XmippProtSimulateCTF,
                                               inputParticles=protCreateGalleryOver.outputReprojections)
        self.launchProtocol(protSimulateCTFOver)
        self.assertIsNotNone(protSimulateCTFOver.outputParticles,
                             "There was a problem with overlap CTF simulation")
        protAddNoiseCTFOver = self.newProtocol(XmippProtAddNoiseParticles,
                                               input=protSimulateCTFOver.outputParticles,
                                               gaussianStd=15.0)
        self.launchProtocol(protAddNoiseCTFOver)
        self.assertIsNotNone(protAddNoiseCTFOver.outputParticles,
                             "There was a problem with add noise to ctf overlap particles protocol")
        protSubtractProjNoiseCTFOver = self.newProtocol(XmippProtSubtractProjection,
                                                        particles=protAddNoiseCTFOver.outputParticles,
                                                        vol=protCreatePhantom1Over.outputVolume)
        self.launchProtocol(protSubtractProjNoiseCTFOver)
        self.assertIsNotNone(protSubtractProjNoiseCTFOver.outputParticles,
                             "There was a problem with projection subtraction with noise and CTF overlap")
        self.assertEqual(protSubtractProjNoiseCTFOver.outputParticles.getSamplingRate(), 1.0, (MSG_WRONG_SAMPLING, "particles"))
        self.assertEqual(protSubtractProjNoiseCTFOver.outputParticles.getFirstItem().getDim(), (80, 80, 1),
                         (MSG_WRONG_DIM, "particles"))
        self.assertEqual(protSubtractProjNoiseCTFOver.outputParticles.getSize(), 1647, (MSG_WRONG_SIZE, "particles"))

class TestXmippAlignVolumeAndParticles(TestXmippBase):

    @classmethod
    def setUpClass(cls):
        setupTestProject(cls)

    def testXmippAlignVolumeAndParticles(self):
        finalMatrix = np.array([[-4.32981701e-17, 1.29893286e-16, -1.00000000e+00, -0.00000000e+00],
                           [-7.07108780e-01, 7.07104782e-01, 1.22464680e-16, -0.00000000e+00],
                           [ 7.07104782e-01, 7.07108780e-01, 6.12323400e-17, 0.00000000e+00],
                           [ 0.00000000e+00, 0.00000000e+00, 0.00000000e+00, 1.00000000e+00]])
        # Create input data: phantom with two cylinders and its projections (particles)
        protCreatePhantom1item1 = self.newProtocol(XmippProtPhantom,
                                               desc='80 80 80 0\ncyl + 1 0 0 0 5 5 10 0 0 0',
                                               sampling=1.0)
        self.launchProtocol(protCreatePhantom1item1)
        self.assertIsNotNone(protCreatePhantom1item1.getFiles(),
                             "There was a problem with the first phantom creation")

        protCreatePhantom1item2 = self.newProtocol(XmippProtPhantom,
                                               desc='80 80 80 0\ncyl + 5 0 0 0 5 5 10 45 90 0',
                                               sampling=1.0)
        self.launchProtocol(protCreatePhantom1item2)
        self.assertIsNotNone(protCreatePhantom1item2.getFiles(),
                             "There was a problem with the second phantom creation")

        protCreateGallery = self.newProtocol(XmippProtCreateGallery,
                                             inputVolume=protCreatePhantom1item2.outputVolume,
                                             rotStep=15.0,
                                             tiltStep=90.0)
        self.launchProtocol(protCreateGallery)
        self.assertIsNotNone(protCreateGallery.getFiles(),
                             MSG_WRONG_GALLERY)

        protAlignVolumeParticles = self.newProtocol(XmippProtAlignVolumeParticles,
                                                    inputReference=protCreatePhantom1item1.outputVolume,
                                                    inputVolume=protCreatePhantom1item2.outputVolume,
                                                    inputParticles=protCreateGallery.outputReprojections)

        self.launchProtocol(protAlignVolumeParticles)
        self.assertIsNotNone(protAlignVolumeParticles.outputVolume,
                             "There was a problem with the alignment of the volume")
        self.assertIsNotNone(protAlignVolumeParticles.outputParticles,
                             "There was a problem with the alignment of the particles")
        self.assertEqual(protAlignVolumeParticles.outputParticles.getSamplingRate(), 1.0, (MSG_WRONG_SAMPLING, "particles"))
        self.assertEqual(protAlignVolumeParticles.outputParticles.getFirstItem().getDim(), (80, 80, 1),
                         (MSG_WRONG_DIM, "particles"))
        self.assertEqual(protAlignVolumeParticles.outputParticles.getSize(), 181, (MSG_WRONG_SIZE, "particles"))
        self.assertEqual(protAlignVolumeParticles.outputParticles.getFirstItem().getTransform().getMatrix().all(),
                         protCreateGallery.outputReprojections.getFirstItem().getTransform().getMatrix().all(),
                         (MSG_WRONG_ALIGNMENT, "particles"))
        self.assertEqual(protAlignVolumeParticles.outputParticles.getFirstItem().getTransform().getMatrix().all(),
                         finalMatrix.all(), (MSG_WRONG_ALIGNMENT, "particles"))

class TestXmippRotateVolume(TestXmippBase):
    """This class checks if the protocol rotate volume in Xmipp works properly."""
    @classmethod
    def setUpClass(cls):
        setupTestProject(cls)

    def testXmippAlignVolumeAndParticles(self):
        # Create input data: phantom with one cylinder
        protCreatePhantomRotated = self.newProtocol(XmippProtPhantom,
                                               desc='80 80 80 0\ncyl + 5 0 0 0 5 5 10 0 90 0',
                                               sampling=1.0)
        self.launchProtocol(protCreatePhantomRotated)
        self.assertIsNotNone(protCreatePhantomRotated.getFiles(),
                             "There was a problem with the rotated phantom creation")

        # First type of rotation (Align with Z)
        protRotateVolume = self.newProtocol(XmippProtRotateVolume,
                                            vol=protCreatePhantomRotated.outputVolume,
                                            rotType=0,
                                            dirParam=0)
        self.launchProtocol(protRotateVolume)
        self.assertIsNotNone(protRotateVolume.getFiles(),
                             MSG_WRONG_ROTATION)

        # Second type of rotation (rotate)
        protRotateVolume2 = self.newProtocol(XmippProtRotateVolume,
                                            vol=protCreatePhantomRotated.outputVolume,
                                            rotType=1,
                                            dirParam=1,
                                            deg=90)
        self.launchProtocol(protRotateVolume2)
        self.assertIsNotNone(protRotateVolume2.getFiles(),
                             MSG_WRONG_ROTATION)

        # Create the referenced cylinder (without rotation)
        # This new cylinder is the reference, meaning that it is created to check visually that
        # the results of volume rotation protocols should look like this one
        protCreatePhantomReference = self.newProtocol(XmippProtPhantom,
                                                      desc='80 80 80 0\ncyl + 5 0 0 0 5 5 10 0 0 0',
                                                      sampling=1.0)
        self.launchProtocol(protCreatePhantomReference)
        self.assertIsNotNone(protCreatePhantomReference.getFiles(),
                             "There was a problem with the referenced phantom creation")
        # First type of rotation checked (Align with Z)
        self.assertEqual(protRotateVolume.rotType.get(), 0, "The phantom is not aligning with the Z axis")
        self.assertEqual(protRotateVolume.dirParam.get(), 0, "The phantom is rotating in the wrong axis")
        self.assertEqual(protRotateVolume.outputVolume.getDim(), protCreatePhantomReference.outputVolume.getDim(),
                         (MSG_WRONG_DIM, "phantom (initially rotated)"))
        self.assertEqual(protRotateVolume.outputVolume.getSamplingRate(),
                         protCreatePhantomReference.outputVolume.getSamplingRate(),
                         (MSG_WRONG_SAMPLING, "rotated phantom"))
        # Second type of rotation checked (rotate)
        self.assertEqual(protRotateVolume2.rotType.get(), 1, "The phantom is not rotating")
        self.assertEqual(protRotateVolume2.dirParam.get(), 1, "The phantom is rotating in the wrong axis")
        self.assertEqual(protRotateVolume2.deg.get(), 90, "The degree of rotation is wrong")
        self.assertEqual(protRotateVolume2.outputVolume.getDim(), protCreatePhantomReference.outputVolume.getDim(),
                         (MSG_WRONG_DIM, "phantom (initially rotated)"))
        self.assertEqual(protRotateVolume2.outputVolume.getSamplingRate(),
                         protCreatePhantomReference.outputVolume.getSamplingRate(),
                         (MSG_WRONG_SAMPLING, "rotated phantom"))

<<<<<<< HEAD
class TestXmippDeepHand(TestXmippBase):
    """This class checks if the protocol deep hand in Xmipp works properly."""
    @classmethod
    def setUpClass(cls):
        setupTestProject(cls)
        cls.dataset = DataSet.getDataSet(db_general)
        cls.vol1 = cls.dataset.getFile(helix)

    def testXmippDeepHand(self):
        # Import input data
        protImportVol = self.newProtocol(ProtImportVolumes,
                                         objLabel='Volume',
                                         filesPath=self.vol1,
                                         samplingRate=7.08)
        self.launchProtocol(protImportVol)
        # Check if there is an output
        self.assertIsNotNone(protImportVol.getFiles(),
                             "There was a problem with the volume import")

        # Creation of the mask
        protDeepHand = self.newProtocol(XmippProtDeepHand,
                                        inputVolume=protImportVol.outputVolume,
                                        threshold=0.05)
        self.launchProtocol(protDeepHand)
        # Check if there is an output
        self.assertIsNotNone(protDeepHand.getFiles(), "There was a problem with the mask creation")

        # Check if the sampling rate is right
        self.assertEqual(protDeepHand.outputVol.getSamplingRate(), 7.08, (MSG_WRONG_SAMPLING, "volume"))
        # Check if the input threshold is the same as the density of the volume
        self.assertEqual(protDeepHand.threshold.get(), 0.05, "There was a problem with the density value")
        # Check if the thresholdAlpha and thresholdHand match the default values
        self.assertEqual(protDeepHand.thresholdAlpha.get(), 0.7, "There was a problem with the thresholdAlpha value")
        self.assertEqual(protDeepHand.thresholdHand.get(), 0.6, "There was a problem with the thresholdHand value")
        # Check if the dimension of the volume does not vary
        self.assertEqual(protDeepHand.outputVol.getDim(), protImportVol.outputVolume.getDim(),
                         (MSG_WRONG_DIM, "volume"))
        # Check if the hand value is right
        self.assertAlmostEquals(protDeepHand.outputHand.get(), 0.380511, 6,"There was a problem with the hand value")
        # Check if the flip is right
        self.assertTrue(protDeepHand.outputHand.get()<protDeepHand.thresholdHand.get(), "There was a problem with the flip")


=======
>>>>>>> 13e6cc45
if __name__ == "__main__":
    if len(sys.argv) > 1:
        className = sys.argv[1]
        cls = globals().get(className, None)
        if cls:
            suite = unittest.TestLoader().loadTestsFromTestCase(cls)
            unittest.TextTestRunner(verbosity=2).run(suite)
        else:
            print("Test: '%s' not found." % className)
    else:
        unittest.main()<|MERGE_RESOLUTION|>--- conflicted
+++ resolved
@@ -1765,7 +1765,6 @@
                          protCreatePhantomReference.outputVolume.getSamplingRate(),
                          (MSG_WRONG_SAMPLING, "rotated phantom"))
 
-<<<<<<< HEAD
 class TestXmippDeepHand(TestXmippBase):
     """This class checks if the protocol deep hand in Xmipp works properly."""
     @classmethod
@@ -1808,9 +1807,6 @@
         # Check if the flip is right
         self.assertTrue(protDeepHand.outputHand.get()<protDeepHand.thresholdHand.get(), "There was a problem with the flip")
 
-
-=======
->>>>>>> 13e6cc45
 if __name__ == "__main__":
     if len(sys.argv) > 1:
         className = sys.argv[1]
