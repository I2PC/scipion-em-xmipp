--- conflicted
+++ resolved
@@ -923,14 +923,7 @@
 
         protStream = self.newProtocol(ProtCreateStreamData, **kwargs)
         self.proj.launchProtocol(protStream, wait=False)
-<<<<<<< HEAD
         self._waitOutput(protStream, "outputParticles")
-=======
-
-        while not protStream.hasAttribute('outputParticles'):
-            time.sleep(2)
-            self._updateProtocol(protStream)
->>>>>>> 05b99da7
 
         protElimination2 = self.newProtocol(XmippProtEliminateEmptyParticles)
         protElimination2.inputParticles.set(protStream.outputParticles)
