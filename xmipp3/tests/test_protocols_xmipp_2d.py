# **************************************************************************
# *
# * Authors:    Laura del Cano (ldelcano@cnb.csic.es)
# *             Josue Gomez Blanco (josue.gomez-blanco@mcgill.ca)
# *             Jose Gutierrez (jose.gutierrez@cnb.csic.es)
# *
# * Unidad de  Bioinformatica of Centro Nacional de Biotecnologia , CSIC
# *
# * This program is free software; you can redistribute it and/or modify
# * it under the terms of the GNU General Public License as published by
# * the Free Software Foundation; either version 2 of the License, or
# * (at your option) any later version.
# *
# * This program is distributed in the hope that it will be useful,
# * but WITHOUT ANY WARRANTY; without even the implied warranty of
# * MERCHANTABILITY or FITNESS FOR A PARTICULAR PURPOSE.  See the
# * GNU General Public License for more details.
# *
# * You should have received a copy of the GNU General Public License
# * along with this program; if not, write to the Free Software
# * Foundation, Inc., 59 Temple Place, Suite 330, Boston, MA
# * 02111-1307  USA
# *
# *  All comments concerning this program package may be sent to the
# *  e-mail address 'scipion@cnb.csic.es'
# *
# **************************************************************************

from __future__ import print_function

from pyworkflow.tests.test_utils import wait
from pyworkflow.utils import greenStr, magentaStr
from pyworkflow.plugin import Domain
from pyworkflow.tests import *
import pwem.protocols as emprot

import xmipp3
from xmipp3.base import *
from xmipp3.convert import *
from xmipp3.constants import *
from xmipp3.protocols import *
from xmipp3.protocols import XmippFilterHelper as xfh
from xmipp3.protocols import XmippResizeHelper as xrh
from xmipp3.protocols import OP_DOTPRODUCT, OP_MULTIPLY, OP_SQRT

MSG_WRONG_SIZE = "There was a problem with the size of the output "
MSG_WRONG_OUTPUT = "There was a problem with the output "
MSG_WRONG_IMPORT = "There was a problem with the import of the "
MSG_WRONG_PROTOCOL = "There was a problem with the protocol: "
MSG_WRONG_DIM = "There was a problem with the dimensions of the output "
MSG_WRONG_SAMPLING = "There was a problem with the sampling rate value of the output "

# Some utility functions to import particles that are used
# in several tests.
class TestXmippBase(BaseTest):
    @classmethod
    def setData(cls, dataProject='xmipp_tutorial'):
        cls.dataset = DataSet.getDataSet(dataProject)
        cls.particlesFn = cls.dataset.getFile('particles')
        cls.particlesDir = cls.dataset.getFile('particlesDir')
        cls.volumesFn = cls.dataset.getFile('volumes')
        cls.volumesDir = cls.dataset.getFile('volumesDir')
        cls.averagesFn = cls.dataset.getFile('averages')
        cls.averagesDir = cls.dataset.getFile('averagesDir')
    
    @classmethod
    def runImportParticles(cls, pattern, samplingRate, checkStack=False,
                           phaseFlip=False):
        """ Run an Import particles protocol. """
        cls.protImport = cls.newProtocol(emprot.ProtImportParticles,
                                         filesPath=pattern,
                                         samplingRate=samplingRate,
                                         checkStack=checkStack,
                                         haveDataBeenPhaseFlipped=phaseFlip)
        print('_label: ', cls.protImport._label)
        cls.launchProtocol(cls.protImport)
        # check that input images have been imported (a better way to do this?)
        if cls.protImport.outputParticles is None:
            raise Exception('Import of images: %s, failed. outputParticles is None.' % pattern)
        return cls.protImport
    
    @classmethod
    def runImportAverages(cls, pattern, samplingRate, checkStack=False):
        """ Run an Import particles protocol. """
        cls.protImportAvg = cls.newProtocol(emprot.ProtImportAverages,
                                            filesPath=pattern,
                                            samplingRate=samplingRate,
                                            checkStack=checkStack)
        print('_label: ', cls.protImportAvg._label)
        cls.launchProtocol(cls.protImportAvg)
        # check that input images have been imported (a better way to do this?)
        if cls.protImportAvg.outputAverages is None:
            raise Exception('Import of averages: %s, failed. outputAverages is None.' % pattern)
        return cls.protImportAvg
    
    @classmethod
    def runImportVolume(cls, pattern, samplingRate, checkStack=False):
        """ Run an Import particles protocol. """
        cls.protImport = cls.newProtocol(emprot.ProtImportVolumes,
                                         filesPath=pattern,
                                         samplingRate=samplingRate,
                                         checkStack=checkStack)
        print('_label: ', cls.protImport._label)
        cls.launchProtocol(cls.protImport)
        # check that input images have been imported (a better way to do this?)
        if cls.protImport.outputVolume is None:
            raise Exception('Import of volume: %s, failed. outputVolume is None.' % pattern)
        return cls.protImport

    @classmethod
    def runResizeParticles(cls, particles, doResize, resizeOption, resizeDim):
        cls.protResize = cls.newProtocol(XmippProtCropResizeParticles,
                                         doResize=doResize,
                                         resizeOption=resizeOption,
                                         resizeDim=resizeDim)
        cls.protResize.inputParticles.set(particles)
        cls.launchProtocol(cls.protResize)
        return cls.protResize
    
    @classmethod
    def runCL2DAlign(cls, particles):
        cls.CL2DAlign = cls.newProtocol(XmippProtCL2DAlign, 
                                        maximumShift=2, numberOfIterations=2,
                                        numberOfMpi=4, numberOfThreads=1, useReferenceImage=False)
        cls.CL2DAlign.inputParticles.set(particles)
        cls.launchProtocol(cls.CL2DAlign)
        return cls.CL2DAlign
    
    @classmethod
    def runClassify(cls, particles):
        cls.ProtClassify = cls.newProtocol(XmippProtML2D, 
                                           numberOfClasses=4, maxIters=3, doMlf=False,
                                           numberOfMpi=3, numberOfThreads=2)
        cls.ProtClassify.inputParticles.set(particles)
        cls.launchProtocol(cls.ProtClassify)
        return cls.ProtClassify

    @classmethod
    def runCreateMask(cls, samplingRate, size):
        cls.protMask = cls.newProtocol(XmippProtCreateMask2D,
                                     samplingRate = samplingRate,
                                     size= size,
                                     geo=0, radius=-1 )
        cls.protMask.setObjLabel('circular mask')
        cls.launchProtocol(cls.protMask)
        return cls.protMask


class TestXmippCreateMask2D(TestXmippBase):
    @classmethod
    def setUpClass(cls):
        setupTestProject(cls)
        TestXmippBase.setData()
        cls.protImport = cls.runImportParticles(cls.particlesFn, 1.237, True)
        cls.samplingRate = cls.protImport.outputParticles.getSamplingRate()
        cls.size = 20
        
    def testCreateCircularMask(self):
        print("Run create circular mask for particles")
        protMask1 = self.newProtocol(XmippProtCreateMask2D,
                                     samplingRate = self.samplingRate, 
                                     size= self.size, 
                                     geo=0, radius=-1 )
        protMask1.setObjLabel('circular mask')
        self.launchProtocol(protMask1)
        self.assertIsNotNone(protMask1.outputMask,
                             "There was a problem with create circular mask "
                             "for particles")
    
    def testCreateBoxMask(self):
        print("Run create box mask for particles")
        protMask2 = self.newProtocol(XmippProtCreateMask2D,
                                     samplingRate = self.samplingRate, 
                                     size= self.size, 
                                     geo=1, boxSize=-1 )
        protMask2.setObjLabel('box mask')
        print("launching protMask2")
        self.launchProtocol(protMask2)
        print("assert....")
        self.assertIsNotNone(protMask2.outputMask,
                             "There was a problem with create boxed mask "
                             "for particles")
    
    def testCreateCrownMask(self):
        print("Run create crown mask for particles")
        protMask3 = self.newProtocol(XmippProtCreateMask2D,
                                     samplingRate = self.samplingRate, 
                                     size= self.size, 
                                     geo=2, innerRadius=2, outerRadius=12 )
        protMask3.setObjLabel('crown mask')
        self.launchProtocol(protMask3)
        self.assertIsNotNone(protMask3.outputMask,
                             "There was a problem with create crown mask "
                             "for particles")
    
    def testCreateGaussianMask(self):
        print("Run create gaussian mask for particles")
        protMask4 = self.newProtocol(XmippProtCreateMask2D,
                                     samplingRate = self.samplingRate, 
                                     size= self.size, 
                                     geo=3, sigma=-1 )
        protMask4.setObjLabel('gaussian mask')
        self.launchProtocol(protMask4)
        self.assertIsNotNone(protMask4.outputMask,
                             "There was a problem with create gaussian mask "
                             "for particles")
    
    def testCreateRaisedCosineMask(self):
        print("Run create raised cosine mask for particles")
        protMask5 = self.newProtocol(XmippProtCreateMask2D,
                                     samplingRate = self.samplingRate, 
                                     size= self.size,
                                     geo=4, innerRadius=2, outerRadius=12)
        protMask5.setObjLabel('raised cosine mask')
        self.launchProtocol(protMask5)
        self.assertIsNotNone(protMask5.outputMask,
                             "There was a problem with create raised cosine "
                             "mask for particles")
    
    def testCreateRaisedCrownMask(self):
        print("Run create raised crown mask for particles")
        protMask6 = self.newProtocol(XmippProtCreateMask2D,
                                     samplingRate = self.samplingRate, 
                                     size= self.size, 
                                     geo=5, innerRadius=2, outerRadius=12,
                                     borderDecay=2)
        protMask6.setObjLabel('raised crown mask')
        self.launchProtocol(protMask6)
        self.assertIsNotNone(protMask6.outputMask,
                             "There was a problem with create raised crown "
                             "mask for particles")
    

class TestXmippApplyMask2D(TestXmippBase):
    @classmethod
    def setUpClass(cls):
        setupTestProject(cls)
        TestXmippBase.setData()
        cls.protImport = cls.runImportParticles(cls.particlesFn, 1.237, True)

    def testApplyCircularMask(self):
        print("Run apply circular mask for particles")
        protMask1 = self.newProtocol(XmippProtMaskParticles,
                                     source=0, geo=0, radius=-1,
                                     fillType=0, fillValue=5 )
        protMask1.inputParticles.set(self.protImport.outputParticles)
        protMask1.setObjLabel('circular mask')
        self.launchProtocol(protMask1)
        self.assertAlmostEquals(protMask1.outputParticles.getSamplingRate(), 
                                self.protImport.outputParticles.getSamplingRate(),
                                msg="There was a problem with the sampling rate "
                                    "value for the apply user custom mask for "
                                    "particles")
        self.assertIsNotNone(protMask1.outputParticles,
                             "There was a problem with apply circular mask "
                             "for particles")
    
    def testApplyBoxMask(self):
        print("Run apply box mask for particles")
        protMask2 = self.newProtocol(XmippProtMaskParticles,
                                     source=0, geo=1, boxSize=-1,
                                     fillType=1 )
        protMask2.inputParticles.set(self.protImport.outputParticles)
        protMask2.setObjLabel('box mask')
        self.launchProtocol(protMask2)
        self.assertAlmostEquals(protMask2.outputParticles.getSamplingRate(), 
                                self.protImport.outputParticles.getSamplingRate(),
                                msg="There was a problem with the sampling rate "
                                    "value for the apply user custom mask for "
                                    "particles")
        self.assertIsNotNone(protMask2.outputParticles,
                             "There was a problem with apply boxed mask for particles")
    
    def testApplyCrownMask(self):
        print("Run apply crown mask for particles")
        protMask3 = self.newProtocol(XmippProtMaskParticles,
                                     source=0, geo=2, innerRadius=2,
                                     outerRadius=12,
                                     fillType=2)
        protMask3.inputParticles.set(self.protImport.outputParticles)
        protMask3.setObjLabel('crown mask')
        self.launchProtocol(protMask3)
        self.assertAlmostEquals(protMask3.outputParticles.getSamplingRate(), 
                                self.protImport.outputParticles.getSamplingRate(),
                                msg="There was a problem with the sampling rate "
                                    "value for the apply user custom mask for "
                                    "particles")
        self.assertIsNotNone(protMask3.outputParticles,
                             "There was a problem with apply crown mask "
                             "for particles")
        
    def testApplyGaussianMask(self):
        print("Run apply gaussian mask for particles")
        protMask4 = self.newProtocol(XmippProtMaskParticles,
                                     source=0, geo=3, sigma=-1,
                                     fillType=3 )
        protMask4.inputParticles.set(self.protImport.outputParticles)
        protMask4.setObjLabel('gaussian mask')
        self.launchProtocol(protMask4)
        self.assertAlmostEquals(protMask4.outputParticles.getSamplingRate(), 
                                self.protImport.outputParticles.getSamplingRate(),
                                msg="There was a problem with the sampling rate "
                                    "value for the apply user custom mask for "
                                    "particles")
        self.assertIsNotNone(protMask4.outputParticles,
                             "There was a problem with apply gaussian mask "
                             "for particles")
        
    def testApplyRaisedCosineMask(self):
        print("Run apply raised cosine mask for particles")
        protMask5 = self.newProtocol(XmippProtMaskParticles,
                                     source=0, geo=4, innerRadius=2, outerRadius=12,
                                     fillType=0, fillValue=5 )
        protMask5.inputParticles.set(self.protImport.outputParticles)
        protMask5.setObjLabel('raised cosine mask')
        self.launchProtocol(protMask5)
        self.assertAlmostEquals(protMask5.outputParticles.getSamplingRate(), 
                                self.protImport.outputParticles.getSamplingRate(),
                                msg="There was a problem with the sampling rate "
                                    "value for the apply user custom mask for "
                                    "particles")
        self.assertIsNotNone(protMask5.outputParticles,
                             "There was a problem with apply raised cosine "
                             "mask for particles")
        
    def testApplyRaisedCrownMask(self):
        print("Run apply raised crown mask for particles")
        protMask6 = self.newProtocol(XmippProtMaskParticles,
                                     source=0, geo=5, innerRadius=2, outerRadius=12, borderDecay=2,
                                     fillType=1 )
        protMask6.inputParticles.set(self.protImport.outputParticles)
        protMask6.setObjLabel('raised crown mask')
        self.launchProtocol(protMask6)
        self.assertAlmostEquals(protMask6.outputParticles.getSamplingRate(), 
                                self.protImport.outputParticles.getSamplingRate(),
                                msg="There was a problem with the sampling rate"
                                    " value for the apply user custom mask for "
                                    "particles")
        
        self.assertIsNotNone(protMask6.outputParticles,
                             "There was a problem with apply raised crown mask "
                             "for particles")

    def testApplyUserMask(self):
        print("Run apply user mask for particles")
        # Create MASK
        protMask01 = self.newProtocol(XmippProtCreateMask2D,
                                     samplingRate=1.237, 
                                     size=500, 
                                     geo=0, radius=225)
        protMask01.setObjLabel('circular mask')
        self.launchProtocol(protMask01)
        self.assertIsNotNone(protMask01.outputMask,
                             "There was a problem with apply user custom mask "
                             "for particles")
        # Apply MASK
        protMask02 = self.newProtocol(XmippProtMaskParticles,
                                     source=1,
                                     fillType=1 )
        protMask02.inputParticles.set(self.protImport.outputParticles)
        protMask02.inputMask.set(protMask01.outputMask)
        protMask02.setObjLabel('user custom mask')
        self.launchProtocol(protMask02)
        self.assertAlmostEquals(protMask02.outputParticles.getSamplingRate(), 
                                self.protImport.outputParticles.getSamplingRate(),
                                msg="There was a problem with the sampling rate "
                                    "value for the apply user custom mask for "
                                    "particles")
        
        self.assertIsNotNone(protMask02.outputParticles,
                             "There was a problem with apply user custom mask "
                             "for particles")
        


class TestXmippScreenParticles(TestXmippBase):
    """This class check if the protocol to classify particles by their
    similarity to discard outliers work properly"""
    @classmethod
    def setUpClass(cls):
        setupTestProject(cls)
        TestXmippBase.setData('mda')
        cls.protImport = cls.runImportParticles(cls.particlesFn, 1.237, True)
        cls.samplingRate = cls.protImport.outputParticles.getSamplingRate()
        cls.size = 20

    def _updateProtocol(self, prot):
        prot2 = getProtocolFromDb(prot.getProject().path,
                                  prot.getDbPath(),
                                  prot.getObjId())
        # Close DB connections
        prot2.getProject().closeMapper()
        prot2.closeMappers()
        return prot2

    def test_screenPart(self):
        try:
            from itertools import izip
        except ImportError:
            izip = zip

        print('Running Screen particles test')
        xpsp = XmippProtScreenParticles  # short notation
        # First test for check I/O. Input and Output SetOfParticles must
        # be equal sized if not rejection is selected
        print('--> Running Screen without rejection')
        protScreenNone = self.newProtocol(xpsp, autoParRejection=xpsp.REJ_NONE)
        protScreenNone.inputParticles.set(self.protImport.outputParticles)
        self.launchProtocol(protScreenNone)
        self.assertIsNotNone(protScreenNone.outputParticles,
                             'Output has not been produced')
        print('\t --> Output is not None')
        self.assertEqual(len(protScreenNone.outputParticles),
                         len(self.protImport.outputParticles),
                         "Input and Output Set Of Particles don't have same size")
        print('\t --> Input/Output sets sizes are equal (%s)' % len(
            protScreenNone.outputParticles))
        
        for x, y in izip(self.protImport.outputParticles,
                         protScreenNone.outputParticles):
            # print("\t      compare %s with %s" % (x, y))
            self.assertEqual(x.getObjId(), y.getObjId(), "Particles differ")
            self.assertEqual(x.getSamplingRate(), y.getSamplingRate(),
                             "Particle sampling rate differ")
        print('\t --> Input/Output sets contain the same particles')

        # Test summary zScores
        self.assertIsNotEmpty(protScreenNone.minZScore)
        self.assertIsNotEmpty(protScreenNone.maxZScore)
        self.assertIsNotEmpty(protScreenNone.sumZScore)

        # test zScore
        self.assertAlmostEqual(0.823016, protScreenNone.minZScore.get())
        self.assertAlmostEqual(3.276184, protScreenNone.maxZScore.get())
        self.assertAlmostEqual(133.033408, protScreenNone.sumZScore.get())

        # After this, we check for errors in method with particle rejection
        # by ZScore
        print("--> Running Screen with rejection to maxZScore upper than 2.5")
        protScreenZScore = self.newProtocol(xpsp,
                                            autoParRejection=xpsp.REJ_MAXZSCORE,
                                            maxZscore=2.5)
        protScreenZScore.inputParticles.set(self.protImport.outputParticles)
        self.launchProtocol(protScreenZScore)
        self.assertIsNotNone(protScreenZScore.outputParticles,
                             "Output has not been produced")
        print('\t --> Output is not None')
        self.assertEqual(len(protScreenZScore.outputParticles), 69,
                         "Output Set Of Particles must be 69, but %s found" %
                         len(protScreenZScore.outputParticles))
        print('\t --> Output set size is correct (%s)' % len(
            protScreenZScore.outputParticles))
        
        # test values not equal to previous run
        self.assertAlmostEqual(0.823016, protScreenZScore.minZScore.get())
        self.assertAlmostEqual(2.460981, protScreenZScore.maxZScore.get())
        self.assertAlmostEqual(113.302433, protScreenZScore.sumZScore.get())

        for x in protScreenZScore.outputParticles:
            self.assertLess(x._xmipp_zScore.get(), 2.5,
                            "Particle with id (%s) has a ZScore of %s, "
                            "upper than supposed threshold %s"
                            % (x.getObjId(), x._xmipp_zScore.get(), 2.5))
        print('\t --> Output particles are below the ZScore threshold')
        
        # We check for errors in method with particle rejection by percentage
        print(
        "--> Running Screen with rejection of the 5% particles with the lowest ZScore")
        protScreenPercentage = self.newProtocol(xpsp,
                                                autoParRejection=xpsp.REJ_PERCENTAGE)
        protScreenPercentage.inputParticles.set(self.protImport.outputParticles)
        self.launchProtocol(protScreenPercentage)
        self.assertIsNotNone(protScreenPercentage.outputParticles,
                             "Output has not been produced")
        print('\t --> Output is not None')
        self.assertEqual(len(protScreenPercentage.outputParticles), 69,
                         "Output Set Of Particles must be 69, but %s found"
                         % len(protScreenPercentage.outputParticles))
        print('\t --> Output set size is correct (%s)'
              % len(protScreenPercentage.outputParticles))
        
        for x, y in izip(protScreenZScore.outputParticles, protScreenPercentage.outputParticles):
            # print("\t      compare %s with %s" % (x, y))
            self.assertEqual(x.getObjId(), y.getObjId(), "Particles differ")
        print('\t --> Particles rejected using maxZScore(2.5) '
              'method and percentage(5%) one are the same')

        print("Start Streaming Particles")
        protStream = self.newProtocol(emprot.ProtCreateStreamData, setof=3,
                                      creationInterval=5, nDim=76,
                                      groups=10)
        protStream.inputParticles.set(self.protImport.outputParticles)
        self.proj.launchProtocol(protStream, wait=False)


        print("Run Screen Particles")
        protScreen = self.newProtocol(xpsp)
        protScreen.inputParticles.set(protStream)
        protScreen.inputParticles.setExtended("outputParticles")
        self.proj.scheduleProtocol(protScreen)

        wait(lambda: not self._updateProtocol(protScreen).isFinished(), timeout=300)
        protScreen = self._updateProtocol(protScreen)
        self.assertEqual(protScreen.outputParticles.getSize(), 76)


class TestXmippPreprocessParticles(TestXmippBase):
    """This class check if the protocol to preprocess particles in Xmipp works properly."""
    @classmethod
    def setUpClass(cls):
        setupTestProject(cls)
        TestXmippBase.setData('mda')
        cls.protImport = cls.runImportParticles(cls.particlesFn, 3.5)
        
    def test_preprocessPart(self):
        print("Run Preprocess particles")
        protPreproc = self.newProtocol(XmippProtPreprocessParticles, 
                                      doRemoveDust=True, doNormalize=True, 
                                      backRadius=48, doInvert=True,
                                      doThreshold=True, thresholdType=1)
        
        protPreproc.inputParticles.set(self.protImport.outputParticles)
        self.launchProtocol(protPreproc)
        
        if self.protImport.outputParticles.hasAlignment():
            from itertools import izip
            for x, y in izip(self.protImport.outputParticles.get(),
                             protPreproc.outputParticles.get()):
                print("compare ", x, " with ", y)
                self.assertEquals(x.getAlignment(), y.getAlignment(),
                                  "Alignment wrong")
                
        self.assertAlmostEquals(protPreproc.outputParticles.getSamplingRate(),
                                self.protImport.outputParticles.getSamplingRate(),
                                'There was a problem with the sampling rate '
                                ' in the preprocess particles')

        self.assertIsNotNone(protPreproc.outputParticles,
                             "There was a problem with preprocess particles")

from pyworkflow.protocol import getProtocolFromDb
class TestXmippTriggerParticles(TestXmippBase):
    """This class check if the protocol to trigger particles in Xmipp works properly."""

    @classmethod
    def setUpClass(cls):
        setupTestProject(cls)
        TestXmippBase.setData('mda')
        cls.protImport = cls.runImportParticles(cls.particlesFn, 3.5)

    def _updateProtocol(self, prot):
        prot2 = getProtocolFromDb(prot.getProject().path,
                                  prot.getDbPath(),
                                  prot.getObjId())
        # Close DB connections
        prot2.getProject().closeMapper()
        prot2.closeMappers()
        return prot2

    def test_triggerPart(self):
        print("Start Streaming Particles")
        protStream = self.newProtocol(emprot.ProtCreateStreamData, setof=3,
                                      creationInterval=12, nDim=76, groups=10)
        protStream.inputParticles.set(self.protImport.outputParticles)
        self.proj.launchProtocol(protStream, wait=False)


        print("Run Trigger Particles")
        protTrigger = self.newProtocol(XmippProtTriggerData,
                                       objLabel="Trigger - static output",
                                       allImages=False, outputSize=50,
                                       checkInterval=10)
        protTrigger.inputImages.set(protStream)
        protTrigger.inputImages.setExtended("outputParticles")
        self.proj.scheduleProtocol(protTrigger)

        protTrigger1b = self.newProtocol(XmippProtTriggerData,
                                         objLabel="Trigger - static output (at the end)",
                                         allImages=False, outputSize=500,
                                         checkInterval=10)
        protTrigger1b.inputImages.set(protStream)
        protTrigger1b.inputImages.setExtended("outputParticles")
        self.proj.scheduleProtocol(protTrigger1b)

        protTrigger2 = self.newProtocol(XmippProtTriggerData,
                                        objLabel="Trigger - streaming",
                                        allImages=True, outputSize=50,
                                        checkInterval=10)
        protTrigger2.inputImages.set(protStream)
        protTrigger2.inputImages.setExtended("outputParticles")
        self.proj.scheduleProtocol(protTrigger2)

        protTrigger2b = self.newProtocol(XmippProtTriggerData,
                                         objLabel="Trigger - streaming (at the end)",
                                         allImages=True, outputSize=500,
                                         checkInterval=10)
        protTrigger2b.inputImages.set(protStream)
        protTrigger2b.inputImages.setExtended("outputParticles")
        self.proj.scheduleProtocol(protTrigger2b)

        protTrigger3 = self.newProtocol(XmippProtTriggerData,
                                        objLabel="Trigger - in batches",
                                        allImages=True, splitImages=True,
                                        outputSize=50, checkInterval=10)
        protTrigger3.inputImages.set(protStream)
        protTrigger3.inputImages.setExtended("outputParticles")
        self.proj.scheduleProtocol(protTrigger3)

        protTrigger3b = self.newProtocol(XmippProtTriggerData,
                                         objLabel="Trigger - in batches (at the end)",
                                        allImages=True, splitImages=True,
                                        outputSize=500, checkInterval=10)
        protTrigger3b.inputImages.set(protStream)
        protTrigger3b.inputImages.setExtended("outputParticles")
        self.proj.scheduleProtocol(protTrigger3b)

        # when first trigger (non-streaming mode) finishes must have 50 parts.
        self.checkResults(protTrigger, 50, "Static trigger fails")
        # when second trigger (full-streaming mode) finishes must have all parts.
        self.checkResults(protTrigger2, 76, "Full streaming trigger fails")

        # When all have finished, the third (spliting mode) must have two outputs
        time.sleep(10)  # sometimes is not ready yet
        protTrigger3 = self._updateProtocol(protTrigger3)
        self.assertSetSize(protTrigger3.outputParticles1, 50, "First batch fails")
        self.assertSetSize(protTrigger3.outputParticles2, 26, "Final batch fails")

        # When input closes, trigger must release what is in input.
        self.checkFinalTrigger(protTrigger1b, msg="Final trigger in static mode fails")
        self.checkFinalTrigger(protTrigger2b, msg="Final trigger in streaming mode fails")
        self.checkFinalTrigger(protTrigger3b, "outputParticles1", "Final trigger in batches mode fails")

    def checkFinalTrigger(self, prot, outputName="outputParticles", msg=''):
        prot = self._updateProtocol(prot)
        output = getattr(prot, outputName, None)
        self.assertIsNotNone(output, msg)
        self.assertSetSize(output, 76, msg)


    def checkResults(self, prot, size, msg=''):
        t0 = time.time()
        while not prot.isFinished():
            # Time out 4 minutes, just in case
            tdelta = time.time() - t0
            if tdelta > 4 * 60:
                break
            prot = self._updateProtocol(prot)
            time.sleep(2)

        self.assertSetSize(prot.outputParticles, size, msg)

class TestXmippCropResizeParticles(TestXmippBase):
    """Check protocol crop/resize particles from Xmipp."""
    @classmethod
    def setUpClass(cls):
        print(
        "\n", greenStr(" Crop/Resize Set Up - Collect data ".center(75, '-')))
        setupTestProject(cls)
        TestXmippBase.setData('xmipp_tutorial')
        cls.protImport = cls.runImportParticles(cls.particlesFn, 1.237, True)
        cls.acquisition = cls.protImport.outputParticles.getAcquisition()

    def launch(self, **kwargs):
        "Launch XmippProtCropResizeParticles and return output particles."
        print(magentaStr("\n==> Crop/Resize input params: %s" % kwargs))
        prot = self.newProtocol(XmippProtCropResizeParticles, **kwargs)
        prot.inputParticles.set(self.protImport.outputParticles)
        self.launchProtocol(prot)
        self.assertTrue(
            hasattr(prot, "outputParticles") and prot.outputParticles is not None,
            "There was a problem applying resize/crop to the particles")
        self.assertAlmostEqual(prot.outputParticles.getAcquisition().getVoltage(),
                               self.acquisition.getVoltage())
        return prot.outputParticles  # for more tests

    def test_newSizeAndCrop(self):
        inP = self.protImport.outputParticles  # short notation
        newSize = 128
        outP = self.launch(doResize=True, resizeOption=xrh.RESIZE_DIMENSIONS,
                           resizeDim=newSize,
                           doWindow=True, windowOperation=xrh.WINDOW_OP_CROP)

        self.assertEqual(newSize, outP.getDim()[0],
                         "Output particles dimension should be equal to %d" % newSize)
        self.assertAlmostEqual(outP.getSamplingRate(),
                               inP.getSamplingRate() * (inP.getDim()[0] / float(newSize)))

        # All other attributes remain the same. For the set:
        self.assertTrue(outP.equalAttributes(
            inP, ignore=['_mapperPath', '_samplingRate', '_firstDim'], verbose=True))
        # And for its individual particles too:
        self.assertTrue(outP.equalItemAttributes(
            inP, ignore=['_filename', '_index', '_samplingRate'], verbose=True))

    def test_factorAndWindow(self):
        inP = self.protImport.outputParticles  # short notation
        outP = self.launch(doResize=True, resizeOption=xrh.RESIZE_FACTOR,
                           resizeFactor=0.5,
                           doWindow=True, windowOperation=xrh.WINDOW_OP_WINDOW,
                           windowSize=500)

        # Since the images were resized by a factor 0.5 (downsampled), the new
        # pixel size (painfully called "sampling rate") should be 2x.
        self.assertAlmostEqual(outP.getSamplingRate(), inP.getSamplingRate() * 2)
        # After the window operation, the dimensions should be the same.
        self.assertEqual(inP.getDim(), outP.getDim())

        # All other attributes remain the same. For the set:
        self.assertTrue(outP.equalAttributes(
            inP, ignore=['_mapperPath', '_samplingRate'], verbose=True))
        # And for its individual particles too:
        self.assertTrue(outP.equalItemAttributes(
            inP, ignore=['_filename', '_index', '_samplingRate'], verbose=True))
    
    def test_pyramid(self):
        inP = self.protImport.outputParticles  # short notation
        outP = self.launch(doResize=True, resizeOption=xrh.RESIZE_PYRAMID,
                           resizeLevel=1)

        # Since the images were expanded by 2**resizeLevel (=2) the new
        # pixel size (painfully called "sampling rate") should be 0.5x.
        self.assertAlmostEqual(outP.getSamplingRate(), inP.getSamplingRate() * 0.5)
        # We did no window operation, so the dimensions will have doubled.
        self.assertAlmostEqual(outP.getDim()[0], inP.getDim()[0] * 2)

        # All other attributes remain the same. For the set:
        self.assertTrue(outP.equalAttributes(
            inP, ignore=['_mapperPath', '_samplingRate', '_firstDim'], verbose=True))
        # And for its individual particles too:
        self.assertTrue(outP.equalItemAttributes(
            inP, ignore=['_filename', '_index', '_samplingRate'], verbose=True))
        

class TestXmippCropResizeWAngles(TestXmippBase):
    """Check protocol crop/resize particles from Xmipp."""
    @classmethod
    def setUpClass(cls):
        print(
        "\n", greenStr(" Crop/Resize Set Up - Collect data ".center(75, '-')))
        setupTestProject(cls)
        TestXmippBase.setData('relion_tutorial')
    
    def launch(self, **kwargs):
        "Launch XmippProtCropResizeParticles and return output particles."
        print(magentaStr("\n==> Crop/Resize input params: %s" % kwargs))
        prot = self.newProtocol(XmippProtCropResizeParticles, **kwargs)
#         prot.inputParticles.set(self.protImport.outputParticles)
        self.launchProtocol(prot)
        self.assertTrue(
            hasattr(prot, "outputParticles") and prot.outputParticles is not None,
            "There was a problem applying resize/crop to the particles")
        return prot.outputParticles  # for more tests

    def test_CropResizeWAngles(self):
        print("Import Set of particles with angles")
        prot1 = self.newProtocol(emprot.ProtImportParticles,
                                 objLabel='from scipion (to-reconstruct)',
                                 importFrom=emprot.ProtImportParticles.IMPORT_FROM_SCIPION,
                                 sqliteFile=self.dataset.getFile('import/case2/particles.sqlite'),
                                 magnification=10000,
                                 samplingRate=7.08
                                 )
        self.launchProtocol(prot1)
        
        inP = prot1.outputParticles  # short notation
        newSize = 30
        factor = (inP.getDim()[0] / float(newSize))
        outP = self.launch(doResize=True, resizeOption=xrh.RESIZE_DIMENSIONS,
                           resizeDim=newSize,inputParticles=inP,
                           doWindow=True, windowOperation=xrh.WINDOW_OP_CROP)

        self.assertEqual(newSize, outP.getDim()[0],
                         "Output particles dimension should be equal to %d"
                         % newSize)
        self.assertAlmostEqual(outP.getSamplingRate(),
                               inP.getSamplingRate() * factor)

        # All other attributes remain the same. For the set:
        ignoreList = ['_mapperPath', '_samplingRate', '_firstDim']
        self.assertTrue(outP.equalAttributes(inP, ignore=ignoreList,
                                             verbose=True))

        # Check the scale factor is correctly applied to coordinates and
        # transform matrix
        for inPart, outPart in izip(inP, outP):
            coordIn = inPart.getCoordinate().getX()
            coordOut = outPart.getCoordinate().getX()
            self.assertAlmostEqual(coordIn, coordOut*factor, delta=2)

            tIn = inPart.getTransform()
            tOut = outPart.getTransform()
            tOut.scaleShifts(factor)
            mIn = tIn.getMatrix()
            mOut = tOut.getMatrix()
            self.assertTrue(np.allclose(mIn, mOut),
                            msg='Matrices not equal: %s, %s' % (mIn, mOut))


class TestXmippFilterParticles(TestXmippBase):
    """Check the proper behavior of Xmipp's filter particles protocol."""

    @classmethod
    def setUpClass(cls):
        print("\n", greenStr(" Set Up - Collect data ".center(75, '-')))
        setupTestProject(cls)
        TestXmippBase.setData('xmipp_tutorial')
        cls.protImport = cls.runImportParticles(cls.particlesFn, 1.237,
                                                True, True)

    def test_filterParticles(self):
        print("\n", greenStr(" Filter Particles ".center(75, '-')))

        def test(parts=self.protImport.outputParticles, **kwargs):
            "Launch XmippProtFilterParticles on parts and check results."
            print(magentaStr("\n==> Input params: %s" % kwargs))
            prot = self.newProtocol(XmippProtFilterParticles, **kwargs)
            prot.inputParticles.set(parts)
            self.launchProtocol(prot)
            self.assertIsNotNone(prot.outputParticles,
                                 "There was a problem with filter particles")
            self.assertTrue(prot.outputParticles.equalAttributes(
                parts, ignore=['_mapperPath'], verbose=True))
            # Compare the individual particles too.
            self.assertTrue(prot.outputParticles.equalItemAttributes(
                parts, ignore=['_filename', '_index'], verbose=True))

        # Check a few different cases.
        test(filterSpace=FILTER_SPACE_FOURIER, lowFreq=0.1, highFreq=0.25)
        test(filterSpace=FILTER_SPACE_REAL, filterModeReal=xfh.FM_MEDIAN)
        # For wavelets, we need the input's size to be a power of 2
        print(magentaStr("\n==> Resizing particles to 256 pixels"))
        protResize = self.newProtocol(XmippProtCropResizeParticles,
                                      doResize=True,
                                      resizeOption=xrh.RESIZE_DIMENSIONS,
                                      resizeDim=256)
        protResize.inputParticles.set(self.protImport.outputParticles)
        self.launchProtocol(protResize)
        test(parts=protResize.outputParticles, filterSpace=FILTER_SPACE_WAVELET,
             filterModeWavelets=xfh.FM_DAUB12, waveletMode=xfh.FM_REMOVE_SCALE)


class TestXmippOperateParticles(TestXmippBase):
    @classmethod
    def setUpClass(cls):
        print("\n", greenStr(" Set Up - Collect data ".center(75, '-')))
        setupTestProject(cls)
        TestXmippBase.setData('xmipp_tutorial')
        cls.protImport = cls.runImportParticles(cls.particlesFn, 1.237,
                                                True, True)

    def launchSet(self, **kwargs):
        "Launch XmippProtImageOperateParticles and return output volumes."
        print(
        magentaStr("\n==> Operate set of volumes input params: %s" % kwargs))
        prot = XmippProtImageOperateParticles()
        prot.operation.set(kwargs.get('operation', 1))
        prot.inputParticles.set(self.protImport.outputParticles)
        prot.setObjLabel(kwargs.get('objLabel', None))
        prot.isValue.set(kwargs.get('isValue', False))
        prot.inputParticles2.set(kwargs.get('particles2', None))
        prot.value.set(kwargs.get('value', None))
        prot.intValue.set(kwargs.get('intValue', None))
        
        self.proj.launchProtocol(prot, wait=True)
        self.assertTrue(hasattr(prot, "outputParticles") and
                        prot.outputParticles is not None,
                        "There was a problem producing the output")
        return prot.outputParticles
        
    def testMultiplyVolSets(self):
        part2 = self.protImport.outputParticles  # short notation
        prot1 = self.launchSet(operation=OP_MULTIPLY,
                               objLabel='Multiply two SetOfParticles',
                               particles2=part2)

    def testMultiplyValue(self):
        prot2 = self.launchSet(operation=OP_MULTIPLY,
                               isValue=True,
                               objLabel='Multiply by a Value',
                               value=2.5)
    
    def testDotProduct(self):
        part2 = self.protImport.outputParticles  # short notation
        prot3 = self.launchSet(operation=OP_DOTPRODUCT,
                               objLabel='Dot Product',
                               particles2=part2)

    def testSqrt(self):
        prot4 = self.launchSet(operation=OP_SQRT,
                               objLabel='Sqrt')


class TestXmippML2D(TestXmippBase):
    """ This class check if the protocol to classify with ML2D in Xmipp works
    properly."""
    @classmethod
    def setUpClass(cls):
        setupTestProject(cls)
        TestXmippBase.setData('mda')
        cls.protImport = cls.runImportParticles(cls.particlesFn, 3.5)
    
    def test_ml2d(self):
        print("Run ML2D")
        protML2D = self.newProtocol(XmippProtML2D, 
                                   numberOfClasses=2, maxIters=3,
                                   numberOfMpi=2, numberOfThreads=2)
        protML2D.inputParticles.set(self.protImport.outputParticles)
        self.launchProtocol(protML2D)        
        
        self.assertIsNotNone(protML2D.outputClasses, "There was a problem with ML2D")  


class TestXmippCL2D(TestXmippBase):
    """This class check if the protocol to classify with CL2D in Xmipp works properly."""
    @classmethod
    def setUpClass(cls):
        setupTestProject(cls)
        TestXmippBase.setData('mda')
        cls.protImport = cls.runImportParticles(cls.particlesFn, 3.5)
        cls.protImportAvgs = cls.runImportAverages(cls.particlesDir + '/img00007[1-4].spi', 3.5)
    
    def test_cl2d(self):
        print("Run CL2D")
        # Run CL2D with random class and core analysis
        protCL2DRandomCore = self.newProtocol(XmippProtCL2D,
                                   numberOfClasses=8, numberOfInitialClasses=1,
                                   numberOfIterations=4, numberOfMpi=2)
        protCL2DRandomCore.inputParticles.set(self.protImport.outputParticles)
        protCL2DRandomCore.setObjLabel("CL2D with random class and core analysis")
        self.launchProtocol(protCL2DRandomCore)
        self.assertIsNotNone(protCL2DRandomCore.outputClasses, "There was a problem with CL2D with random class and core analysis")

        # Run CL2D with random class and no core analysis
        protCL2DRandomNoCore = self.newProtocol(XmippProtCL2D,
                                   numberOfClasses=2, numberOfInitialClasses=1,
                                   doCore=False, numberOfIterations=4, numberOfMpi=2)
        protCL2DRandomNoCore.inputParticles.set(self.protImport.outputParticles)
        protCL2DRandomNoCore.setObjLabel("CL2D with random class and no core analysis")
        self.launchProtocol(protCL2DRandomNoCore)
        self.assertIsNotNone(protCL2DRandomNoCore.outputClasses, "There was a problem with CL2D with random class and no core analysis")

        # Run CL2D with initial classes and core analysis
        protCL2DInitialCore = self.newProtocol(XmippProtCL2D,
                                   numberOfClasses=4, randomInitialization=False,
                                   numberOfIterations=4, numberOfMpi=2)
        protCL2DInitialCore.inputParticles.set(self.protImport.outputParticles)
        protCL2DInitialCore.initialClasses.set(self.protImportAvgs.outputAverages)
        protCL2DInitialCore.setObjLabel("CL2D with initial class and core analysis")
        self.launchProtocol(protCL2DInitialCore)
        self.assertIsNotNone(protCL2DInitialCore.outputClasses, "There was a problem with CL2D with initial class and core analysis")


class TestXmippCL2DCoreAnalysis(TestXmippBase):
    """This class check if the protocol to core Analysis with CL2D in Xmipp works properly."""

    @classmethod
    def setUpClass(cls):
        setupTestProject(cls)
        TestXmippBase.setData('mda')
        cls.protImport = cls.runImportParticles(cls.particlesFn, 3.5)

    def test_cl2dCoreAnalysis(self):
        print("Run CL2D core analysis")
        # Run CL2D with random class and no core analysis
        protCL2DRandomNoCore = self.newProtocol(XmippProtCL2D,
                                                numberOfClasses=3, numberOfInitialClasses=1,
                                                doCore=False, numberOfIterations=4, numberOfMpi=2)
        protCL2DRandomNoCore.inputParticles.set(self.protImport.outputParticles)
        protCL2DRandomNoCore.setObjLabel("CL2D with random class and no core analysis")
        self.launchProtocol(protCL2DRandomNoCore)
        self.assertIsNotNone(protCL2DRandomNoCore.outputClasses,
                             "There was a problem with CL2D with random class and no core analysis")

        # Run Core Analysis
        protCL2DCoreAnalysis = self.newProtocol(XmippProtCoreAnalysis,
                                                numberOfClasses=3, thZscore=1.5,
                                                thPCAZscore=1.5, numberOfMpi=2)
        protCL2DCoreAnalysis.inputClasses.set(protCL2DRandomNoCore.outputClasses)
        protCL2DCoreAnalysis.setObjLabel("Core analysis")
        self.launchProtocol(protCL2DCoreAnalysis)
        self.assertIsNotNone(protCL2DCoreAnalysis.outputClasses_core,
                             "There was a problem with CL2D Core Analysis")



class TestXmippProtCL2DAlign(TestXmippBase):
    """This class check if the protocol to align particles in Xmipp works properly."""
    @classmethod
    def setUpClass(cls):
        setupTestProject(cls)
        TestXmippBase.setData('mda')
        cls.protImport = cls.runImportParticles(cls.particlesFn, 3.5)
    
    def test_xmippProtCL2DAlign(self):
        print("Run Only Align")
        # Run test without image reference
        CL2DAlignNoRef = self.newProtocol(XmippProtCL2DAlign,
                                    maximumShift=5, numberOfIterations=5,
                                    numberOfMpi=4, numberOfThreads=1, useReferenceImage=False)
        CL2DAlignNoRef.setObjLabel("CL2D Align without reference")
        CL2DAlignNoRef.inputParticles.set(self.protImport.outputParticles)
        self.launchProtocol(CL2DAlignNoRef)
        # Check that output is generated
        self.assertIsNotNone(CL2DAlignNoRef.outputParticles, "There was a problem generating output particles")
        # Check that it has alignment matrix
        self.assertTrue(CL2DAlignNoRef.outputParticles.hasAlignment2D(), "Output particles do not have alignment 2D")

        CL2DAlignRef = self.newProtocol(XmippProtCL2DAlign,
                                    maximumShift=5, numberOfIterations=5,
                                    numberOfMpi=4, numberOfThreads=1, useReferenceImage=True)
        CL2DAlignRef.setObjLabel("CL2D Align with reference")
        CL2DAlignRef.inputParticles.set(self.protImport.outputParticles)
        CL2DAlignRef.referenceImage.set(CL2DAlignNoRef.outputAverage)
        self.launchProtocol(CL2DAlignRef)
        # Check that output is generated
        self.assertIsNotNone(CL2DAlignRef.outputParticles, "There was a problem generating output particles")
        # Check that it has alignment matrix
        self.assertTrue(CL2DAlignRef.outputParticles.hasAlignment2D(), "Output particles do not have alignment 2D")


class TestXmippDenoiseParticles(TestXmippBase):
    """Check protocol Denoise Particles"""
    @classmethod
    def setUpClass(cls):
        ProtRelionClassify2D = Domain.importFromPlugin('relion.protocols', 'ProtRelionClassify2D', doRaise=True)
        ProtRelionPreprocessParticles = Domain.importFromPlugin('relion.protocols', 'ProtRelionPreprocessParticles', doRaise=True)
        # To denoise particles we need to import the particles and the
        # classes, and particles must be aligned with classes. As this
        # is the usual situation after a CL2D, we just run that protocol.

        # Set project and data
        setupTestProject(cls)
        cls.setData('mda')

        # Import particles
        psize = 3.50  # pixel size ("sampling rate"), in A/pixel
        cls.protImport = cls.runImportParticles(cls.particlesFn, psize)

        # Normalize them
        radiusInPixel = 42
        cls.protNormalize = cls.newProtocol(ProtRelionPreprocessParticles,
                                            doNormalize=True, backRadius=radiusInPixel)
        cls.protNormalize.inputParticles.set(cls.protImport.outputParticles)
        cls.launchProtocol(cls.protNormalize)
        diameterInA = 2 * radiusInPixel * psize
        cls.protRelion2DClass = cls.newProtocol(ProtRelionClassify2D,
                                                doCTF=False, maskDiameterA=diameterInA,
                                                numberOfMpi=1, numberOfThreads=1)
        cls.protRelion2DClass.numberOfClasses.set(4)
        cls.protRelion2DClass.numberOfIterations.set(3)
        cls.protRelion2DClass.inputParticles.set(cls.protNormalize.outputParticles)

        cls.launchProtocol(cls.protRelion2DClass)

    def test_denoiseparticles(self):
        print("""
*****************************
| Note: This part of the test may last for several minutes,
|       building a PCA basis for denoising is time expensive.
*****************************
""")
        protDenoise = self.newProtocol(XmippProtDenoiseParticles)
        protDenoise.inputParticles.set(self.protImport.outputParticles)
        protDenoise.inputClasses.set(self.protRelion2DClass.outputClasses)
        self.launchProtocol(protDenoise)
        # We check that protocol generates output
        self.assertIsNotNone(protDenoise.outputParticles,
                             "There was a problem generating output particles")


class TestXmippApplyAlignment(TestXmippBase):
    """This class checks if the protocol Apply Alignment works properly"""
    @classmethod
    def setUpClass(cls):
        # For apply alignment we need to import particles that have alignment 2D information
        setupTestProject(cls)
        TestXmippBase.setData('mda')
        cls.protImport = cls.runImportParticles(cls.particlesFn, 3.5)
        cls.align2D = cls.runCL2DAlign(cls.protImport.outputParticles)

    def test_apply_alignment(self):
        protApply = self.newProtocol(XmippProtApplyAlignment)
        protApply.inputParticles.set(self.align2D.outputParticles)
        self.launchProtocol(protApply)
        # We check that protocol generates output
        self.assertIsNotNone(protApply.outputParticles, "There was a problem generating output particles")
        # Check that output particles do not have alignment information
        self.assertFalse(protApply.outputParticles.hasAlignment(), "Output particles should not have alignment information")


#TODO: Check with JM if this test should go in here since it is not a Xmipp protocol.
class TestAlignmentAssign(TestXmippBase):
    """This class checks if the protocol Alignment Assign works properly"""
    @classmethod
    def setUpClass(cls):
        # For alignment assign we need a set of particles without alignment 2D information and other set who has alignment information
        setupTestProject(cls)
        TestXmippBase.setData('mda')
        cls.protImport = cls.runImportParticles(cls.particlesFn, 3.5)
        cls.protResize = cls.runResizeParticles(cls.protImport.outputParticles, True, xrh.RESIZE_DIMENSIONS, 50)
        cls.align2D = cls.runCL2DAlign(cls.protImport.outputParticles)

    def test_alignment_assign_samesize(self):
        protAssign = self.newProtocol(emprot.ProtAlignmentAssign)
        protAssign.setObjLabel("Assign alignment of same size")
        protAssign.inputParticles.set(self.protImport.outputParticles)
        protAssign.inputAlignment.set(self.align2D.outputParticles)
        self.launchProtocol(protAssign)
        # We check that protocol generates output
        self.assertIsNotNone(protAssign.outputParticles, "There was a problem generating output particles")
        # Check that output particles do not have alignment information
        self.assertTrue(protAssign.outputParticles.hasAlignment(), "Output particles should have alignment information")
        # Check the scaling between the input and the output translation in the roto-translation transformation matrix
        self._checkTranslationScaling(protAssign, self.protImport)

    def test_alignment_assign_othersize(self):
        protAssign = self.newProtocol(emprot.ProtAlignmentAssign)
        protAssign.setObjLabel("Assign alignment of different size")
        protAssign.inputParticles.set(self.protResize.outputParticles)
        protAssign.inputAlignment.set(self.align2D.outputParticles)
        self.launchProtocol(protAssign)
        # We check that protocol generates output
        self.assertIsNotNone(protAssign.outputParticles, "There was a problem generating output particles")
        # Check the scaling between the input and the output translation in the roto-translation transformation matrix
        self._checkTranslationScaling(protAssign, self.protResize)

    def _checkTranslationScaling(self, protAssign, protParticles, shiftsAppliedBefore=False):
        inputAlignFirstPartTransMat = self.align2D.outputParticles.getFirstItem().getTransform().getMatrix()
        outputAlignFirstPartTransMat = protAssign.outputParticles.getFirstItem().getTransform().getMatrix()
        scale = self.align2D.outputParticles.getSamplingRate() / protParticles.outputParticles.getSamplingRate()
        outTranslation = [outputAlignFirstPartTransMat[0, 3],  # X trans
                          outputAlignFirstPartTransMat[1, 3],  # Y trans
                          outputAlignFirstPartTransMat[2, 3]]  # Z trans

        inTranslation = [inputAlignFirstPartTransMat[0, 3],  # X translation
                         inputAlignFirstPartTransMat[1, 3],  # Y translation
                         inputAlignFirstPartTransMat[2, 3]]  # Z translation

        self.assertFalse(all(v == 0 for v in inTranslation))
        self.assertFalse(all(v == 0 for v in outTranslation))
        [self.assertAlmostEqual(inT * scale, outT) for inT, outT in zip(inTranslation, outTranslation)]


class TestXmippRotSpectra(TestXmippBase):
    """This class check if the protocol to calculate the rotational spectra from particles in Xmipp works properly."""
    @classmethod
    def setUpClass(cls):
        setupTestProject(cls)
        TestXmippBase.setData('mda')
        cls.protImport = cls.runImportParticles(cls.particlesFn, 3.5)
        cls.align2D = cls.runCL2DAlign(cls.protImport.outputParticles)
         
    def test_rotSpectra(self):
        print("Run Rotational Spectra")
        xmippProtRotSpectra = self.newProtocol(XmippProtRotSpectra, SomXdim=2, SomYdim=2)
        xmippProtRotSpectra.inputParticles.set(self.align2D.outputParticles)
        self.launchProtocol(xmippProtRotSpectra)        
        self.assertIsNotNone(xmippProtRotSpectra.outputClasses, "There was a problem with Rotational Spectra")

    def test_rotSpectraMask(self):
        print("Run Rotational Spectra with Mask")
        protMask = self.runCreateMask(3.5, 100)
        xmippProtRotSpectra = self.newProtocol(XmippProtRotSpectra, useMask=True, SomXdim=2, SomYdim=2)
        xmippProtRotSpectra.inputParticles.set(self.align2D.outputParticles)
        xmippProtRotSpectra.useMask.set(True)
        xmippProtRotSpectra.Mask.set(protMask.outputMask)
        self.launchProtocol(xmippProtRotSpectra)
        self.assertIsNotNone(xmippProtRotSpectra.outputClasses, "There was a problem with Rotational Spectra")


class TestXmippKerdensom(TestXmippBase):
    """This class check if the protocol to calculate the kerdensom from particles in Xmipp works properly."""
    @classmethod
    def setUpClass(cls):
        setupTestProject(cls)
        TestXmippBase.setData('mda')
        cls.protImport = cls.runImportParticles(cls.particlesFn, 3.5)
        cls.align2D = cls.runCL2DAlign(cls.protImport.outputParticles)

    def test_kerdensom(self):
        print("Run Kerdensom")
        xmippProtKerdensom = self.newProtocol(XmippProtKerdensom, SomXdim=2, SomYdim=2)
        xmippProtKerdensom.inputParticles.set(self.align2D.outputParticles)
        self.launchProtocol(xmippProtKerdensom)
        self.assertIsNotNone(xmippProtKerdensom.outputClasses, "There was a problem with Kerdensom")

    def test_kerdensomMask(self):
        print("Run Kerdensom with a mask")
        protMask = self.runCreateMask(3.5, 100)
        xmippProtKerdensom = self.newProtocol(XmippProtKerdensom, SomXdim=2, SomYdim=2)
        xmippProtKerdensom.inputParticles.set(self.align2D.outputParticles)
        xmippProtKerdensom.useMask.set(True)
        xmippProtKerdensom.Mask.set(protMask.outputMask)
        self.launchProtocol(xmippProtKerdensom)
        self.assertIsNotNone(xmippProtKerdensom.outputClasses, "There was a problem with Kerdensom")


class TestXmippCompareReprojections(TestXmippBase):
    """This class check if the protocol compare reprojections in Xmipp works properly."""
    @classmethod
    def setUpClass(cls):
        setupTestProject(cls)
        TestXmippBase.setData('mda')
        cls.protImportPart = cls.runImportParticles(cls.particlesFn, 3.5)
        cls.protImportAvgs = cls.runImportAverages(cls.particlesFn, 3.5)
        cls.protImportVol = cls.runImportVolume(cls.volumesFn, 3.5)
        cls.protCreateMask = cls.newProtocol(XmippProtCreateMask3D, threshold=0.01)
        cls.protCreateMask.inputVolume.set(cls.protImportVol.outputVolume)
        cls.launchProtocol(cls.protCreateMask)
        cls.assertIsNotNone(cls.protCreateMask.getFiles(), "There was a problem with the 3D mask")
        cls.protClassify = cls.runClassify(cls.protImportPart.outputParticles)
        cls.protProjMatch = cls.newProtocol(XmippProtProjMatch,
                                            doCTFCorrection=False,
                                            numberOfIterations=1,
                                            outerRadius=50,
                                            angSamplingRateDeg=5,
                                            symmetry="d6",
                                            numberOfMpi=4,
                                            useGpu=False)
        cls.protProjMatch.inputParticles.set(cls.protImportAvgs.outputAverages)
        cls.protProjMatch.input3DReferences.set(cls.protImportVol.outputVolume)
        cls.launchProtocol(cls.protProjMatch)
    
    def test_particles1(self):
        print("Run Compare Reprojections from classes")
        prot = self.newProtocol(XmippProtCompareReprojections,
                                        symmetryGroup="d6", numberOfMpi=5)
        prot.inputSet.set(self.protClassify.outputClasses)
        prot.inputVolume.set(self.protImportVol.outputVolume)
        self.launchProtocol(prot)
        self.assertIsNotNone(prot.reprojections, "There was a problem with Compare Reprojections from classes")

    def test_particles2(self):
        print("Run Compare Reprojections from averages")
        prot = self.newProtocol(XmippProtCompareReprojections,
                                        symmetryGroup="d6", numberOfMpi=5)
        prot.inputSet.set(self.protImportAvgs.outputAverages)
        prot.inputVolume.set(self.protImportVol.outputVolume)
        self.launchProtocol(prot)
        self.assertIsNotNone(prot.reprojections, "There was a problem with Compare Reprojections from averages")

    def test_particles3(self):
        print("Run Compare Reprojections from projections with angles")
        prot = self.newProtocol(XmippProtCompareReprojections,
                                        symmetryGroup="d6", numberOfMpi=5)
        prot.inputSet.set(self.protProjMatch.outputParticles)
        prot.inputVolume.set(self.protImportVol.outputVolume)
        self.launchProtocol(prot)
        self.assertIsNotNone(prot.reprojections,
                             "There was a problem with Compare Reprojections from projections with angles")

    def test_particles4(self):
        print("Run Compare Reprojections from classes evaluating residuals")
        prot = self.newProtocol(XmippProtCompareReprojections,
                                symmetryGroup="d6", numberOfMpi=5, doEvaluateResiduals=True)
        prot.inputSet.set(self.protClassify.outputClasses)
        prot.inputVolume.set(self.protImportVol.outputVolume)
        self.launchProtocol(prot)
        self.assertIsNotNone(prot.reprojections,
                             "There was a problem with Compare Reprojections from classes evaluating residuals")

    def test_particles5(self):
        print("Run Compare Reprojections from averages evaluating residuals")
        prot = self.newProtocol(XmippProtCompareReprojections,
                                symmetryGroup="d6", numberOfMpi=5, doEvaluateResiduals=True)
        prot.inputSet.set(self.protImportAvgs.outputAverages)
        prot.inputVolume.set(self.protImportVol.outputVolume)
        self.launchProtocol(prot)
        self.assertIsNotNone(prot.reprojections,
                             "There was a problem with Compare Reprojections from averages evaluating residuals")

    def test_particles6(self):
        print("Run Compare Reprojections from projections with angles evaluating residuals")
        prot = self.newProtocol(XmippProtCompareReprojections,
                                symmetryGroup="d6", numberOfMpi=5, doEvaluateResiduals=True)
        prot.inputSet.set(self.protProjMatch.outputParticles)
        prot.inputVolume.set(self.protImportVol.outputVolume)
        self.launchProtocol(prot)
        self.assertIsNotNone(prot.reprojections, "There was a problem with Compare Reprojections from projections"
                                                 " with angles evaluating residuals")

    def test_particles7(self):
        print("Run Compare Reprojections from projections with angles evaluating residuals without user mask")
        prot = self.newProtocol(XmippProtCompareReprojections,
                                symmetryGroup="d6", numberOfMpi=5, doEvaluateResiduals=True)
        prot.inputSet.set(self.protProjMatch.outputParticles)
        prot.inputVolume.set(self.protImportVol.outputVolume)
        self.launchProtocol(prot)
        self.assertIsNotNone(prot.reprojections, "There was a problem with Compare Reprojections from projections"
                                                 " with angles evaluating residuals without user mask")

class TestXmippCreateGallery(TestXmippBase):
    """This class check if the protocol create gallery in Xmipp works properly."""
    @classmethod
    def setUpClass(cls):
        setupTestProject(cls)
        TestXmippBase.setData('mda')
        cls.protImportVol = cls.runImportVolume(cls.volumesFn, 3.5)
    
    def _createGallery(self, step, projections):
        prot = self.newProtocol(XmippProtCreateGallery,
                                symmetryGroup="d6",
                                rotStep=step, tiltStep=step)
        prot.inputVolume.set(self.protImportVol.outputVolume)
        self.launchProtocol(prot)
        outSet = getattr(prot, 'outputReprojections', None)
        self.assertIsNotNone(outSet, "There was a problem with create gallery")
        self.assertEqual(projections, outSet.getSize())

        return prot

    def test_step5(self):
        self._createGallery(step=5, projections=131)

    def test_step10(self):
        self._createGallery(step=10, projections=32)


class TestXmippBreakSym(TestXmippBase):
    @classmethod
    def setUpClass(cls):
        setupTestProject(cls)
    
    def test_AngBreakSymmetry(self):
        from tempfile import NamedTemporaryFile
        import pwem.emlib.metadata as md
        
        fileTmp = NamedTemporaryFile(delete=False, suffix='.sqlite')
        partSet = SetOfParticles(filename=fileTmp.name)
        partSet.setAlignment(ALIGN_PROJ)
        # Populate the SetOfParticles with  images
        # taken from images.mrc file
        # and setting the previous alignment parameters
        
        m = np.array([[ 0.71461016, 0.63371837, -0.29619813, 15],
                      [ -0.61309201, 0.77128059, 0.17101008, 25],
                      [ 0.33682409, 0.059391174, 0.93969262, 35],
                      [ 0,          0,           0,           1]])
        p = Particle()
        p.setLocation(1, "kk.mrc")

        p.setTransform(Transform(m))
        partSet.append(p)
        partSet.write()

        print("import particles")
        protImport = self.newProtocol(emprot.ProtImportParticles,
                                         sqliteFile=fileTmp.name, samplingRate=1, importFrom=4,
                                         checkStack=False, haveDataBeenPhaseFlipped=False)
        self.launchProtocol(protImport)

        print("Run AngBreakSymmetry particles")
        protBreakSym = self.newProtocol(XmippProtAngBreakSymmetry, symmetryGroup="i2")
        protBreakSym.inputParticles.set(protImport.outputParticles)
        self.launchProtocol(protBreakSym)
        os.chdir(protBreakSym._getPath())
        from pyworkflow.utils import runJob
        runJob(None, 'xmipp_angular_distance',
               "--ang1 images.xmd --ang2 input_particles.xmd --sym i2 --oroot kk",
               env=xmipp3.Plugin.getEnviron())
        mdRober = md.MetaData("kk_vec_diff_hist.txt")
        objId = mdRober.firstObject()
        count = mdRober.getValue(md.MDL_COUNT, objId)
        
        self.assertEqual(count, 1, "There was a problem with break symmetry")
        os.unlink(fileTmp.name)


class TestXmippCorrectWiener2D(TestXmippBase):
    @classmethod
    def setUpClass(cls):
        setupTestProject(cls)
        TestXmippBase.setData()
    
    def test_CorrectWiener(self):
        prot1 = self.newProtocol(emprot.ProtImportParticles,
                                 importFrom=emprot.ProtImportParticles.IMPORT_FROM_XMIPP3,
                                 mdFile=self.dataset.getFile('particles/sphere_128.xmd'),
                                 magnification=10000,
                                 samplingRate=1,
                                 haveDataBeenPhaseFlipped=False
                                 )
        self.launchProtocol(prot1)
        print("Run CTFCorrectWiener2D particles")
        protCorrect = self.newProtocol(XmippProtCTFCorrectWiener2D)
        protCorrect.inputParticles.set(prot1.outputParticles)
        self.launchProtocol(protCorrect)
        self.assertIsNotNone(protCorrect.outputParticles, "There was a problem with Wiener Correction")

<<<<<<< HEAD
=======
class TestXmippPickNoise(TestXmippBase):
    """This class checks if the protocol pick noise in Xmipp works properly."""
    @classmethod
    def setUpClass(cls):
        setupTestProject(cls)
        cls.dataset = DataSet.getDataSet('xmipp_tutorial')
        cls.micsFn = cls.dataset.getFile('micrographs/BPV_1386.mrc')
        cls.coordFn = cls.dataset.getFile('pickingXmipp/pickedAll/BPV_1386.pos')

    def testXmippPickNoise(self):
        # Import micrographs
        protImportMics = self.newProtocol(emprot.ProtImportMicrographs,
                                          filesPath=self.micsFn,
                                          samplingRate=1.237,
                                          voltage=300)
        self.launchProtocol(protImportMics)
        self.assertIsNotNone(protImportMics.outputMicrographs, (MSG_WRONG_IMPORT, "micrographs"))
        # Import coordinates
        protImportCoords = self.newProtocol(emprot.ProtImportCoordinates,
                                            filesPath=self.coordFn,
                                            inputMicrographs=protImportMics.outputMicrographs,
                                            boxSize=110)
        self.launchProtocol(protImportCoords)
        self.assertIsNotNone(protImportCoords.outputCoordinates, (MSG_WRONG_IMPORT, "coordinates"))
        # Protocol Pick Noise (default values)
        protPickNoise1 = self.newProtocol(XmippProtPickNoise,
                                         inputCoordinates=protImportCoords.outputCoordinates)
        self.launchProtocol(protPickNoise1)
        self.assertIsNotNone(protPickNoise1.getFiles(), (MSG_WRONG_PROTOCOL, "pick noise"))
        self.assertIsNotNone(protPickNoise1.outputCoordinates, (MSG_WRONG_OUTPUT, "coordinates"))
        # Protocol Pick Noise (extract noise number)
        protPickNoise2 = self.newProtocol(XmippProtPickNoise,
                                         inputCoordinates=protImportCoords.outputCoordinates,
                                         extractNoiseNumber=140)
        self.launchProtocol(protPickNoise2)
        self.assertIsNotNone(protPickNoise2.getFiles(), (MSG_WRONG_PROTOCOL, "pick noise"))
        self.assertIsNotNone(protPickNoise2.outputCoordinates, (MSG_WRONG_OUTPUT, "coordinates"))
        # Check if the number of noisy particles is right
        self.assertEquals(protPickNoise1.outputCoordinates.getSize(), 143, (MSG_WRONG_SIZE, "noisy particles"))
        self.assertEquals(protPickNoise2.outputCoordinates.getSize(), 140, (MSG_WRONG_SIZE, "noisy particles"))

class TestXmippScreenDeepLearning(TestXmippBase):
    """This class checks if the protocol screen deep learning in Xmipp works properly."""
    @classmethod
    def setUpClass(cls):
        setupTestProject(cls)
        cls.dataset = DataSet.getDataSet('xmipp_tutorial')

    def testXmippScreenDeepLearning(self):
        protImportParts1 = self.newProtocol(emprot.ProtImportParticles,
                                            objLabel='First Set of Particles',
                                            importFrom=emprot.ProtImportParticles.IMPORT_FROM_SCIPION,
                                            sqliteFile=self.dataset.getFile('particles/BPV_particles.sqlite'),
                                            magnification=50000,
                                            samplingRate=7.08,
                                            haveDataBeenPhaseFlipped=False)
        self.launchProtocol(protImportParts1)
        self.assertIsNotNone(protImportParts1.getFiles(), (MSG_WRONG_IMPORT, "the first set of particles"))

        protImportParts2 = self.newProtocol(emprot.ProtImportParticles,
                                            objLabel='Second Set of Particles',
                                            importFrom=emprot.ProtImportParticles.IMPORT_FROM_SCIPION,
                                            sqliteFile=self.dataset.getFile('particles/BPV_particles_aligned.sqlite'),
                                            magnification=50000,
                                            samplingRate=7.08,
                                            haveDataBeenPhaseFlipped=False)
        self.launchProtocol(protImportParts2)
        self.assertIsNotNone(protImportParts2.getFiles(), (MSG_WRONG_IMPORT, "the second set of particles"))

        protAddNoise = self.newProtocol(XmippProtAddNoiseParticles,
                                        input=protImportParts1.outputParticles,
                                        gaussianStd=15.0)
        self.launchProtocol(protAddNoise)
        self.assertIsNotNone(protAddNoise.outputParticles, (MSG_WRONG_PROTOCOL, "add noise"))

        protScreenDeepLearning = self.newProtocol(XmippProtScreenDeepLearning,
                                                  inTrueSetOfParticles=protImportParts1.outputParticles,
                                                  numberOfNegativeSets=1,
                                                  negativeSet_1=protAddNoise.outputParticles,
                                                  predictSetOfParticles=protImportParts2.outputParticles)
        self.launchProtocol(protScreenDeepLearning)
        self.assertIsNotNone(protScreenDeepLearning.getFiles(), (MSG_WRONG_PROTOCOL, "screen deep learning"))
        self.assertIsNotNone(protScreenDeepLearning.outputParticles, (MSG_WRONG_OUTPUT, "particles"))
        # Check the size of the output particles
        self.assertEquals(protScreenDeepLearning.outputParticles.getSize(), 373, (MSG_WRONG_SIZE, "particles"))
        # Check the dimensions of the first particle
        self.assertEquals(protScreenDeepLearning.outputParticles.getFirstItem().getDim(), (140, 140, 1), (MSG_WRONG_DIM, "particles"))
        # Check the sampling rate of the first particle
        self.assertEqual(protScreenDeepLearning.outputParticles.getFirstItem().getSamplingRate(), 7.08, (MSG_WRONG_SAMPLING, "particles"))

>>>>>>> b0606645
if __name__ == "__main__":
    if len(sys.argv) > 1:
        className = sys.argv[1]
        cls = globals().get(className, None)
        if cls:
            suite = unittest.TestLoader().loadTestsFromTestCase(cls)
            unittest.TextTestRunner(verbosity=2).run(suite)
        else:
            print("Test: '%s' not found." % className)
    else:
        unittest.main()<|MERGE_RESOLUTION|>--- conflicted
+++ resolved
@@ -1387,8 +1387,6 @@
         self.launchProtocol(protCorrect)
         self.assertIsNotNone(protCorrect.outputParticles, "There was a problem with Wiener Correction")
 
-<<<<<<< HEAD
-=======
 class TestXmippPickNoise(TestXmippBase):
     """This class checks if the protocol pick noise in Xmipp works properly."""
     @classmethod
@@ -1479,7 +1477,6 @@
         # Check the sampling rate of the first particle
         self.assertEqual(protScreenDeepLearning.outputParticles.getFirstItem().getSamplingRate(), 7.08, (MSG_WRONG_SAMPLING, "particles"))
 
->>>>>>> b0606645
 if __name__ == "__main__":
     if len(sys.argv) > 1:
         className = sys.argv[1]
