# **************************************************************************
# *
# * Authors:    Laura del Cano (ldelcano@cnb.csic.es)
# *             Josue Gomez Blanco (josue.gomez-blanco@mcgill.ca)
# *
# * Unidad de  Bioinformatica of Centro Nacional de Biotecnologia , CSIC
# *
# * This program is free software; you can redistribute it and/or modify
# * it under the terms of the GNU General Public License as published by
# * the Free Software Foundation; either version 2 of the License, or
# * (at your option) any later version.
# *
# * This program is distributed in the hope that it will be useful,
# * but WITHOUT ANY WARRANTY; without even the implied warranty of
# * MERCHANTABILITY or FITNESS FOR A PARTICULAR PURPOSE.  See the
# * GNU General Public License for more details.
# *
# * You should have received a copy of the GNU General Public License
# * along with this program; if not, write to the Free Software
# * Foundation, Inc., 59 Temple Place, Suite 330, Boston, MA
# * 02111-1307  USA
# *
# *  All comments concerning this program package may be sent to the
# *  e-mail address 'scipion@cnb.csic.es'
# *
# **************************************************************************

from os.path import abspath
from pyworkflow.tests import *

from xmipp3.convert import *
from xmipp3.protocols import *
from pwem.protocols import ProtImportMovies, ProtImportCoordinates
import pyworkflow.utils as pwutils
from contextlib import redirect_stdout


# Some utility functions to import movies that are used in several tests.
class TestXmippBase(BaseTest):
    @classmethod
    def setData(cls):
        cls.dataset = DataSet.getDataSet('movies')
        cls.movie1 = cls.dataset.getFile('qbeta/qbeta.mrc')
        cls.movie2 = cls.dataset.getFile('cct/cct_1.em')

    @classmethod
    def runImportMovie(cls, pattern, samplingRate, voltage, scannedPixelSize,
                       magnification, sphericalAberration, dosePerFrame=None):
        """ Run an Import micrograph protocol. """

        kwargs = {
            'filesPath': pattern,
            'magnification': magnification,
            'voltage': voltage,
            'sphericalAberration': sphericalAberration,
            'dosePerFrame': dosePerFrame
        }

        # We have two options: pass the SamplingRate or
        # the ScannedPixelSize + microscope magnification
        if samplingRate is not None:
            kwargs.update({'samplingRateMode': 0,
                           'samplingRate': samplingRate})
        else:
            kwargs.update({'samplingRateMode': 1,
                           'scannedPixelSize': scannedPixelSize})

        cls.protImport = cls.newProtocol(ProtImportMovies, **kwargs)
        cls.proj.launchProtocol(cls.protImport, wait=True)

        if cls.protImport.isFailed():
            raise Exception("Protocol has failed. Error: ",
                            cls.protImport.getErrorMessage())

        # Check that input movies have been imported (a better way to do this?)
        if cls.protImport.outputMovies is None:
            raise Exception('Import of movies: %s, failed, '
                            'outputMovies is None.' % pattern)

        return cls.protImport

    @classmethod
    def runImportMovie1(cls, pattern):
        """ Run an Import movie protocol. """
        return cls.runImportMovie(pattern, samplingRate=1.14, voltage=300,
                                  sphericalAberration=2.26, dosePerFrame=1.5,
                                  scannedPixelSize=None, magnification=50000)

    @classmethod
    def runImportMovie2(cls, pattern):
        """ Run an Import movie protocol. """
        return cls.runImportMovie(pattern, samplingRate=1.4, voltage=300,
                                  sphericalAberration=2.7, dosePerFrame=1.5,
                                  scannedPixelSize=None,
                                  magnification=61000)


class TestOFAlignment(TestXmippBase):
    """This class check if the preprocessing micrographs protocol
    in Xmipp works properly."""

    @classmethod
    def setUpClass(cls):
        setupTestProject(cls)
        TestXmippBase.setData()
        cls.protImport1 = cls.runImportMovie1(cls.movie1)
        cls.protImport2 = cls.runImportMovie2(cls.movie2)

    def runOFProtocol(self, movies, label="Default", saveMic=True,
                      saveMovie=False, useAlign=False):
        protOF = XmippProtOFAlignment(doSaveAveMic=saveMic,
                                      doSaveMovie=saveMovie,
                                      useAlignment=useAlign)
        protOF.setObjLabel(label)
        protOF.inputMovies.set(movies)
        self.launchProtocol(protOF)
        return protOF

    def testAlignOF1(self):
        protOF1 = self.runOFProtocol(self.protImport1.outputMovies,
                                     label="Movie MRC")
        self.assertIsNotNone(protOF1.outputMicrographs,
                             "SetOfMicrographs has not been created.")

    def testAlignOF2(self):
        protOF2 = self.runOFProtocol(self.protImport2.outputMovies,
                                     label="Movie EM")
        self.assertIsNotNone(protOF2.outputMicrographs,
                             "SetOfMicrographs has not been created.")

    def testAlignOFSaveMovieAndMic(self):
        protOF3 = self.runOFProtocol(self.protImport1.outputMovies,
                                     label="Save Movie", saveMovie=True)
        self.assertIsNotNone(protOF3.outputMovies,
                             "SetOfMovies has not been created.")

    def testAlignOFSaveMovieNoMic(self):
        protOF4 = self.runOFProtocol(self.protImport1.outputMovies,
                                     label="Save Movie", saveMic=False,
                                     saveMovie=True)
        self.assertIsNotNone(protOF4.outputMovies,
                             "SetOfMovies has not been created.")

    def testAlignOFWAlignment(self):
        prot = XmippProtFlexAlign(doSaveAveMic=False)
        prot.inputMovies.set(self.protImport1.outputMovies)
        self.launchProtocol(prot)

        protOF5 = self.runOFProtocol(prot.outputMovies,
                                     label="Movie w Alignment",
                                     saveMic=False,
                                     saveMovie=True)
        self.assertIsNotNone(protOF5.outputMovies,
                             "SetOfMovies has not been created.")


class TestOFAlignment2(TestXmippBase):
    """This class check if the optical flow protocol in Xmipp works properly."""

    @classmethod
    def setUpClass(cls):
        setupTestProject(cls)
        cls.dsMovies = DataSet.getDataSet('movies')

    def getArgs(self, filesPath, pattern=''):
        return {'importFrom': ProtImportMovies.IMPORT_FROM_FILES,
                'filesPath': self.dsMovies.getFile(filesPath),
                'filesPattern': pattern,
                'amplitudConstrast': 0.1,
                'sphericalAberration': 2.,
                'voltage': 300,
                'samplingRate': 3.54,
                'dosePerFrame': 2.0,
                }

    def _checkOutput(self, prot, args, moviesId=[], size=None, dim=None):
        movies = getattr(prot, 'outputMovies', None)
        self.assertIsNotNone(movies)
        self.assertEqual(movies.getSize(), size)

        for i, m in enumerate(movies):
            if moviesId:
                self.assertEqual(m.getObjId(), moviesId[i])
            self.assertAlmostEqual(m.getSamplingRate(),
                                   args['samplingRate'])
            a = m.getAcquisition()
            self.assertAlmostEqual(a.getVoltage(), args['voltage'])

            if dim is not None:  # Check if dimensions are the expected ones
                x, y, n = m.getDim()
                self.assertEqual(dim, (x, y, n))

    def _importMovies(self):
        args = self.getArgs('ribo/', pattern='*movie.mrcs')

        # Id's should be set increasing from 1 if ### is not in the pattern
        protMovieImport = self.newProtocol(ProtImportMovies, **args)
        protMovieImport.setObjLabel('from files')
        self.launchProtocol(protMovieImport)

        self._checkOutput(protMovieImport, args, [1, 2, 3], size=3,
                          dim=(1950, 1950, 16))
        return protMovieImport

    def test_OpticalFlow(self):
        protMovieImport = self._importMovies()

        mc1 = self.newProtocol(XmippProtFlexAlign,
                               objLabel='CC (no-write)',
                               alignFrame0=2, alignFrameN=10,
                               useAlignToSum=True,
                               numberOfThreads=1)
        mc1.inputMovies.set(protMovieImport.outputMovies)
        self.launchProtocol(mc1)

        of1 = self.newProtocol(XmippProtOFAlignment,
                               objLabel='OF DW',
                               alignFrame0=2, alignFrameN=10,
                               useAlignment=True,
                               doApplyDoseFilter=True,
                               doSaveUnweightedMic=True,
                               numberOfThreads=1)
        of1.inputMovies.set(mc1.outputMovies)
        self.launchProtocol(of1)
        self.assertIsNotNone(of1.outputMicrographs,
                             "SetOfMicrographs has not been created.")
        self.assertIsNotNone(of1.outputMicrographsDoseWeighted,
                             "SetOfMicrographs with dose correction has not "
                             "been created.")


class TestCorrelationAlignment(BaseTest):
    @classmethod
    def setData(cls):
        cls.ds = DataSet.getDataSet('movies')

    @classmethod
    def runImportMovies(cls, pattern, **kwargs):
        """ Run an Import micrograph protocol. """
        # We have two options: passe the SamplingRate or
        # the ScannedPixelSize + microscope magnification
        params = {'samplingRate': 1.14,
                  'voltage': 300,
                  'sphericalAberration': 2.7,
                  'magnification': 50000,
                  'scannedPixelSize': None,
                  'filesPattern': pattern
                  }
        if 'samplingRate' not in kwargs:
            del params['samplingRate']
            params['samplingRateMode'] = 0
        else:
            params['samplingRateMode'] = 1

        params.update(kwargs)

        protImport = cls.newProtocol(ProtImportMovies, **params)
        cls.launchProtocol(protImport)
        return protImport

    @classmethod
    def setUpClass(cls):
        setupTestProject(cls)
        cls.setData()
        cls.protImport1 = cls.runImportMovies(cls.ds.getFile('qbeta/qbeta.mrc'),
                                              magnification=50000)
        cls.protImport2 = cls.runImportMovies(cls.ds.getFile('cct/cct_1.em'),
                                              magnification=61000)

    def _checkMicrographs(self, protocol):
        self.assertIsNotNone(getattr(protocol, 'outputMicrographs', None),
                             "Output SetOfMicrographs were not created.")

    def _checkAlignment(self, movie, goldRange, goldRoi):
        alignment = movie.getAlignment()
        range = alignment.getRange()
        msgRange = "Alignment range must be %s (%s) and it is %s (%s)"
        self.assertEqual(goldRange, range, msgRange
                         % (goldRange, range, type(goldRange), type(range)))
        roi = alignment.getRoi()
        msgRoi = "Alignment ROI must be %s (%s) and it is %s (%s)"
        self.assertEqual(goldRoi, roi,
                         msgRoi % (goldRoi, roi, type(goldRoi), type(roi)))

    def test_qbeta_cpu(self):
<<<<<<< HEAD
        prot = self.newProtocol(XmippProtMovieCorr, doPSD=True, useGpu=False, doLocalAlignment=False)
=======
        prot = self.newProtocol(XmippProtFlexAlign,doPSD=True, useGpu=False, doLocalAlignment=False)
>>>>>>> b4e00a6e
        prot.inputMovies.set(self.protImport1.outputMovies)
        self.launchProtocol(prot)

        self._checkMicrographs(prot)
        self._checkAlignment(prot.outputMovies[1],
                             (1, 7), [0, 0, 0, 0])

    def test_qbeta(self):
<<<<<<< HEAD
        prot = self.newProtocol(XmippProtMovieCorr, doPSD=True)
=======
        prot = self.newProtocol(XmippProtFlexAlign,doPSD=True)
>>>>>>> b4e00a6e
        prot.inputMovies.set(self.protImport1.outputMovies)
        self.launchProtocol(prot)

        self._checkMicrographs(prot)
        self._checkAlignment(prot.outputMovies[1],
                             (1, 7), [0, 0, 0, 0])

    def test_qbeta_patches(self):
<<<<<<< HEAD
        prot = self.newProtocol(XmippProtMovieCorr, doPSD=True, patchX=7, patchY=7)
=======
        prot = self.newProtocol(XmippProtFlexAlign,doPSD=True, patchX=7, patchY=7)
>>>>>>> b4e00a6e
        prot.inputMovies.set(self.protImport1.outputMovies)
        self.launchProtocol(prot)

        self._checkMicrographs(prot)
        self._checkAlignment(prot.outputMovies[1],
                             (1, 7), [0, 0, 0, 0])

    def test_qbeta_corrDownscale(self):
<<<<<<< HEAD
        prot = self.newProtocol(XmippProtMovieCorr, doPSD=True, corrDownscale=3)
=======
        prot = self.newProtocol(XmippProtFlexAlign,doPSD=True, corrDownscale=3)
>>>>>>> b4e00a6e
        prot.inputMovies.set(self.protImport1.outputMovies)
        self.launchProtocol(prot)

        self._checkMicrographs(prot)
        self._checkAlignment(prot.outputMovies[1],
                             (1, 7), [0, 0, 0, 0])

    def test_cct(self):
        prot = self.newProtocol(XmippProtFlexAlign,
                                doSaveMovie=True,
                                doPSD=True)
        prot.inputMovies.set(self.protImport2.outputMovies)
        self.launchProtocol(prot)

        self._checkMicrographs(prot)
        self._checkAlignment(prot.outputMovies[1],
                             (1, 7), [0, 0, 0, 0])

    def test_controlPoints(self):
        prot = self.newProtocol(XmippProtFlexAlign,
                                doSaveMovie=False,
                                doPSD=False,
                                autoControlPoints=False,
                                skipAutotuning=True,
                                controlPointY=9,
                                objLabel="TestControlPoints(ShouldFail)")
        prot.inputMovies.set(self.protImport2.outputMovies)
        with self.assertRaises(Exception,
                               msg=("Protocol should fail because number of control points is higher "
                                    "than number of patches for local alignment")):
            with redirect_stdout(None):
                self.launchProtocol(prot)

<<<<<<< HEAD
    def test_qbeta_SkipCrop(self):
        prot = self.newProtocol(XmippProtMovieCorr,
                                alignFrame0=3, alignFrameN=5,
                                sumFrame0=3, sumFrameN=5,
                                cropOffsetX=10, cropOffsetY=10,
                                doPSD=True)
        prot.inputMovies.set(self.protImport1.outputMovies)
        self.launchProtocol(prot)

        self._checkMicrographs(prot)
        self._checkAlignment(prot.outputMovies[1],
                             (3, 5), [10, 10, 0, 0])


class TestAverageMovie(BaseTest):
    @classmethod
    def setData(cls):
        cls.ds = DataSet.getDataSet('movies')

    @classmethod
    def runImportMovies(cls, pattern, **kwargs):
        """ Run an Import micrograph protocol. """
        # We have two options: passe the SamplingRate or
        # the ScannedPixelSize + microscope magnification
        params = {'samplingRate': 1.14,
                  'voltage': 300,
                  'sphericalAberration': 2.7,
                  'magnification': 50000,
                  'scannedPixelSize': None,
                  'filesPattern': pattern
                  }
        if 'samplingRate' not in kwargs:
            del params['samplingRate']
            params['samplingRateMode'] = 0
        else:
            params['samplingRateMode'] = 1

        params.update(kwargs)

        protImport = cls.newProtocol(ProtImportMovies, **params)
        cls.launchProtocol(protImport)
        return protImport

    @classmethod
    def setUpClass(cls):
        setupTestProject(cls)
        cls.setData()
        cls.protImport1 = cls.runImportMovies(cls.ds.getFile('qbeta/qbeta.mrc'),
                                              magnification=50000)
        cls.protImport2 = cls.runImportMovies(cls.ds.getFile('cct/cct_1.em'),
                                              magnification=61000)

    def _checkMicrographs(self, protocol, goldDimensions):
        self.assertIsNotNone(getattr(protocol, 'outputMicrographs', None),
                             "Output SetOfMicrographs were not created.")
        mic = protocol.outputMicrographs[1]
        x, y, _ = mic.getDim()
        dims = (x, y)
        msgError = "The dimensions must be %s and it is %s"
        self.assertEqual(goldDimensions, dims, msgError % (goldDimensions, dims))

    def _checkAlignment(self, movie, goldRange, goldRoi):
        alignment = movie.getAlignment()
        range = alignment.getRange()
        msgRange = "Alignment range must be %s %s and it is %s (%s)"
        self.assertEqual(goldRange, range,
                         msgRange % (goldRange, range, type(goldRange), type(range)))
        roi = alignment.getRoi()
        msgRoi = "Alignment ROI must be %s (%s) and it is %s (%s)"
        self.assertEqual(goldRoi, roi,
                         msgRoi % (goldRoi, roi, type(goldRoi), type(roi)))

    def test_qbeta(self):
        prot = self.newProtocol(XmippProtMovieCorr,
                                alignFrame0=3, alignFrameN=5,
                                cropOffsetX=10, cropOffsetY=10,
                                doSaveAveMic=False)
        prot.inputMovies.set(self.protImport1.outputMovies)
        self.launchProtocol(prot)

        self._checkAlignment(prot.outputMovies[1],
                             (3, 5), [10, 10, 0, 0])

        protAverage = self.newProtocol(XmippProtMovieAverage,
                                       sumFrame0=3, sumFrameN=5,
                                       cropRegion=1)
        protAverage.inputMovies.set(prot.outputMovies)
        protAverage.setObjLabel('average w alignment info')
        self.launchProtocol(protAverage)

        self._checkMicrographs(protAverage, (4086, 4086))
        protAverage2 = self.newProtocol(XmippProtMovieAverage,
                                        sumFrame0=3, sumFrameN=5,
                                        cropRegion=2)
        protAverage2.inputMovies.set(prot.outputMovies)
        protAverage2.setObjLabel('average w alignment')
        self.launchProtocol(protAverage2)

        self._checkMicrographs(protAverage2, (4096, 4096))

    def test_cct(self):
        protAverage = self.newProtocol(XmippProtMovieAverage,
                                       cropRegion=2,
                                       sumFrame0=1, sumFrameN=7,
                                       cropOffsetX=10, cropOffsetY=10,
                                       cropDimX=1500, cropDimY=1500)
        protAverage.inputMovies.set(self.protImport2.outputMovies)
        protAverage.setObjLabel('average imported movies')
        self.launchProtocol(protAverage)

        self._checkMicrographs(protAverage, (1500, 1500))

    def test_cct2(self):
        protAverage = self.newProtocol(XmippProtMovieAverage,
                                       cropRegion=1,
                                       sumFrame0=1, sumFrameN=7)
        protAverage.inputMovies.set(self.protImport2.outputMovies)
        protAverage.setObjLabel('average imported movies')
        self.launchProtocol(protAverage)

        self._checkMicrographs(protAverage, (4096, 4096))

=======
>>>>>>> b4e00a6e

class TestEstimateGain(BaseTest):

    @classmethod
    def setUpClass(cls):
        setupTestProject(cls)
        ds = DataSet.getDataSet('movies')

        # Reduce input movie size to speed-up gain computation
        ih = ImageHandler()
        inputFn = ds.getFile('ribo/Falcon_2012_06_12-14_33_35_0_movie.mrcs')
        outputFn = cls.proj.getTmpPath(abspath(basename(inputFn)))

        frameImg = ih.createImage()
        xdim, ydim, zdim, ndim = ih.getDimensions(inputFn)
        n = int(max(zdim, ndim) / 2)  # also half of the frames
        print("Scaling movie: %s -> %s" % (inputFn, outputFn))
        pwutils.cleanPath(outputFn)
        for i in range(1, n + 1):
            frameImg.read((i, inputFn))
            frameImg.scale(int(xdim / 2), int(ydim / 2))
            frameImg.write((i, outputFn))

        args = cls.getArgs(outputFn)
        cls.protImport = cls.newProtocol(ProtImportMovies, **args)
        cls.launchProtocol(cls.protImport)

    @classmethod
    def getArgs(self, filesPath, pattern=''):
        return {'importFrom': ProtImportMovies.IMPORT_FROM_FILES,
                'filesPath': filesPath,
                'filesPattern': pattern,
                'amplitudConstrast': 0.1,
                'sphericalAberration': 2.,
                'voltage': 300,
                'samplingRate': 3.54 * 2
                }

    def test_estimate(self):
        protGain = self.newProtocol(XmippProtMovieGain,
                                    objLabel='estimate gain',
                                    estimateGain=True,
                                    estimateResidualGain=True,
                                    estimateOrientation=False,
                                    normalizeGain=False)
        protGain.inputMovies.set(self.protImport.outputMovies)
        self.launchProtocol(protGain)


class TestExtractMovieParticles(BaseTest):
    @classmethod
    def setData(cls):
        cls.ds = DataSet.getDataSet('movies')

    @classmethod
    def runImportMovies(cls, pattern, **kwargs):
        """ Run an Import micrograph protocol. """
        # We have two options: passe the SamplingRate or
        # the ScannedPixelSize + microscope magnification
        params = {'samplingRate': 1.14,
                  'voltage': 300,
                  'sphericalAberration': 2.7,
                  'magnification': 50000,
                  'scannedPixelSize': None,
                  'filesPattern': pattern
                  }
        if 'samplingRate' not in kwargs:
            del params['samplingRate']
            params['samplingRateMode'] = 0
        else:
            params['samplingRateMode'] = 1

        params.update(kwargs)

        protImport = cls.newProtocol(ProtImportMovies, **params)
        cls.launchProtocol(protImport)
        return protImport

    @classmethod
    def setUpClass(cls):
        setupTestProject(cls)
        cls.setData()
        cls.protImport1 = cls.runImportMovies(cls.ds.getFile('qbeta/qbeta.mrc'),
                                              magnification=50000)
        cls.protImport2 = cls.runImportMovies(cls.ds.getFile('cct/cct_1.em'),
                                              magnification=61000)

    # def _checkMicrographs(self, protocol, goldDimensions):
    #     self.assertIsNotNone(getattr(protocol, 'outputMicrographs', None),
    #                          "Output SetOfMicrographs were not created.")
    #     mic = protocol.outputMicrographs[1]
    #     x, y, _ = mic.getDim()
    #     dims = (x, y)
    #     msgError = "The dimensions must be %s and it is %s"
    #     self.assertEqual(goldDimensions, dims,
    #                      msgError % (goldDimensions, dims))
    #
    def _checkAlignment(self, movie, goldRange, goldRoi):
        alignment = movie.getAlignment()
        range = alignment.getRange()
        msgRange = "Alignment range must be %s %s and it is %s (%s)"
        self.assertEqual(goldRange, range,
                         msgRange % (
                             goldRange, range, type(goldRange), type(range)))
        roi = alignment.getRoi()
        msgRoi = "Alignment ROI must be %s (%s) and it is %s (%s)"
        self.assertEqual(goldRoi, roi,
                         msgRoi % (goldRoi, roi, type(goldRoi), type(roi)))

    def test_qbeta(self):
<<<<<<< HEAD
        movAliProt = self.newProtocol(XmippProtMovieCorr,
                                      alignFrame0=2, alignFrameN=6,
                                      doSaveAveMic=True)
=======
        movAliProt = self.newProtocol(XmippProtFlexAlign,
                                alignFrame0=2, alignFrameN=6,
                                doSaveAveMic=True)
>>>>>>> b4e00a6e
        movAliProt.inputMovies.set(self.protImport1.outputMovies)
        self.launchProtocol(movAliProt)

        self._checkAlignment(movAliProt.outputMovies[1],
                             (2, 6), [0, 0, 0, 0])

        importPick = self.newProtocol(ProtImportCoordinates,
                                      importFrom=ProtImportCoordinates.IMPORT_FROM_XMIPP,
                                      filesPath=self.ds.getFile('qbeta/'),
                                      filesPattern='*.pos', boxSize=320,
                                      invertX=False,
                                      invertY=False
                                      )
        importPick.inputMicrographs.set(movAliProt.outputMicrographs)
        importPick.setObjLabel('import coords from xmipp ')
        self.launchProtocol(importPick)

        protExtract = self.newProtocol(XmippProtExtractMovieParticles,
                                       boxSize=320, frame0=2, frameN=6,
                                       applyAlignment=True, doInvert=True)
        protExtract.inputMovies.set(movAliProt.outputMovies)
        protExtract.inputCoordinates.set(importPick.outputCoordinates)
        protExtract.setObjLabel('extract with alignment')
        self.launchProtocol(protExtract)

        self.assertIsNotNone(getattr(protExtract, 'outputParticles', None),
                             "Output SetOfMovieParticles were not created.")

        size = protExtract.outputParticles.getSize()
        self.assertEqual(size, 135, 'Number of particles must be 135 and its '
                                    '%d' % size)

    def test_cct(self):
        movAliProt = self.newProtocol(XmippProtFlexAlign,
                                      alignFrame0=2, alignFrameN=6,
                                      doSaveAveMic=True)
        movAliProt.inputMovies.set(self.protImport2.outputMovies)
        self.launchProtocol(movAliProt)

        self._checkAlignment(movAliProt.outputMovies[1],
                             (2, 6), [0, 0, 0, 0])

        importPick = self.newProtocol(ProtImportCoordinates,
                                      importFrom=ProtImportCoordinates.IMPORT_FROM_XMIPP,
                                      filesPath=self.ds.getFile('cct/'),
                                      filesPattern='*.pos', boxSize=320,
                                      invertX=False,
                                      invertY=False
                                      )
        importPick.inputMicrographs.set(movAliProt.outputMicrographs)
        importPick.setObjLabel('import coords from xmipp ')
        self.launchProtocol(importPick)

        protExtract = self.newProtocol(XmippProtExtractMovieParticles,
                                       boxSize=320, frame0=3, frameN=6,
                                       applyAlignment=False, doInvert=True)
        protExtract.inputMovies.set(movAliProt.outputMovies)
        protExtract.inputCoordinates.set(importPick.outputCoordinates)
        protExtract.setObjLabel('extract without alignment')
        self.launchProtocol(protExtract)

        self.assertIsNotNone(getattr(protExtract, 'outputParticles', None),
                             "Output SetOfMovieParticles were not created.")

        size = protExtract.outputParticles.getSize()
        self.assertEqual(size, 88, 'Number of particles must be 135 and its '
                                   '%d' % size)


class TestMaxShift(BaseTest):
    @classmethod
    def setData(cls):
        cls.ds = DataSet.getDataSet('movies')

    @classmethod
    def runImportMovies(cls, pattern, **kwargs):
        """ Run an Import movies protocol. """
        # We have two options: passe the SamplingRate or
        # the ScannedPixelSize + microscope magnification
        params = {'samplingRate': 1.14,
                  'voltage': 300,
                  'sphericalAberration': 2.7,
                  'magnification': 50000,
                  'scannedPixelSize': None,
                  'filesPattern': pattern,
                  'dosePerFrame': 123
                  }
        if 'samplingRate' not in kwargs:
            del params['samplingRate']
            params['samplingRateMode'] = 0
        else:
            params['samplingRateMode'] = 1

        params.update(kwargs)

        protImport = cls.newProtocol(ProtImportMovies, **params)
        cls.launchProtocol(protImport)
        return protImport

    @classmethod
    def runAlignMovies(cls):  # do NOT save averaged mics
        protAlign = cls.newProtocol(XmippProtFlexAlign,
                                    alignFrame0=1, alignFrameN=0,
                                    doLocalAlignment=False, useGpu=False,
                                    objLabel='Movie alignment (NO save mic)',
                                    doSaveAveMic=False)
        protAlign.inputMovies.set(cls.protImport.outputMovies)
        cls.launchProtocol(protAlign)
        return protAlign.outputMovies

    @classmethod
    def runAlignMovMics(cls):  # do SAVE averaged mics and dose weighted mics
        protAlign = cls.newProtocol(XmippProtFlexAlign,
                                    alignFrame0=1, alignFrameN=0,
                                    doLocalAlignment=False, useGpu=True,
                                    objLabel='Movie alignment (SAVE mic)',
                                    doSaveAveMic=True,
                                    binFactor=2)
        protAlign.inputMovies.set(cls.protImport.outputMovies)
        cls.launchProtocol(protAlign)

        protAlign2 = cls.newProtocol(XmippProtOFAlignment,
                                     doApplyDoseFilter=True,
                                     alignFrame0=1, alignFrameN=0,
                                     objLabel='Optical alignment (DW mic)',
                                     doSaveMovie=True)
        protAlign2.inputMovies.set(protAlign.outputMovies)
        cls.launchProtocol(protAlign2)

        return protAlign.outputMovies, protAlign2.outputMovies

    @classmethod
    def setUpClass(cls):
        setupTestProject(cls)
        cls.setData()
        fn = 'Falcon_2012_06_12-*0_movie.mrcs'
        cls.protImport = cls.runImportMovies(cls.ds.getFile(fn))
        cls.alignedMovies = cls.runAlignMovies()
        cls.alignedMovMics, cls.alignedMovDwMics = cls.runAlignMovMics()

    def _checkMaxShiftFiltering(self, protocol, label, hasMic, hasDw=False, results=[]):
        """ Check if outputSets are right.
              If hasMic=True then it's checked that micrographs are generated.
              results = [True, False]  # means first movie should pass whereas second not
        """

        def assertOutput(outputName, ids=[1, 2]):
            """ Check if outputName exists and if so, if it's right. (for each id)
            """
            print("checking '%s' in movies %s" % (outputName, ids))
            targetSamplingRate = protocol.inputMovies.get().getSamplingRate()
            if 'Micrographs' in outputName:
                # The Mics has n=1
                if hasDw:
                    inputDim = (1950, 1950, 1)
                else:
                    # The corr. align. prot. crops the micrographs and is binned
                    inputDim = (975, 975, 1)
                    targetSamplingRate *= 2
            else:
                inputDim = protocol.inputMovies.get().getDim()

            DWstr = ' (DoseWeighted)' if hasDw else ''
            for itemId in ids:
                output = getattr(protocol, outputName, None)
                self.assertIsNotNone(output, "%s (accepted) were not created. "
                                             "Bad filtering in %s test%s."
                                     % (outputName, label, DWstr))
                self.assertIsNotNone(output[itemId], "%s (accepted) were not "
                                                     "created. Bad filtering in %s test%s."
                                     % (outputName, label, DWstr))
                self.assertEqual(output[itemId].getDim(), inputDim,
                                 "The size of the movies/mics has changed "
                                 "for %s test%s." % (label, DWstr))
                self.assertEqual(output[itemId].getSamplingRate(),
                                 targetSamplingRate,
                                 "The samplig rate is incorrect for %s test%s."
                                 % (label, DWstr))

        if all(results):
            #  Checking if only the accepted set is created and
            #    its items have the good size and sampling rate
            assertOutput('outputMovies')
            if hasMic:
                assertOutput('outputMicrographs')
            if hasDw:
                assertOutput('outputMicrographsDoseWeighted')

            #  Checking if the Movies/MicsDiscarded set are not created
            self.assertIsNone(getattr(protocol, 'outputMoviesDiscarded', None),
                              "outputMoviesDiscarded were created. "
                              "Bad filtering in %s test." % label)
            if hasMic:
                outMics = getattr(protocol, 'outputMicrographsDiscarded', None)
                self.assertIsNone(outMics, "outputMicrographsDiscarded were "
                                           "created. Bad filtering in %s test." % label)
        elif not any(results):
            #  Checking if only the discarded set is crated and
            #    its items have the good size and sampling rate
            assertOutput('outputMoviesDiscarded')
            if hasMic:
                assertOutput('outputMicrographsDiscarded')
            if hasDw:
                assertOutput('outputMicrographsDoseWeightedDiscarded')

            #  Checking if the Movie (accepted) set is not created
            self.assertIsNone(getattr(protocol, 'outputMovies', None),
                              "outputMovies (accepted)t were created. "
                              "Bad filtering")
            if hasMic:
                self.assertIsNone(getattr(protocol, 'outputMicrographs', None),
                                  "outputMicrographs (accepted)t were created. "
                                  "Bad filtering")
        else:
            # Check if the passed and rejected movies corresponds to the goods.
            assertOutput('outputMovies', ids=[results.index(True) + 1])
            assertOutput('outputMoviesDiscarded', ids=[results.index(False) + 1])
            if hasMic:
                assertOutput('outputMicrographs', ids=[results.index(True) + 1])
                assertOutput('outputMicrographsDiscarded', ids=[results.index(False) + 1])

    def doFilter(self, inputMovies, rejType, label, mxFm=0.23, mxMo=0.30):
        """ Template for the movieMaxShift protocol.
            Default thresholds here should discard one movie and let pass the other
        """
        protMaxShift = self.newProtocol(XmippProtMovieMaxShift,
                                        inputMovies=inputMovies,
                                        maxFrameShift=mxFm,
                                        maxMovieShift=mxMo,
                                        rejType=rejType,
                                        objLabel=label)
        self.launchProtocol(protMaxShift)
        return protMaxShift

    # ------- the Tests ---------------------------------------
    # Note: the shift in these movies is very small. Especially in combination with binning,
    # we're getting to the limit of shift we can detect
    def testFilterFrame(self):
        """ This must discard the second movie for a Frame shift.
        """
        label = 'maxShift by Frame'
        rejType = XmippProtMovieMaxShift.REJ_FRAME

        protNoMic = self.doFilter(self.alignedMovies, rejType, label)
        self._checkMaxShiftFiltering(protNoMic, label, hasMic=False, results=[False, True])

        protDoMic = self.doFilter(self.alignedMovMics, rejType, label, 0.11) # roughly half the precision of the non-binned version
        self._checkMaxShiftFiltering(protDoMic, label, hasMic=True, results=[False, True])

    def testFilterMovie(self):
        """ This must discard the second movie for a Global shift.
        """
        label = 'maxShift by Movie'
        rejType = XmippProtMovieMaxShift.REJ_MOVIE

        protNoMic = self.doFilter(self.alignedMovies, rejType, label)
        self._checkMaxShiftFiltering(protNoMic, label, hasMic=False, results=[False, True])

        protDoMic = self.doFilter(self.alignedMovMics, rejType, label, 0.11, 0.16) # roughly half the precision of the non-binned version
        self._checkMaxShiftFiltering(protDoMic, label, hasMic=True, results=[False, True])

    def testFilterAnd(self):
        """ This must discard the second movie for AND.
        """
        label = 'maxShift AND'
        rejType = XmippProtMovieMaxShift.REJ_AND

        protNoMic = self.doFilter(self.alignedMovies, rejType, label) 
        self._checkMaxShiftFiltering(protNoMic, label, hasMic=False, results=[False, True])

        protDoMic = self.doFilter(self.alignedMovMics, rejType, label, 0.11, 0.16) # roughly half the precision of the non-binned version
        self._checkMaxShiftFiltering(protDoMic, label, hasMic=True, results=[False, True])

    def testFilterOrFrame(self):
        """ This must discard the second movie for OR (Frame).
        """
        label = 'maxShift OR (by frame)'
        rejType = XmippProtMovieMaxShift.REJ_OR

        protNoMic = self.doFilter(self.alignedMovies, rejType, label, mxMo=1)
        self._checkMaxShiftFiltering(protNoMic, label, hasMic=False, results=[False, True])

        protDoMic = self.doFilter(self.alignedMovMics, rejType, label, 0.11, 1.0) # roughly half the precision of the non-binned version
        self._checkMaxShiftFiltering(protDoMic, label, hasMic=True, results=[False, True])

    def testFilterOrMovie(self):
        """ This must discard the second movie for OR (Movie).
        """
        label = 'maxShift OR (by movie)'
        rejType = XmippProtMovieMaxShift.REJ_OR

        protNoMic = self.doFilter(self.alignedMovies, rejType, label, mxFm=1)
        self._checkMaxShiftFiltering(protNoMic, label, hasMic=False, results=[False, True])

        protDoMic = self.doFilter(self.alignedMovMics, rejType, label, 1.0, 0.16) # roughly half the precision of the non-binned version
        self._checkMaxShiftFiltering(protDoMic, label, hasMic=True, results=[False, True])

    def testFilterOrBoth(self):
        """ This must discard the second movie for OR (both).
        """
        label = 'maxShift OR (by both)'
        rejType = XmippProtMovieMaxShift.REJ_OR

        protNoMic = self.doFilter(self.alignedMovies, rejType, label)
        self._checkMaxShiftFiltering(protNoMic, label, hasMic=False, results=[False, True])

        protDoMic = self.doFilter(self.alignedMovMics, rejType, label, 0.11, 0.16) # roughly half the precision of the non-binned version)
        self._checkMaxShiftFiltering(protDoMic, label, hasMic=True, results=[False, True])

    def testFilterRejectBoth(self):
        """ This must discard both movies.
        """
        label = 'maxShift REJECT both'
        rejType = XmippProtMovieMaxShift.REJ_OR

        protNoMic = self.doFilter(self.alignedMovies, rejType, label, mxMo=0.01)
        self._checkMaxShiftFiltering(protNoMic, label, hasMic=False, results=[False, False])

        protDoMic = self.doFilter(self.alignedMovMics, rejType, label, mxMo=0.01)
        self._checkMaxShiftFiltering(protDoMic, label, hasMic=True, results=[False, False])

    def testFilterAcceptBoth(self):
        """ This must accept both movies.
        """
        label = 'maxShift ACCEPT both'
        rejType = XmippProtMovieMaxShift.REJ_AND

        protNoMic = self.doFilter(self.alignedMovies, rejType, label, mxMo=5)
        self._checkMaxShiftFiltering(protNoMic, label, hasMic=False, results=[True, True])

        protDoMic = self.doFilter(self.alignedMovMics, rejType, label, mxMo=5)
        self._checkMaxShiftFiltering(protDoMic, label, hasMic=True, results=[True, True])

        protDoMic = self.doFilter(self.alignedMovDwMics, rejType, label)
        self._checkMaxShiftFiltering(protDoMic, label, hasMic=True,
                                     hasDw=True, results=[True, True])


<<<<<<< HEAD
class TestSplitFrames(BaseTest):
    @classmethod
    def setData(cls):
        cls.ds = DataSet.getDataSet('movies')

    @classmethod
    def runImportMovies(cls, pattern, **kwargs):
        """ Run an Import micrograph protocol. """
        # We have two options: passe the SamplingRate or
        # the ScannedPixelSize + microscope magnification
        params = {'samplingRate': 1.14,
                  'voltage': 300,
                  'sphericalAberration': 2.7,
                  'magnification': 50000,
                  'scannedPixelSize': None,
                  'filesPattern': pattern
                  }
        if 'samplingRate' not in kwargs:
            del params['samplingRate']
            params['samplingRateMode'] = 0
        else:
            params['samplingRateMode'] = 1

        params.update(kwargs)

        protImport = cls.newProtocol(ProtImportMovies, **params)
        cls.launchProtocol(protImport)
        return protImport
=======
class TestMovieDoseAnalysis(BaseTest):

    @classmethod
    def setData(cls):
        setupTestProject(cls)
        cls.ds = DataSet.getDataSet('relion30_tutorial')

    @classmethod
    def runImportMovies(cls):
        protImport = cls.newProtocol(
            ProtImportMovies,
            filesPath=cls.ds.getFile('Movies/'),
            filesPattern='*.tiff',
            samplingRateMode=0,
            samplingRate=0.885,
            magnification=50000,
            scannedPixelSize=7.0,
            voltage=200,
            sphericalAberration=1.4,
            doseInitial=0.0,
            dosePerFrame=1.277,
            gainFile=cls.ds.getFile("Movies/gain.mrc")
        )
        protImport.setObjLabel('import 24 movies')
        protImport.setObjComment('Relion 3 tutorial movies:\n\n'
                                 'Microscope Jeol Cryo-ARM 200\n'
                                 'Data courtesy of Takyuki Kato in the Namba '
                                 'group\n(Osaka University, Japan)')
        return cls.launchProtocol(protImport)

>>>>>>> b4e00a6e

    @classmethod
    def setUpClass(cls):
        setupTestProject(cls)
        cls.setData()
<<<<<<< HEAD
        cls.protImport = cls.runImportMovies(cls.ds.getFile('qbeta/qbeta.mrc'),
                                             magnification=50000)

    def _checkOutput(self, protocol):
        self.assertIsNotNone(getattr(protocol, 'oddMovie', None),
                             "Output oddMovie set was not created.")

        self.assertIsNotNone(getattr(protocol, 'evenMovie', None),
                             "Output evenMovie set was not created.")

        mov = self.protImport.outputMovies
        x, y, _ = mov.getDim()
        dims = (x, y)

        xe, ye, ze = protocol.evenMovie.getDim()
        outputDimEven = (xe, ye)
        xo, yo, zo = protocol.oddMovie.getDim()
        outputDimOdd = (xo, yo)

        msgError = "The dimensions must be %s and it is %s"
        self.assertEqual(outputDimEven, dims, msgError % (dims, outputDimEven))
        self.assertEqual(outputDimOdd, dims, msgError % (dims, outputDimOdd))
        self.assertEqual(ze, 4, msgError % (4, ze))
        self.assertEqual(zo, 3, msgError % (3, zo))

    def test_split_frames_sumFalse(self):
        protSplitFramesSumFalse = self.newProtocol(XmippProtSplitFrames,
                                                   inputMovies=self.protImport.outputMovies,
                                                   sumFrames=False)

        protSplitFramesSumFalse.inputMovies.set(self.protImport.outputMovies)
        protSplitFramesSumFalse.setObjLabel('xmipp3 - split frames sum false')

        self.launchProtocol(protSplitFramesSumFalse)
        self._checkOutput(protSplitFramesSumFalse)

=======
        cls.protImport = cls.runImportMovies()

    # ------- Tests ---------------------------------------
    def testDoseAnalysisAssert(self):
        """ This must create two sets of movies.
        """
        label = 'Dose Analysis Assert'
        protPoisson = self.newProtocol(XmippProtMovieDoseAnalysis,
                                       objLabel=label,
                                       n_samples=10,
                                       movieStep=4
                                       )
        protPoisson.inputMovies.set(self.protImport.outputMovies)
        self.launchProtocol(protPoisson)

        self.assertIsNotNone(getattr(protPoisson, 'outputMoviesDiscarded', None),
                          "outputMoviesDiscarded were not created. "
                          "Bad filtering in test.")

        self.assertIsNotNone(getattr(protPoisson, 'outputMovies', None),
                             "outputMovies were not created. "
                             "Bad filtering in test.")

    def testDoseAnalysisFiltering(self):
        """ This must discard movies by dose analysis.
        """
        label = 'Dose Analysis Filter'
        protPoisson = self.newProtocol(XmippProtMovieDoseAnalysis,
                                       objLabel=label,
                                       n_samples=24,
                                       movieStep=4
                                       )
        protPoisson.inputMovies.set(self.protImport.outputMovies)
        self.launchProtocol(protPoisson)

        sizeAccepted = protPoisson.outputMovies.getSize()
        self.assertEqual(sizeAccepted, 19, 'Number of accepted movies must be 19 and its '
                                           '%d' % sizeAccepted)

        sizeDiscarded = protPoisson.outputMoviesDiscarded.getSize()
        self.assertEqual(sizeDiscarded, 5, 'Number of accepted movies must be 5 and its '
                                            '%d' % sizeDiscarded)
>>>>>>> b4e00a6e
<|MERGE_RESOLUTION|>--- conflicted
+++ resolved
@@ -283,11 +283,7 @@
                          msgRoi % (goldRoi, roi, type(goldRoi), type(roi)))
 
     def test_qbeta_cpu(self):
-<<<<<<< HEAD
-        prot = self.newProtocol(XmippProtMovieCorr, doPSD=True, useGpu=False, doLocalAlignment=False)
-=======
         prot = self.newProtocol(XmippProtFlexAlign,doPSD=True, useGpu=False, doLocalAlignment=False)
->>>>>>> b4e00a6e
         prot.inputMovies.set(self.protImport1.outputMovies)
         self.launchProtocol(prot)
 
@@ -296,11 +292,7 @@
                              (1, 7), [0, 0, 0, 0])
 
     def test_qbeta(self):
-<<<<<<< HEAD
-        prot = self.newProtocol(XmippProtMovieCorr, doPSD=True)
-=======
         prot = self.newProtocol(XmippProtFlexAlign,doPSD=True)
->>>>>>> b4e00a6e
         prot.inputMovies.set(self.protImport1.outputMovies)
         self.launchProtocol(prot)
 
@@ -309,11 +301,7 @@
                              (1, 7), [0, 0, 0, 0])
 
     def test_qbeta_patches(self):
-<<<<<<< HEAD
-        prot = self.newProtocol(XmippProtMovieCorr, doPSD=True, patchX=7, patchY=7)
-=======
         prot = self.newProtocol(XmippProtFlexAlign,doPSD=True, patchX=7, patchY=7)
->>>>>>> b4e00a6e
         prot.inputMovies.set(self.protImport1.outputMovies)
         self.launchProtocol(prot)
 
@@ -322,11 +310,7 @@
                              (1, 7), [0, 0, 0, 0])
 
     def test_qbeta_corrDownscale(self):
-<<<<<<< HEAD
-        prot = self.newProtocol(XmippProtMovieCorr, doPSD=True, corrDownscale=3)
-=======
         prot = self.newProtocol(XmippProtFlexAlign,doPSD=True, corrDownscale=3)
->>>>>>> b4e00a6e
         prot.inputMovies.set(self.protImport1.outputMovies)
         self.launchProtocol(prot)
 
@@ -360,131 +344,6 @@
             with redirect_stdout(None):
                 self.launchProtocol(prot)
 
-<<<<<<< HEAD
-    def test_qbeta_SkipCrop(self):
-        prot = self.newProtocol(XmippProtMovieCorr,
-                                alignFrame0=3, alignFrameN=5,
-                                sumFrame0=3, sumFrameN=5,
-                                cropOffsetX=10, cropOffsetY=10,
-                                doPSD=True)
-        prot.inputMovies.set(self.protImport1.outputMovies)
-        self.launchProtocol(prot)
-
-        self._checkMicrographs(prot)
-        self._checkAlignment(prot.outputMovies[1],
-                             (3, 5), [10, 10, 0, 0])
-
-
-class TestAverageMovie(BaseTest):
-    @classmethod
-    def setData(cls):
-        cls.ds = DataSet.getDataSet('movies')
-
-    @classmethod
-    def runImportMovies(cls, pattern, **kwargs):
-        """ Run an Import micrograph protocol. """
-        # We have two options: passe the SamplingRate or
-        # the ScannedPixelSize + microscope magnification
-        params = {'samplingRate': 1.14,
-                  'voltage': 300,
-                  'sphericalAberration': 2.7,
-                  'magnification': 50000,
-                  'scannedPixelSize': None,
-                  'filesPattern': pattern
-                  }
-        if 'samplingRate' not in kwargs:
-            del params['samplingRate']
-            params['samplingRateMode'] = 0
-        else:
-            params['samplingRateMode'] = 1
-
-        params.update(kwargs)
-
-        protImport = cls.newProtocol(ProtImportMovies, **params)
-        cls.launchProtocol(protImport)
-        return protImport
-
-    @classmethod
-    def setUpClass(cls):
-        setupTestProject(cls)
-        cls.setData()
-        cls.protImport1 = cls.runImportMovies(cls.ds.getFile('qbeta/qbeta.mrc'),
-                                              magnification=50000)
-        cls.protImport2 = cls.runImportMovies(cls.ds.getFile('cct/cct_1.em'),
-                                              magnification=61000)
-
-    def _checkMicrographs(self, protocol, goldDimensions):
-        self.assertIsNotNone(getattr(protocol, 'outputMicrographs', None),
-                             "Output SetOfMicrographs were not created.")
-        mic = protocol.outputMicrographs[1]
-        x, y, _ = mic.getDim()
-        dims = (x, y)
-        msgError = "The dimensions must be %s and it is %s"
-        self.assertEqual(goldDimensions, dims, msgError % (goldDimensions, dims))
-
-    def _checkAlignment(self, movie, goldRange, goldRoi):
-        alignment = movie.getAlignment()
-        range = alignment.getRange()
-        msgRange = "Alignment range must be %s %s and it is %s (%s)"
-        self.assertEqual(goldRange, range,
-                         msgRange % (goldRange, range, type(goldRange), type(range)))
-        roi = alignment.getRoi()
-        msgRoi = "Alignment ROI must be %s (%s) and it is %s (%s)"
-        self.assertEqual(goldRoi, roi,
-                         msgRoi % (goldRoi, roi, type(goldRoi), type(roi)))
-
-    def test_qbeta(self):
-        prot = self.newProtocol(XmippProtMovieCorr,
-                                alignFrame0=3, alignFrameN=5,
-                                cropOffsetX=10, cropOffsetY=10,
-                                doSaveAveMic=False)
-        prot.inputMovies.set(self.protImport1.outputMovies)
-        self.launchProtocol(prot)
-
-        self._checkAlignment(prot.outputMovies[1],
-                             (3, 5), [10, 10, 0, 0])
-
-        protAverage = self.newProtocol(XmippProtMovieAverage,
-                                       sumFrame0=3, sumFrameN=5,
-                                       cropRegion=1)
-        protAverage.inputMovies.set(prot.outputMovies)
-        protAverage.setObjLabel('average w alignment info')
-        self.launchProtocol(protAverage)
-
-        self._checkMicrographs(protAverage, (4086, 4086))
-        protAverage2 = self.newProtocol(XmippProtMovieAverage,
-                                        sumFrame0=3, sumFrameN=5,
-                                        cropRegion=2)
-        protAverage2.inputMovies.set(prot.outputMovies)
-        protAverage2.setObjLabel('average w alignment')
-        self.launchProtocol(protAverage2)
-
-        self._checkMicrographs(protAverage2, (4096, 4096))
-
-    def test_cct(self):
-        protAverage = self.newProtocol(XmippProtMovieAverage,
-                                       cropRegion=2,
-                                       sumFrame0=1, sumFrameN=7,
-                                       cropOffsetX=10, cropOffsetY=10,
-                                       cropDimX=1500, cropDimY=1500)
-        protAverage.inputMovies.set(self.protImport2.outputMovies)
-        protAverage.setObjLabel('average imported movies')
-        self.launchProtocol(protAverage)
-
-        self._checkMicrographs(protAverage, (1500, 1500))
-
-    def test_cct2(self):
-        protAverage = self.newProtocol(XmippProtMovieAverage,
-                                       cropRegion=1,
-                                       sumFrame0=1, sumFrameN=7)
-        protAverage.inputMovies.set(self.protImport2.outputMovies)
-        protAverage.setObjLabel('average imported movies')
-        self.launchProtocol(protAverage)
-
-        self._checkMicrographs(protAverage, (4096, 4096))
-
-=======
->>>>>>> b4e00a6e
 
 class TestEstimateGain(BaseTest):
 
@@ -595,15 +454,9 @@
                          msgRoi % (goldRoi, roi, type(goldRoi), type(roi)))
 
     def test_qbeta(self):
-<<<<<<< HEAD
-        movAliProt = self.newProtocol(XmippProtMovieCorr,
+        movAliProt = self.newProtocol(XmippProtFlexAlign,
                                       alignFrame0=2, alignFrameN=6,
                                       doSaveAveMic=True)
-=======
-        movAliProt = self.newProtocol(XmippProtFlexAlign,
-                                alignFrame0=2, alignFrameN=6,
-                                doSaveAveMic=True)
->>>>>>> b4e00a6e
         movAliProt.inputMovies.set(self.protImport1.outputMovies)
         self.launchProtocol(movAliProt)
 
@@ -871,7 +724,7 @@
         label = 'maxShift AND'
         rejType = XmippProtMovieMaxShift.REJ_AND
 
-        protNoMic = self.doFilter(self.alignedMovies, rejType, label) 
+        protNoMic = self.doFilter(self.alignedMovies, rejType, label)
         self._checkMaxShiftFiltering(protNoMic, label, hasMic=False, results=[False, True])
 
         protDoMic = self.doFilter(self.alignedMovMics, rejType, label, 0.11, 0.16) # roughly half the precision of the non-binned version
@@ -942,36 +795,6 @@
                                      hasDw=True, results=[True, True])
 
 
-<<<<<<< HEAD
-class TestSplitFrames(BaseTest):
-    @classmethod
-    def setData(cls):
-        cls.ds = DataSet.getDataSet('movies')
-
-    @classmethod
-    def runImportMovies(cls, pattern, **kwargs):
-        """ Run an Import micrograph protocol. """
-        # We have two options: passe the SamplingRate or
-        # the ScannedPixelSize + microscope magnification
-        params = {'samplingRate': 1.14,
-                  'voltage': 300,
-                  'sphericalAberration': 2.7,
-                  'magnification': 50000,
-                  'scannedPixelSize': None,
-                  'filesPattern': pattern
-                  }
-        if 'samplingRate' not in kwargs:
-            del params['samplingRate']
-            params['samplingRateMode'] = 0
-        else:
-            params['samplingRateMode'] = 1
-
-        params.update(kwargs)
-
-        protImport = cls.newProtocol(ProtImportMovies, **params)
-        cls.launchProtocol(protImport)
-        return protImport
-=======
 class TestMovieDoseAnalysis(BaseTest):
 
     @classmethod
@@ -1002,50 +825,11 @@
                                  'group\n(Osaka University, Japan)')
         return cls.launchProtocol(protImport)
 
->>>>>>> b4e00a6e
 
     @classmethod
     def setUpClass(cls):
         setupTestProject(cls)
         cls.setData()
-<<<<<<< HEAD
-        cls.protImport = cls.runImportMovies(cls.ds.getFile('qbeta/qbeta.mrc'),
-                                             magnification=50000)
-
-    def _checkOutput(self, protocol):
-        self.assertIsNotNone(getattr(protocol, 'oddMovie', None),
-                             "Output oddMovie set was not created.")
-
-        self.assertIsNotNone(getattr(protocol, 'evenMovie', None),
-                             "Output evenMovie set was not created.")
-
-        mov = self.protImport.outputMovies
-        x, y, _ = mov.getDim()
-        dims = (x, y)
-
-        xe, ye, ze = protocol.evenMovie.getDim()
-        outputDimEven = (xe, ye)
-        xo, yo, zo = protocol.oddMovie.getDim()
-        outputDimOdd = (xo, yo)
-
-        msgError = "The dimensions must be %s and it is %s"
-        self.assertEqual(outputDimEven, dims, msgError % (dims, outputDimEven))
-        self.assertEqual(outputDimOdd, dims, msgError % (dims, outputDimOdd))
-        self.assertEqual(ze, 4, msgError % (4, ze))
-        self.assertEqual(zo, 3, msgError % (3, zo))
-
-    def test_split_frames_sumFalse(self):
-        protSplitFramesSumFalse = self.newProtocol(XmippProtSplitFrames,
-                                                   inputMovies=self.protImport.outputMovies,
-                                                   sumFrames=False)
-
-        protSplitFramesSumFalse.inputMovies.set(self.protImport.outputMovies)
-        protSplitFramesSumFalse.setObjLabel('xmipp3 - split frames sum false')
-
-        self.launchProtocol(protSplitFramesSumFalse)
-        self._checkOutput(protSplitFramesSumFalse)
-
-=======
         cls.protImport = cls.runImportMovies()
 
     # ------- Tests ---------------------------------------
@@ -1088,4 +872,72 @@
         sizeDiscarded = protPoisson.outputMoviesDiscarded.getSize()
         self.assertEqual(sizeDiscarded, 5, 'Number of accepted movies must be 5 and its '
                                             '%d' % sizeDiscarded)
->>>>>>> b4e00a6e
+class TestSplitFrames(BaseTest):
+    @classmethod
+    def setData(cls):
+        cls.ds = DataSet.getDataSet('movies')
+
+    @classmethod
+    def runImportMovies(cls, pattern, **kwargs):
+        """ Run an Import micrograph protocol. """
+        # We have two options: passe the SamplingRate or
+        # the ScannedPixelSize + microscope magnification
+        params = {'samplingRate': 1.14,
+                  'voltage': 300,
+                  'sphericalAberration': 2.7,
+                  'magnification': 50000,
+                  'scannedPixelSize': None,
+                  'filesPattern': pattern
+                  }
+        if 'samplingRate' not in kwargs:
+            del params['samplingRate']
+            params['samplingRateMode'] = 0
+        else:
+            params['samplingRateMode'] = 1
+
+        params.update(kwargs)
+
+        protImport = cls.newProtocol(ProtImportMovies, **params)
+        cls.launchProtocol(protImport)
+        return protImport
+
+    @classmethod
+    def setUpClass(cls):
+        setupTestProject(cls)
+        cls.setData()
+        cls.protImport = cls.runImportMovies(cls.ds.getFile('qbeta/qbeta.mrc'),
+                                             magnification=50000)
+
+    def _checkOutput(self, protocol):
+        self.assertIsNotNone(getattr(protocol, 'oddMovie', None),
+                             "Output oddMovie set was not created.")
+
+        self.assertIsNotNone(getattr(protocol, 'evenMovie', None),
+                             "Output evenMovie set was not created.")
+
+        mov = self.protImport.outputMovies
+        x, y, _ = mov.getDim()
+        dims = (x, y)
+
+        xe, ye, ze = protocol.evenMovie.getDim()
+        outputDimEven = (xe, ye)
+        xo, yo, zo = protocol.oddMovie.getDim()
+        outputDimOdd = (xo, yo)
+
+        msgError = "The dimensions must be %s and it is %s"
+        self.assertEqual(outputDimEven, dims, msgError % (dims, outputDimEven))
+        self.assertEqual(outputDimOdd, dims, msgError % (dims, outputDimOdd))
+        self.assertEqual(ze, 4, msgError % (4, ze))
+        self.assertEqual(zo, 3, msgError % (3, zo))
+
+    def test_split_frames_sumFalse(self):
+        protSplitFramesSumFalse = self.newProtocol(XmippProtSplitFrames,
+                                                   inputMovies=self.protImport.outputMovies,
+                                                   sumFrames=False)
+
+        protSplitFramesSumFalse.inputMovies.set(self.protImport.outputMovies)
+        protSplitFramesSumFalse.setObjLabel('xmipp3 - split frames sum false')
+
+        self.launchProtocol(protSplitFramesSumFalse)
+        self._checkOutput(protSplitFramesSumFalse)
+
