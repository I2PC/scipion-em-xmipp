# ***************************************************************************
# * Authors:    Roberto Marabini (roberto@cnb.csic.es)
# *             Marta Martinez (mmmtnez@cnb.csic.es)
# *
# *
# * This program is free software; you can redistribute it and/or modify
# * it under the terms of the GNU General Public License as published by
# * the Free Software Foundation; either version 2 of the License, or
# * (at your option) any later version.
# *
# * This program is distributed in the hope that it will be useful,
# * but WITHOUT ANY WARRANTY; without even the implied warranty of
# * MERCHANTABILITY or FITNESS FOR A PARTICULAR PURPOSE.  See the
# * GNU General Public License for more details.
# *
# * You should have received a copy of the GNU General Public License
# * along with this program; if not, write to the Free Software
# * Foundation, Inc., 59 Temple Place, Suite 330, Boston, MA
# * 02111-1307  USA
# *
# *  All comments concerning this program package may be sent to the
# *  e-mail address 'scipion@cnb.csic.es'
# ***************************************************************************/

# general protocol to test the appropriate extraction of the unit cell from
# symmetries cyclic,dihedral, tetrahedral, octahedral, and icosahedral,
# that are available to select in the form for the extraction of the unit
# cell from a specific volume

import math
import os
from tempfile import mkstemp

from pwem.objects import Transform
from pwem.convert import Ccp4Header, ImageHandler
from pwem.protocols import ProtImportVolumes
from pwem.convert.symmetry import Icosahedron
from pyworkflow.tests import BaseTest, setupTestProject
from pyworkflow.utils import runJob
<<<<<<< HEAD
from pyworkflow.em.constants import (SYM_I222r, SYM_I222, SCIPION_SYM_NAME,
                                     SYM_In25, SYM_In25r, SYM_CYCLIC,
                                     SYM_DIHEDRAL_X, SYM_TETRAHEDRAL,
                                     SYM_OCTAHEDRAL)
=======
from pwem.constants import (SCIPION_SYM_NAME)

>>>>>>> 56a11fc8
from xmipp3 import Plugin
from xmipp3.protocols import XmippProtConvertToPseudoAtoms, XmippProtExtractUnit
from xmipp3.protocols.pdb.protocol_pseudoatoms_base import NMA_MASK_THRE
from xmipp3.constants import (XMIPP_SYM_NAME, XMIPP_TO_SCIPION, XMIPP_CYCLIC,
                              XMIPP_DIHEDRAL_X, XMIPP_TETRAHEDRAL, XMIPP_OCTAHEDRAL,
                              XMIPP_I222, XMIPP_I222r, XMIPP_In25, XMIPP_In25r)

# xmipp does not define symmetries dihedral_y and tetraedral_z3
# so we need to renumber the symmetry to have then contiguous


OFFSET = 22.5

# function to write the coordinates of a phantom (3D map) for icosahedral
# symmetry in a text file


def generate_ico(sym, mode, f):
    icosahedron = Icosahedron(orientation=sym)
    center = []
    x = 0.
    y = 0.
    z = 0.
    if mode == 'xmipp':
        f.write("sph  + 1. %.3f %.3f %.3f .65\n" % (x, y, z))
    else:
        f.write('.sphere %.3f %.3f %.3f .65\n' % (x, y, z))
    # print 5fold points
    for vertice in icosahedron.getVertices():
        if mode == 'xmipp':
            f.write("sph  + 1. %.3f %.3f %.3f .15\n" %
                    (vertice[0], vertice[1], vertice[2]))
        else:
            f.write('.sphere %.3f %.3f %.3f .15\n' %
                    (vertice[0], vertice[1], vertice[2]))

    # print 3fold points
    if mode == 'xmipp':
        pass
    else:
        f.write(""".comment 3fold
    .color yellow
    """)

    for _3fold in icosahedron.get3foldAxis():
        x, y, z = _3fold
        if mode == 'xmipp':
            f.write("sph  + 1. %.3f %.3f %.3f .10\n" % (x, y, z))
        else:
            f.write('.sphere %.3f %.3f %.3f .10\n' % (x, y, z))

    # print 2fold points
    if mode == 'xmipp':
        pass
    else:
        f.write(""".comment 2fold
    .color green
    """)
    for _2fold in icosahedron.get2foldAxis():
        x, y, z = _2fold

        if mode == 'xmipp':
            f.write("sph  + 1. %.3f %.3f %.3f .09\n" % (x, y, z))
        else:
            f.write('.sphere %.3f %.3f %.3f .09\n' % (x, y, z))

# function to write the coordinates of a phantom (3D map) for cyclic symmetry
# (order 8) in a text file


def generate_cyclic(order, offset, mode, f, ):
    center = []
    z_value = [-.45, 0]
    if mode == 'xmipp':
        f.write("cyl  +  1. 0 0 +.45 1.0 1.0 .2 0 0 0\n")
        f.write("cyl  + -1. 0 0 +.45 0.8 0.8 .2 0 0 0\n")
        f.write("cyl  +  1. 0 0 +.45 0.5 0.5 .2 0 0 0\n")
        f.write("cyl  + -1. 0 0 +.45 0.5 0.5 .2 0 0 0\n")
    else:
        f.write('.cylinder 0 0 +.46 0 0 +.44 1 open\n')
        f.write('.cylinder 0 0 +.46 0 0 +.44 .5 open\n')
    for z in z_value:
        x = 0.
        y = 0.
        if mode == 'xmipp':
            f.write("sph  + 1. %.3f %.3f %.3f .15\n" % (x, y, z))
        else:
            f.write('.sphere %.3f %.3f %.3f .15\n' % (x, y, z))
        for point in range(order):
            x = math.cos(2*point*math.pi/order + offset)
            y = math.sin(2*point*math.pi/order + offset)
            if mode == 'xmipp':
                f.write("sph  + 1. %.3f %.3f %.3f .15\n" % (x, y, z))
            else:
                f.write('.sphere %.3f %.3f %.3f .15\n' % (x, y, z))
        for point in range(order):
            x = math.cos(2*point*math.pi/order + offset)/2
            y = math.sin(2*point*math.pi/order + offset)/2
            if mode == 'xmipp':
                f.write("sph  + 1. %.3f %.3f %.3f .10\n" % (x, y, z))
            else:
                f.write('.sphere %.3f %.3f %.3f .10\n' % (x, y, z))
        for point in range(order):
            x = math.cos(2*point*math.pi/order + offset)/4
            y = math.sin(2*point*math.pi/order + offset)/4
            if mode == 'xmipp':
                f.write("sph  + 1. %.3f %.3f %.3f .05\n" % (x, y, z))
            else:
                f.write('.sphere %.3f %.3f %.3f .05\n' % (x, y, z))

# function to write the coordinates of a phantom (3D map) for dihedral symmetry
# (order 8) in a text file


def generate_dihedral(order, offset, mode, f, ):
    center = []
    z_value = [-.45, 0., .45]
    for z in z_value:
        x = 0.
        y = 0.
        if mode == 'xmipp':
            f.write("sph  + 1. %.3f %.3f %.3f .15\n" % (x, y, z))
        else:
            f.write('.sphere %.3f %.3f %.3f .15\n' % (x, y, z))
        for point in range(order):
            x = math.cos(2*point*math.pi/order + offset)
            y = math.sin(2*point*math.pi/order + offset)
            if mode == 'xmipp':
                f.write("sph  + 1. %.3f %.3f %.3f .15\n" % (x, y, z))
            else:
                f.write('.sphere %.3f %.3f %.3f .15\n' % (x, y, z))
        for point in range(order):
            x = math.cos(2*point*math.pi/order + offset)/2
            y = math.sin(2*point*math.pi/order + offset)/2
            if mode == 'xmipp':
                f.write("sph  + 1. %.3f %.3f %.3f .10\n" % (x, y, z))
            else:
                f.write('.sphere %.3f %.3f %.3f .10\n' % (x, y, z))
        for point in range(order):
            x = math.cos(2*point*math.pi/order + offset)/4
            y = math.sin(2*point*math.pi/order + offset)/4
            if mode == 'xmipp':
                f.write("sph  + 1. %.3f %.3f %.3f .05\n" % (x, y, z))
            else:
                f.write('.sphere %.3f %.3f %.3f .05\n' % (x, y, z))

# function to write the coordinates of a phantom (3D map) for tetrahedral
# symmetry in a text file


def generate_tetrahedral(mode, f, ):
    centroid = [0., 0., 0.]
    rmax = 1.
    _3f = [0., 0., 1.]
    _3fp = [0., 0.94281, - 0.33333]
    _3fpp = [0.81650, - 0.47140, - 0.33333]
    _3fppp = [-0.81650, - 0.47140, - 0.33333]
    points = [centroid, _3f, _3fp, _3fpp, _3fppp]
    vertices = []
    for point in points:
        x = point[0] * rmax
        y = point[1] * rmax
        z = point[2] * rmax
        if mode == 'xmipp':
            f.write("sph  + 1. %.3f %.3f %.3f .15\n" % (x, y, z))
        else:
            f.write('.sphere %.3f %.3f %.3f .15\n' % (x, y, z))
        if (x, y, z) != (0., 0., 0.):
            vertices.append([x, y, z])
    edges = []
    for i in range(len(vertices)):
        for j in range(len(vertices)):
            if i != j:
                x = (0.5) * (vertices[i][0] + vertices[j][0])
                y = (0.5) * (vertices[i][1] + vertices[j][1])
                z = (0.5) * (vertices[i][2] + vertices[j][2])
                edge = [x, y, z]
                if (x, y, z) != (0., 0., 0.):
                    if edge not in edges:
                        edges.append(edge)
                        if mode == 'xmipp':
                            f.write("sph  + 1. %.3f %.3f %.3f .05\n" %
                                    (edge[0], edge[1], edge[2]))
                        else:
                            f.write('.sphere %.3f %.3f %.3f .05\n' %
                                    (edge[0], edge[1], edge[2]))

# function to write the coordinates of a phantom (3D map) for octahedral
# symmetry in a text file


def generate_octahedral(mode, f, ):
    centre = [0., 0., 0.]
    rmax = 1.
    _4f = [1., 0., 0.]
    _4fp = [0., 1., 0.]
    _4fpp = [0., 0., 1.]
    _4_2f = [-1., 0., 0.]
    _4_2fp = [0., -1., 0.]
    _4_2fpp = [0., 0., -1.]
    points = [centre, _4f, _4fp, _4fpp, _4_2f, _4_2fp, _4_2fpp]
    vertices = []
    for point in points:
        x = point[0] * rmax
        y = point[1] * rmax
        z = point[2] * rmax
        if mode == 'xmipp':
            f.write("sph  + 1. %.3f %.3f %.3f .15\n" % (x, y, z))
        else:
            f.write('.sphere %.3f %.3f %.3f .15\n' % (x, y, z))
        if (x, y, z) != (0., 0., 0.):
            vertices.append([x, y, z])
    edges = []
    for i in range(len(vertices)):
        for j in range(len(vertices)):
            if i != j:
                x = (0.5) * (vertices[i][0] + vertices[j][0])
                y = (0.5) * (vertices[i][1] + vertices[j][1])
                z = (0.5) * (vertices[i][2] + vertices[j][2])
                edge = [x, y, z]
                if (x, y, z) != (0., 0., 0.):
                    if edge not in edges:
                        edges.append(edge)
                        if mode == 'xmipp':
                            f.write("sph  + 1. %.3f %.3f %.3f .10\n" %
                                    (edge[0], edge[1], edge[2]))
                        else:
                            f.write('.sphere %.3f %.3f %.3f .10\n' %
                                    (edge[0], edge[1], edge[2]))
    baricentres = [[(1./3.)*rmax, (1./3.)*rmax, (1./3.)*rmax],
                   [(1./3.)*rmax, (1./3.)*rmax, (-1./3.)*rmax],
                   [(1./3.)*rmax, (-1./3.)*rmax, (1./3.)*rmax],
                   [(1./3.)*rmax, (-1./3.)*rmax, (-1./3.)*rmax],
                   [(-1./3.)*rmax, (1./3.)*rmax, (1./3.)*rmax],
                   [(-1./3.)*rmax, (1./3.)*rmax, (-1./3.)*rmax],
                   [(-1./3.)*rmax, (-1./3.)*rmax, (1./3.)*rmax],
                   [(-1./3.)*rmax, (-1./3.)*rmax, (-1./3.)*rmax]]
    for baricentre in baricentres:
        if mode == 'xmipp':
            f.write("sph  + 1. %.3f %.3f %.3f .05\n" %
                    (baricentre[0], baricentre[1], baricentre[2]))
        else:
            f.write('.sphere %.3f %.3f %.3f .05\n' %
                    (baricentre[0], baricentre[1], baricentre[2]))

# general function to generate the coordinates files for phantoms (3D map)
# for every symmetry


def generate(sym='I2n5', mode='xmipp', suffix="_i2", offset=0.):
    offset = math.radians(offset)
    symPreffix = sym[:1]
    symSuffix = sym[1:]
    if mode == 'xmipp':
        suffix += ".feat"
    else:
        suffix += ".bild"

    (fd, filename) = mkstemp(suffix=suffix)
    f = os.fdopen(fd, "w")

    if mode == 'xmipp':
        f.write("""# Phantom description file, (generated with phantom help)
# General Volume Parameters:
#      Xdim      Ydim      Zdim   Background_Density Scale
       3 3 3 0 60
# Feature Parameters:
#Type  +/=  Density X_Center Y_Center Z_Center
""")
    else:
        f.write(""".scale 60
.comment system of coordinates
.color 1 0 0
.arrow 0 0 0 2 0 0 0.025
.color 0 1 0
.arrow 0 0 0 0 2 0 0.025
.color 0 0 1
.arrow 0 0 0 0 0 2 0.025
.comment vertices
.color red
""")
    if symPreffix == 'I':
        generate_ico(symSuffix, mode, f)
    elif symPreffix == 'C':
        generate_cyclic(int(symSuffix), offset,  mode, f)
    elif symPreffix == 'D':
        generate_dihedral(int(symSuffix), offset,  mode, f)
    elif symPreffix == 'T':
        generate_tetrahedral(mode, f)
    elif symPreffix == 'O':
        generate_octahedral(mode, f)

    f.close()
    return filename

# general class to test the extraction of the unit cell of cyclic, dihedral,
# tetrahedral, octahedral, and isosahedral symmetries


class TestProtModelBuilding(BaseTest):
    @classmethod
    def setUpClass(cls):
        cls.mode = 'xmipp'
        # Cyclic
        cls.symOrder = 8  # phantom symmetry order for Cn and similars

        # general
        cls.innerRadius = None
        cls.outerRadius = None
        setupTestProject(cls)
        cls.filename = {}
        cls.box = {}

    # function to extract the unit cell of cyclic symmetry
    def test_extractunitCellcyclic(self):
        self.innerRadius = 0.
        self.outerRadius = 40.

        # C8
        self.filename[XMIPP_CYCLIC] = generate(
            SCIPION_SYM_NAME[XMIPP_TO_SCIPION[XMIPP_CYCLIC]][:1]+str(self.symOrder),
            'xmipp', XMIPP_SYM_NAME[XMIPP_CYCLIC][:1]+str(self.symOrder))
        self.box[XMIPP_CYCLIC] = (50, 45, 81)
        self.extractunitCell(XMIPP_CYCLIC)

        # C8 + offset
        self.filename[XMIPP_CYCLIC] = generate(
            SCIPION_SYM_NAME[XMIPP_TO_SCIPION[XMIPP_CYCLIC]][:1]+str(self.symOrder),
            'xmipp', XMIPP_SYM_NAME[XMIPP_CYCLIC][:1]+str(self.symOrder), OFFSET)
        self.box[XMIPP_CYCLIC] = (46, 48, 81)
        self.extractunitCell(XMIPP_CYCLIC, OFFSET)

        # C1
        self.filename[XMIPP_CYCLIC] = generate(
            SCIPION_SYM_NAME[XMIPP_TO_SCIPION[XMIPP_CYCLIC]][:1] + str(self.symOrder),
            'xmipp', XMIPP_SYM_NAME[XMIPP_CYCLIC][:1] + str(self.symOrder))
        self.box[XMIPP_CYCLIC] = (81, 81, 81)
        self.symOrder = 1
        self.extractunitCell(XMIPP_CYCLIC)

        # C2
        self.symOrder = 8  # set to 8 so a pretty 8 fold phantom is created
        self.filename[XMIPP_CYCLIC] = generate(
            SCIPION_SYM_NAME[XMIPP_TO_SCIPION[XMIPP_CYCLIC]][:1] + str(self.symOrder),
            'xmipp', XMIPP_SYM_NAME[XMIPP_CYCLIC][:1] + str(self.symOrder))
        self.box[XMIPP_CYCLIC] = (81, 81, 81)
        self.symOrder = 2
        self.extractunitCell(XMIPP_CYCLIC)

    # function to extract the unit cell of dihedral symmetry
    def test_extractunitCelldihedral(self):
        self.innerRadius = 0.
        self.outerRadius = 40.

        # D8
        self.filename[XMIPP_DIHEDRAL_X] = generate(
            SCIPION_SYM_NAME[XMIPP_TO_SCIPION[XMIPP_DIHEDRAL_X]][:1] + str(self.symOrder),
            'xmipp', XMIPP_SYM_NAME[XMIPP_DIHEDRAL_X][:1] + str(self.symOrder))
        self.box[XMIPP_DIHEDRAL_X] = (50, 45, 81)
        self.extractunitCell(XMIPP_DIHEDRAL_X)

        # D8 + offset
        self.filename[XMIPP_DIHEDRAL_X] = generate(
            SCIPION_SYM_NAME[XMIPP_TO_SCIPION[XMIPP_DIHEDRAL_X]][:1] + str(self.symOrder), 'xmipp',
            XMIPP_SYM_NAME[XMIPP_DIHEDRAL_X][:1] + str(self.symOrder), OFFSET)
        self.box[XMIPP_DIHEDRAL_X] = (46, 48, 81)
        self.extractunitCell(XMIPP_DIHEDRAL_X, OFFSET)

    # function to extract the unit cell of tetrahedral symmetry
    def test_extractunitCelltetrahedral(self):
        self.innerRadius = 0.
        self.outerRadius = 90.
        self.filename[XMIPP_TETRAHEDRAL] = generate(
            SCIPION_SYM_NAME[XMIPP_TO_SCIPION[XMIPP_TETRAHEDRAL]],
            'xmipp', XMIPP_SYM_NAME[XMIPP_TETRAHEDRAL])
        self.box[XMIPP_TETRAHEDRAL] = (80, 140, 181)
        self.extractunitCell(XMIPP_TETRAHEDRAL)

    # function to extract the unit cell of octahedral symmetry
    def test_extractunitCelloctahedral(self):
        self.innerRadius = 0.
        self.outerRadius = 90.
        self.filename[XMIPP_OCTAHEDRAL] = generate(
            SCIPION_SYM_NAME[XMIPP_TO_SCIPION[XMIPP_OCTAHEDRAL]],
            'xmipp', XMIPP_SYM_NAME[XMIPP_OCTAHEDRAL])
        self.box[XMIPP_OCTAHEDRAL] = (110, 55, 181)
        self.extractunitCell(XMIPP_OCTAHEDRAL)

    # function to extract the unit cell of icosahedral symmetry
    def test_extractunitCellIco(self):
        self.innerRadius = 37.
        self.outerRadius = 79.
        self.filename[XMIPP_I222] = generate(SCIPION_SYM_NAME[XMIPP_TO_SCIPION[XMIPP_I222]],
                                           'xmipp', XMIPP_SYM_NAME[XMIPP_I222])
        self.box[XMIPP_I222] = (94, 92, 53)

        self.filename[XMIPP_I222r] = generate(SCIPION_SYM_NAME[XMIPP_TO_SCIPION[XMIPP_I222r]],
                                            'xmipp', XMIPP_SYM_NAME[XMIPP_I222r])
        self.box[XMIPP_I222r] = (92, 71, 53)

        self.filename[XMIPP_In25] = generate(SCIPION_SYM_NAME[XMIPP_TO_SCIPION[XMIPP_In25]],
                                           'xmipp', XMIPP_SYM_NAME[XMIPP_In25])
        self.box[XMIPP_In25] = (70, 94, 115)

        self.filename[XMIPP_In25r] = generate(SCIPION_SYM_NAME[XMIPP_TO_SCIPION[XMIPP_In25r]],
                                            'xmipp', XMIPP_SYM_NAME[XMIPP_In25r])
        self.box[XMIPP_In25r] = (70, 71, 55)

        self.extractunitCell(XMIPP_I222)  # no crowther 222
        self.extractunitCell(XMIPP_I222r)  # crowther 222
        self.extractunitCell(XMIPP_In25)
        self.extractunitCell(XMIPP_In25r)

    def test_extractunitCellHalfIco(self):
        self.innerRadius = 37.
        self.outerRadius = 79.
        self.filename[XMIPP_I222r] = generate(SCIPION_SYM_NAME[XMIPP_TO_SCIPION[XMIPP_I222r]],
                                            'xmipp', XMIPP_SYM_NAME[XMIPP_I222r])
        self.box[XMIPP_I222r] = (91, 70, 53)

        self.extractunitCell(XMIPP_I222r, cropZ=True)  # crowther 222

    # general function to extract the unit cell
    def extractunitCell(self, sym, offset=0, cropZ=False):

        """ extract unit cell from icosahedral phantom
            using xmipp_i2 symmetry
        """
        # create phantom (3D map)
        _samplingRate = 1.34
        _, outputFile1 = mkstemp(suffix=".mrc")
        command = "xmipp_phantom_create "
        args = " -i %s" % self.filename[sym]
        args += " -o %s" % outputFile1
        runJob(None, command, args, env=Plugin.getEnviron())
        ccp4header = Ccp4Header(outputFile1, readHeader=True)
        x, y, z = ccp4header.getDims()
        t = Transform()

        if cropZ:
            _, outputFile2 = mkstemp(suffix=".mrc")
            args = "-i %s -o %s" % (outputFile1, outputFile2)
            args += " --corners "
            args += " %d " % (- x / 2.)
            args += " %d " % (- y / 2.)
            args += " %d " % (0.)
            args += " %d " % (+ x / 2.)
            args += " %d " % (+ y / 2.)
            args += " %d " % (+ z / 2.)
            runJob(None, "xmipp_transform_window", args, env=Plugin.getEnviron())
            t.setShifts(0, 0, 0)
            outputFile = outputFile2
            ccp4header = Ccp4Header(outputFile2, readHeader=True)

        else:
            t.setShifts(0, 0, 0)
            outputFile = outputFile1

        ccp4header.setSampling(_samplingRate)
        ccp4header.setOrigin(t.getShifts())
        ccp4header.writeHeader()

        # import volume
        if cropZ:
            args = {'filesPath': outputFile,
                    'filesPattern': '',
                    'samplingRate': _samplingRate,
                    'copyFiles': True,
                    'setOrigCoord': True,
                    'x': 90. * _samplingRate,
                    'y': 90. * _samplingRate,
                    'z': 0.
                    # x, y, z in Angstroms
                    }
        else:
            args = {'filesPath': outputFile,
                    'filesPattern': '',
                    'samplingRate': _samplingRate,
                    'copyFiles': True,
                    'setDefaultOrigin': False,
                    }
        prot = self.newProtocol(ProtImportVolumes, **args)
        prot.setObjLabel('import volume(%s)' % XMIPP_SYM_NAME[sym])
        self.launchProtocol(prot)
        # execute protocol extract unitCell

        args = {'inputVolumes': prot.outputVolume,
                'symmetryGroup': sym,
                'symmetryOrder': self.symOrder,
                'innerRadius': self.innerRadius,
                'outerRadius': self.outerRadius,
                'expandFactor': .2,
                'offset': offset
                }
<<<<<<< HEAD
        print("args", args)
=======

>>>>>>> 56a11fc8
        prot = self.newProtocol(XmippProtExtractUnit, **args)
        prot.setObjLabel('extract unit cell')
        self.launchProtocol(prot)

        # check results
        ih = ImageHandler()
        xdim, ydim, zdim, ndim = \
            ih.getDimensions(prot.outputVolume.getFileName())
        self.assertTrue(abs(xdim - self.box[sym][0])<2)
        self.assertTrue(abs(ydim - self.box[sym][1])<2)
        self.assertTrue(abs(zdim - self.box[sym][2])<2)

        # create pdb fileoutput
        args = {'inputStructure': prot.outputVolume,
                'maskMode': NMA_MASK_THRE,
                'maskThreshold': 0.5,
                'pseudoAtomRadius': 1.5
                }
        prot = self.newProtocol(XmippProtConvertToPseudoAtoms, **args)
        prot.setObjLabel('get pdb')
        self.launchProtocol(prot)

        # check results
        filenamePdb = prot._getPath('pseudoatoms.pdb')
        self.assertTrue(os.path.isfile(filenamePdb))
        # delete temporary files
        os.remove(self.filename[sym])
        os.remove(outputFile)<|MERGE_RESOLUTION|>--- conflicted
+++ resolved
@@ -37,15 +37,8 @@
 from pwem.convert.symmetry import Icosahedron
 from pyworkflow.tests import BaseTest, setupTestProject
 from pyworkflow.utils import runJob
-<<<<<<< HEAD
-from pyworkflow.em.constants import (SYM_I222r, SYM_I222, SCIPION_SYM_NAME,
-                                     SYM_In25, SYM_In25r, SYM_CYCLIC,
-                                     SYM_DIHEDRAL_X, SYM_TETRAHEDRAL,
-                                     SYM_OCTAHEDRAL)
-=======
 from pwem.constants import (SCIPION_SYM_NAME)
 
->>>>>>> 56a11fc8
 from xmipp3 import Plugin
 from xmipp3.protocols import XmippProtConvertToPseudoAtoms, XmippProtExtractUnit
 from xmipp3.protocols.pdb.protocol_pseudoatoms_base import NMA_MASK_THRE
@@ -540,11 +533,7 @@
                 'expandFactor': .2,
                 'offset': offset
                 }
-<<<<<<< HEAD
-        print("args", args)
-=======
-
->>>>>>> 56a11fc8
+
         prot = self.newProtocol(XmippProtExtractUnit, **args)
         prot.setObjLabel('extract unit cell')
         self.launchProtocol(prot)
