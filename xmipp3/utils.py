# **************************************************************************
# *
# * Authors:     J.M. De la Rosa Trevin (jmdelarosa@cnb.csic.es)
# *              Laura del Cano (ldelcano@cnb.csic.es)
# *
# * Unidad de  Bioinformatica of Centro Nacional de Biotecnologia , CSIC
# *
# * This program is free software; you can redistribute it and/or modify
# * it under the terms of the GNU General Public License as published by
# * the Free Software Foundation; either version 2 of the License, or
# * (at your option) any later version.
# *
# * This program is distributed in the hope that it will be useful,
# * but WITHOUT ANY WARRANTY; without even the implied warranty of
# * MERCHANTABILITY or FITNESS FOR A PARTICULAR PURPOSE.  See the
# * GNU General Public License for more details.
# *
# * You should have received a copy of the GNU General Public License
# * along with this program; if not, write to the Free Software
# * Foundation, Inc., 59 Temple Place, Suite 330, Boston, MA
# * 02111-1307  USA
# *
# *  All comments concerning this program package may be sent to the
# *  e-mail address 'scipion@cnb.csic.es'
# *
# **************************************************************************
"""
This module contains utils functions for Xmipp protocols
"""

from os.path import join
import numpy as np
<<<<<<< HEAD
=======

# import pyvista as pv
>>>>>>> 7cc9c1c1


from pyworkflow import Config
from pwem import emlib


def validateXmippGpuBins():
    pass


BAD_IMPORT_TENSORFLOW_KERAS_MSG='''
Error, tensorflow/keras is probably not installed. Install it with:\n  ./scipion installb deepLearningToolkit
If gpu version of tensorflow desired, install cuda 8.0 or cuda 9.0
We will try to automatically install cudnn, if unsucesfully, install cudnn and add to LD_LIBRARY_PATH
add to {0}
CUDA = True
CUDA_VERSION = 8.0 or 9.0
CUDA_HOME = /path/to/cuda-%(CUDA_VERSION)s
CUDA_BIN = %(CUDA_HOME)s/bin
CUDA_LIB = %(CUDA_HOME)s/lib64
CUDNN_VERSION = 6 or 7
'''.format(Config.SCIPION_CONFIG)


def copy_image(imag):
    ''' Return a copy of a xmipp_image
    '''
    new_imag = emlib.Image()
    new_imag.setData(imag.getData())
    return new_imag


def matmul_serie(mat_list, size=4):
    '''Return the matmul of several numpy arrays'''
    #Return the identity matrix if te list is empty
    if len(mat_list) > 0:
        res = np.identity(len(mat_list[0]))
        for i in range(len(mat_list)):
            res = np.matmul(res, mat_list[i])
    else:
        res = np.identity(size)
    return res


def normalize_array(ar):
    '''Normalize values in an array with mean 0 and std deviation 1
    '''
    ar -= np.mean(ar)
    ar /= np.std(ar)
    return ar


def surrounding_values(a,ii,jj,depth=1):
    '''Return a list with the surrounding elements, given the indexs of the center, from an 2D numpy array
    '''
    values=[]
    for i in range(ii-depth,ii+depth+1):
        for j in range(jj-depth,jj+depth+1):
            if i>=0 and j>=0 and i<a.shape[0] and j<a.shape[1]:
                if i!=ii or j!=jj:
                    values+=[a[i][j]]
    return values<|MERGE_RESOLUTION|>--- conflicted
+++ resolved
@@ -30,11 +30,8 @@
 
 from os.path import join
 import numpy as np
-<<<<<<< HEAD
-=======
 
 # import pyvista as pv
->>>>>>> 7cc9c1c1
 
 
 from pyworkflow import Config
