# **************************************************************************
# *
# * Authors:     J.M. De la Rosa Trevin (jmdelarosa@cnb.csic.es)
# *              Laura del Cano (ldelcano@cnb.csic.es)
# *
# * Unidad de  Bioinformatica of Centro Nacional de Biotecnologia , CSIC
# *
# * This program is free software; you can redistribute it and/or modify
# * it under the terms of the GNU General Public License as published by
# * the Free Software Foundation; either version 2 of the License, or
# * (at your option) any later version.
# *
# * This program is distributed in the hope that it will be useful,
# * but WITHOUT ANY WARRANTY; without even the implied warranty of
# * MERCHANTABILITY or FITNESS FOR A PARTICULAR PURPOSE.  See the
# * GNU General Public License for more details.
# *
# * You should have received a copy of the GNU General Public License
# * along with this program; if not, write to the Free Software
# * Foundation, Inc., 59 Temple Place, Suite 330, Boston, MA
# * 02111-1307  USA
# *
# *  All comments concerning this program package may be sent to the
# *  e-mail address 'scipion@cnb.csic.es'
# *
# **************************************************************************
"""
This module contains utils functions for Xmipp protocols
"""

<<<<<<< HEAD
from os.path import exists, join
=======
from os.path import exists
import subprocess
>>>>>>> 4fabf593

import xmipp3
import xmippLib
from .base import XmippMdRow

def validateXmippGpuBins():
    pass

def getMdFirstRow(filename):
    """ Create a MetaData but only read the first row.
    This method should be used for validations of labels
    or metadata size, but the full metadata is not needed.
    """
    md = xmippLib.MetaData()
    md.read(filename, 1)
    if md.getParsedLines():
        row = XmippMdRow()
        row.readFromMd(md, md.firstObject())
    else:
        row = None
    
    return row


def getMdSize(filename):
    """ Return the metadata size without parsing entirely. """
    md = xmippLib.MetaData()
    md.read(filename, 1)
    return md.getParsedLines()


def isMdEmpty(filename):
    """ Use getMdSize to check if metadata is empty. """
    return getMdSize(filename) == 0


def iterMdRows(md):
    """ Iterate over the rows of the given metadata. """
    # If md is string, take as filename and create the metadata
    if isinstance(md, basestring):
        md = xmippLib.MetaData(md)
        
    row = XmippMdRow()
    
    for objId in md:
        row.readFromMd(md, objId)
        yield row

def readInfoField(fnDir,block,label):
    mdInfo = xmippLib.MetaData("%s@%s"%(block,join(fnDir,"iterInfo.xmd")))
    return mdInfo.getValue(label,mdInfo.firstObject())

def writeInfoField(fnDir,block,label, value):
    mdInfo = xmippLib.MetaData()
    objId=mdInfo.addObject()
    mdInfo.setValue(label,value,objId)
    mdInfo.write("%s@%s"%(block,join(fnDir,"iterInfo.xmd")),xmippLib.MD_APPEND)
    
def validateDLtoolkit(errors=None, **kwargs):
    """ Validates if the deepLearningToolkit is installed.
        Additionally, it assert if a certain models is present when
        kwargs are present, following:
          - assertModel: if models should be evaluated or not (default: True).
          - errorMsg: a custom message error (default: '').
          - model: a certain model name/route/list (default: no model assert)
            + model='myModel': asserts if myModel exists
            + model=('myModel', 'myFile.h5'): asserts is myModel/myFile.h5 exists
            + model=['myModel1', 'myModel2', ('myModel3', 'myFile3.h5')]: a combination

        usage (3 examples):
          errors = validateDLtoolkit(errors, doAssert=self.useModel.get(),
                                     model="myModel")

          errors = validateDLtoolkit(model=("myModel2", "myFile.h5"))

          errors = validateDLtoolkit(doAssert=self.mode.get()==PREDICT,
                                     model=("myModel3", "subFolder", "model.h5"),
                                     errorMsg="myModel3 is required for the "
                                              "prediction mode")
    """
    # initialize errors if needed
    errors = errors if errors is not None else []

    # Trying to import keras to assert if DeepLearningToolkit works fine.
    kerasError = False
    try:
        subprocess.check_output('python -c "import keras"', shell=True)
    except subprocess.CalledProcessError:
        errors.append("*Keras/Tensorflow not found*. Required to run this protocol.")
        kerasError=True

    # Asserting if the model exists only if the software is well installed
    modelError = False
    models = kwargs.get('model', '')
    if not kerasError and kwargs.get('assertModel', True) and models != '':
        models = models if isinstance(models, list) else [models]
        for model in models:
            if isinstance(model, str):
                if not exists(xmipp3.Plugin.getModel(model, doRaise=False)):
                    modelError = True
            elif isinstance(model, tuple):
                if not exists(xmipp3.Plugin.getModel(*model, doRaise=False)):
                    modelError = True
        if modelError:
            errors.append("*Pre-trained model not found*. %s"
                          % kwargs.get('errorMsg', ''))

    # Hint to install the deepLearningToolkit
    if kerasError or modelError:
        errors.append("Please, *run* 'scipion installb deepLearningToolkit' "
                      "or install the scipion-em-xmipp/deepLearningToolkit "
                      "package using the *plugin manager*.")

    return errors
<|MERGE_RESOLUTION|>--- conflicted
+++ resolved
@@ -28,12 +28,8 @@
 This module contains utils functions for Xmipp protocols
 """
 
-<<<<<<< HEAD
 from os.path import exists, join
-=======
-from os.path import exists
 import subprocess
->>>>>>> 4fabf593
 
 import xmipp3
 import xmippLib
