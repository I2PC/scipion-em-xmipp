--- conflicted
+++ resolved
@@ -89,9 +89,6 @@
     mdInfo.setValue(label,value,objId)
     mdInfo.write("%s@%s"%(block,join(fnDir,"iterInfo.xmd")),xmippLib.MD_APPEND)
 
-<<<<<<< HEAD
-=======
-    return errors
 
 BAD_IMPORT_TENSORFLOW_KERAS_MSG='''
 Error, tensorflow/keras is probably not installed. Install it with:\n  ./scipion installb deepLearningToolkit
@@ -140,5 +137,4 @@
             if i>=0 and j>=0 and i<a.shape[0] and j<a.shape[1]:
                 if i!=ii or j!=jj:
                     values+=[a[i][j]]
-    return values
->>>>>>> eaab618a
+    return values