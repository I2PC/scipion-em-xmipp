# **************************************************************************
# *
# * Authors:     J.M. De la Rosa Trevin (jmdelarosa@cnb.csic.es)
# *              Laura del Cano (ldelcano@cnb.csic.es)
# *
# * Unidad de  Bioinformatica of Centro Nacional de Biotecnologia , CSIC
# *
# * This program is free software; you can redistribute it and/or modify
# * it under the terms of the GNU General Public License as published by
# * the Free Software Foundation; either version 2 of the License, or
# * (at your option) any later version.
# *
# * This program is distributed in the hope that it will be useful,
# * but WITHOUT ANY WARRANTY; without even the implied warranty of
# * MERCHANTABILITY or FITNESS FOR A PARTICULAR PURPOSE.  See the
# * GNU General Public License for more details.
# *
# * You should have received a copy of the GNU General Public License
# * along with this program; if not, write to the Free Software
# * Foundation, Inc., 59 Temple Place, Suite 330, Boston, MA
# * 02111-1307  USA
# *
# *  All comments concerning this program package may be sent to the
# *  e-mail address 'scipion@cnb.csic.es'
# *
# **************************************************************************
"""
This module contains utils functions for Xmipp protocols
"""

from os.path import join
import numpy as np
<<<<<<< HEAD
=======

# import pyvista as pv
>>>>>>> 6a34fc4d


from pyworkflow import Config
from pwem import emlib


def validateXmippGpuBins():
    pass


BAD_IMPORT_TENSORFLOW_KERAS_MSG='''
Error, tensorflow/keras is probably not installed. Install it with:\n  ./scipion installb deepLearningToolkit
If gpu version of tensorflow desired, install cuda 8.0 or cuda 9.0
We will try to automatically install cudnn, if unsucesfully, install cudnn and add to LD_LIBRARY_PATH
add to {0}
CUDA = True
CUDA_VERSION = 8.0 or 9.0
CUDA_HOME = /path/to/cuda-%(CUDA_VERSION)s
CUDA_BIN = %(CUDA_HOME)s/bin
CUDA_LIB = %(CUDA_HOME)s/lib64
CUDNN_VERSION = 6 or 7
'''.format(Config.SCIPION_CONFIG)


def copy_image(imag):
    ''' Return a copy of a xmipp_image
    '''
    new_imag = emlib.Image()
    new_imag.setData(imag.getData())
    return new_imag


def matmul_serie(mat_list, size=4):
    '''Return the matmul of several numpy arrays'''
    #Return the identity matrix if te list is empty
    if len(mat_list) > 0:
        res = np.identity(len(mat_list[0]))
        for i in range(len(mat_list)):
            res = np.matmul(res, mat_list[i])
    else:
        res = np.identity(size)
    return res


def normalize_array(ar):
    '''Normalize values in an array with mean 0 and std deviation 1
    '''
    ar -= np.mean(ar)
    ar /= np.std(ar)
    return ar


def surrounding_values(a,ii,jj,depth=1):
    '''Return a list with the surrounding elements, given the indexs of the center, from an 2D numpy array
    '''
    values=[]
    for i in range(ii-depth,ii+depth+1):
        for j in range(jj-depth,jj+depth+1):
            if i>=0 and j>=0 and i<a.shape[0] and j<a.shape[1]:
                if i!=ii or j!=jj:
                    values+=[a[i][j]]
    return values<|MERGE_RESOLUTION|>--- conflicted
+++ resolved
@@ -30,13 +30,6 @@
 
 from os.path import join
 import numpy as np
-<<<<<<< HEAD
-=======
-
-# import pyvista as pv
->>>>>>> 6a34fc4d
-
-
 from pyworkflow import Config
 from pwem import emlib
 
