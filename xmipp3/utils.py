--- conflicted
+++ resolved
@@ -146,7 +146,6 @@
 
     return errors
 
-<<<<<<< HEAD
 BAD_IMPORT_TENSORFLOW_KERAS_MSG='''
 Error, tensorflow/keras is probably not installed. Install it with:\n  ./scipion installb deepLearningToolkit
 If gpu version of tensorflow desired, install cuda 8.0 or cuda 9.0
@@ -159,7 +158,7 @@
 CUDA_LIB = %(CUDA_HOME)s/lib64
 CUDNN_VERSION = 6 or 7
 '''
-=======
+
 def copy_image(imag):
     ''' Return a copy of a xmipp_image
     '''
@@ -194,5 +193,4 @@
             if i>=0 and j>=0 and i<a.shape[0] and j<a.shape[1]:
                 if i!=ii or j!=jj:
                     values+=[a[i][j]]
-    return values
->>>>>>> 1c50c09f
+    return values