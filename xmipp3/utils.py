# **************************************************************************
# *
# * Authors:     J.M. De la Rosa Trevin (jmdelarosa@cnb.csic.es)
# *              Laura del Cano (ldelcano@cnb.csic.es)
# *
# * Unidad de  Bioinformatica of Centro Nacional de Biotecnologia , CSIC
# *
# * This program is free software; you can redistribute it and/or modify
# * it under the terms of the GNU General Public License as published by
# * the Free Software Foundation; either version 2 of the License, or
# * (at your option) any later version.
# *
# * This program is distributed in the hope that it will be useful,
# * but WITHOUT ANY WARRANTY; without even the implied warranty of
# * MERCHANTABILITY or FITNESS FOR A PARTICULAR PURPOSE.  See the
# * GNU General Public License for more details.
# *
# * You should have received a copy of the GNU General Public License
# * along with this program; if not, write to the Free Software
# * Foundation, Inc., 59 Temple Place, Suite 330, Boston, MA
# * 02111-1307  USA
# *
# *  All comments concerning this program package may be sent to the
# *  e-mail address 'scipion@cnb.csic.es'
# *
# **************************************************************************
"""
This module contains utils functions for Xmipp protocols
"""

from os.path import join
import numpy as np
<<<<<<< HEAD
# import pyvista as pv
=======
>>>>>>> 3fdb96b0

from pyworkflow import Config
from pwem import emlib


def validateXmippGpuBins():
    pass


BAD_IMPORT_TENSORFLOW_KERAS_MSG='''
Error, tensorflow/keras is probably not installed. Install it with:\n  ./scipion installb deepLearningToolkit
If gpu version of tensorflow desired, install cuda 8.0 or cuda 9.0
We will try to automatically install cudnn, if unsucesfully, install cudnn and add to LD_LIBRARY_PATH
add to {0}
CUDA = True
CUDA_VERSION = 8.0 or 9.0
CUDA_HOME = /path/to/cuda-%(CUDA_VERSION)s
CUDA_BIN = %(CUDA_HOME)s/bin
CUDA_LIB = %(CUDA_HOME)s/lib64
CUDNN_VERSION = 6 or 7
'''.format(Config.SCIPION_CONFIG)


def copy_image(imag):
    ''' Return a copy of a xmipp_image
    '''
    new_imag = emlib.Image()
    new_imag.setData(imag.getData())
    return new_imag


def matmul_serie(mat_list, size=4):
    '''Return the matmul of several numpy arrays'''
    #Return the identity matrix if te list is empty
    if len(mat_list) > 0:
        res = np.identity(len(mat_list[0]))
        for i in range(len(mat_list)):
            res = np.matmul(res, mat_list[i])
    else:
        res = np.identity(size)
    return res


def normalize_array(ar):
    '''Normalize values in an array with mean 0 and std deviation 1
    '''
    ar -= np.mean(ar)
    ar /= np.std(ar)
    return ar


def surrounding_values(a,ii,jj,depth=1):
    '''Return a list with the surrounding elements, given the indexs of the center, from an 2D numpy array
    '''
    values=[]
    for i in range(ii-depth,ii+depth+1):
        for j in range(jj-depth,jj+depth+1):
            if i>=0 and j>=0 and i<a.shape[0] and j<a.shape[1]:
                if i!=ii or j!=jj:
                    values+=[a[i][j]]
    return values<|MERGE_RESOLUTION|>--- conflicted
+++ resolved
@@ -30,10 +30,9 @@
 
 from os.path import join
 import numpy as np
-<<<<<<< HEAD
+
 # import pyvista as pv
-=======
->>>>>>> 3fdb96b0
+
 
 from pyworkflow import Config
 from pwem import emlib
