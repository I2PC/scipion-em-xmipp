--- conflicted
+++ resolved
@@ -34,11 +34,7 @@
 from .protocols import (
     XmippProtCTFMicrographs, XmippProtProjMatch, XmippProtPreprocessParticles,
     XmippProtPreprocessMicrographs, XmippProtPreprocessVolumes,
-<<<<<<< HEAD
-    XmippProtExtractParticles,
-=======
     XmippProtExtractParticles, XmippProtExtractParticlesPairs, XmippProtPickingRemoveDuplicates,
->>>>>>> 179a2012
     XmippProtFilterParticles, XmippProtFilterVolumes, XmippProtMaskParticles,
     XmippProtMaskVolumes, XmippProtAlignVolume, XmippProtCL2D,
     XmippProtHelicalParameters, XmippProtConsensusPicking, XmippProtMonoRes,
@@ -169,22 +165,6 @@
     def show(self, form):
         form.setVar('consensusRadius', self._getRadius(form.protocol))
 
-class XmippParticleRemoveDuplicatesRadiusWizard(Wizard):
-    _targets = [(XmippProtPickingRemoveDuplicates, ['consensusRadius'])]
-
-    def _getRadius(self, protocol):
-        if protocol.inputCoordinates.hasValue():
-            boxSize=protocol.inputCoordinates.get().getBoxSize()
-            radius = int(boxSize*0.25)
-            if radius<10:
-                radius=10
-        else:
-            radius = 10
-        return radius
-
-    def show(self, form):
-        form.setVar('consensusRadius', self._getRadius(form.protocol))
-
 #===============================================================================
 # NUMBER OF CLASSES
 #===============================================================================
@@ -514,3 +494,5 @@
         _value = params['value']
         _label = params['label']
         GaussianVolumesWizard.show(self, form, _value, _label, UNIT_PIXEL_FOURIER)
+
+
