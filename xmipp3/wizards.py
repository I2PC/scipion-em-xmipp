# **************************************************************************
# *
# * Authors:     Jose Gutierrez (jose.gutierrez@cnb.csic.es) [1]
# * Authors:     J.M. De la Rosa Trevin (delarosatrevin@scilifelab.se) [2]
# *
# * [1] Unidad de Bioinformatica of Centro Nacional de Biotecnologia , CSIC
# * [2] SciLifeLab, Stockholm University
# *
# * This program is free software; you can redistribute it and/or modify
# * it under the terms of the GNU General Public License as published by
# * the Free Software Foundation; either version 2 of the License, or
# * (at your option) any later version.
# *
# * This program is distributed in the hope that it will be useful,
# * but WITHOUT ANY WARRANTY; without even the implied warranty of
# * MERCHANTABILITY or FITNESS FOR A PARTICULAR PURPOSE.  See the
# * GNU General Public License for more details.
# *
# * You should have received a copy of the GNU General Public License
# * along with this program; if not, write to the Free Software
# * Foundation, Inc., 59 Temple Place, Suite 330, Boston, MA
# * 02111-1307  USA
# *
# *  All comments concerning this program package may be sent to the
# *  e-mail address 'scipion@cnb.csic.es'
# *
# **************************************************************************

from pyworkflow.em.constants import *
from pyworkflow.em.wizard import *
from pyworkflow.em.protocol import ProtImportCoordinates

from .constants import *
from .protocols.protocol_cl2d import IMAGES_PER_CLASS

from .protocols import (
    XmippProtCTFMicrographs, XmippProtProjMatch, XmippProtPreprocessParticles,
    XmippProtPreprocessMicrographs, XmippProtPreprocessVolumes,
    XmippProtExtractParticles, XmippProtExtractParticlesPairs, XmippProtPickingRemoveDuplicates,
    XmippProtFilterParticles, XmippProtFilterVolumes, XmippProtMaskParticles,
    XmippProtMaskVolumes, XmippProtAlignVolume, XmippProtCL2D,
    XmippProtHelicalParameters, XmippProtConsensusPicking, XmippProtMonoRes,
    XmippProtRotSpectra, XmippProtReconstructHighRes, XmippProtExtractUnit,
    XmippProtReconstructHeterogeneous, XmippMetaProtDiscreteHeterogeneityScheduler,
    XmippMetaProtGoldenHighRes)


#===============================================================================
# DOWNSAMPLING
#===============================================================================

class XmippDownsampleWizard(DownsampleWizard):
    _targets = [(XmippProtPreprocessMicrographs, ['downFactor'])]

    def _getParameters(self, protocol):

        label, value = self._getInputProtocol(self._targets, protocol)

        protParams = {}
        protParams['input']= protocol.inputMicrographs
        protParams['label']= label
        protParams['value']= value

        return protParams

    def _getProvider(self, protocol):
        _objs = self._getParameters(protocol)['input']
        return DownsampleWizard._getListProvider(self, _objs)

    def show(self, form):
        params = self._getParameters(form.protocol)
        _value = params['value']
        _label = params['label']
        DownsampleWizard.show(self, form, _value, _label, UNIT_PIXEL)

#===============================================================================
# CTFS
#===============================================================================

class XmippCTFWizard(CtfWizard):
    _targets = [(XmippProtCTFMicrographs, ['ctfDownFactor', 'lowRes', 'highRes'])]

    def _getParameters(self, protocol):

        label, value = self._getInputProtocol(self._targets, protocol)

        protParams = {}
        protParams['input']= protocol.inputMicrographs
        protParams['label']= label
        protParams['value']= value
        return protParams

    def _getProvider(self, protocol):
        _objs = self._getParameters(protocol)['input']
        return CtfWizard._getListProvider(self, _objs)

    def getAutodownsampling(self,protocol, coeff=1.5):
        samplingRate = protocol.inputMicrographs.get().getSamplingRate()
        downsampling_factor = coeff / samplingRate
        if downsampling_factor < 1:
            downsampling_factor = 1
        return downsampling_factor

    def show(self, form):
        protocol = form.protocol
        params = self._getParameters(protocol)
        _value = params['value']
        _label = params['label']

        if protocol.AutoDownsampling:
            downSampling = self.getAutodownsampling(protocol)
        else:
            downSampling = _value[0]

#        form.setParamFromVar('inputMicrographs') # update selected input micrographs
        provider = self._getProvider(protocol)

        if provider is not None:
            args = {'unit': UNIT_PIXEL,
                    'downsample': downSampling,
                    'lf': _value[1],
                    'hf': _value[2],
                    'showInAngstroms': True
                    }
            oldDowsample = downSampling
            d = CtfDownsampleDialog(form.root, provider, **args)

            if d.resultYes():
                newDownsample=d.getDownsample()
                form.setVar(_label[0], newDownsample)
                form.setVar(_label[1], d.getLowFreq())
                form.setVar(_label[2], d.getHighFreq())
                if abs(newDownsample-oldDowsample)>1e-4:
                    form.setVar("AutoDownsampling",False)
        else:
            dialog.showWarning("Empty input", "Select elements first", form.root)

    @classmethod
    def getView(self):
        return "wiz_ctf_downsampling"

#===============================================================================
# BOXSIZE
#===============================================================================
class XmippBoxSizeWizard(Wizard):
    _targets = [(XmippProtExtractParticles, ['boxSize'])]

    def show(self, form):
        form.setVar('boxSize', form.protocol.getBoxSize())


#===============================================================================
# CONSENSUS RADIUS
#===============================================================================
class XmippParticleConsensusRadiusWizard(Wizard):
    _targets = [(XmippProtConsensusPicking, ['consensusRadius'])]

    def _getRadius(self, protocol):
        if protocol.inputCoordinates.hasValue():
            boxSize=protocol.inputCoordinates[0].get().getBoxSize()
            radius = int(boxSize*0.1)
            if radius<10:
                radius=10
        else:
            radius = 10
        return radius

    def show(self, form):
        form.setVar('consensusRadius', self._getRadius(form.protocol))

class XmippParticleRemoveDuplicatesRadiusWizard(Wizard):
    _targets = [(XmippProtPickingRemoveDuplicates, ['consensusRadius'])]

    def _getRadius(self, protocol):
        if protocol.inputCoordinates.hasValue():
            boxSize=protocol.inputCoordinates.get().getBoxSize()
            radius = int(boxSize*0.25)
            if radius<10:
                radius=10
        else:
            radius = 10
        return radius

    def show(self, form):
        form.setVar('consensusRadius', self._getRadius(form.protocol))

#===============================================================================
# NUMBER OF CLASSES
#===============================================================================
class XmippCL2DNumberOfClassesWizard(Wizard):
    _targets = [(XmippProtCL2D, ['numberOfClasses'])]

    def _getNumberOfClasses(self, protocol):

        numberOfClasses = 64

        if protocol.inputParticles.hasValue():
            numberOfClasses = int(protocol.inputParticles.get().getSize()/IMAGES_PER_CLASS)

        return numberOfClasses


    def show(self, form):
        form.setVar('numberOfClasses', self._getNumberOfClasses(form.protocol))

#===============================================================================
# MASKS
#===============================================================================

class XmippParticleMaskRadiusWizard(ParticleMaskRadiusWizard):
    _targets = [(XmippProtMaskParticles, ['radius']),
                (XmippProtPreprocessParticles, ['backRadius']),
                (XmippProtReconstructHighRes, ['particleRadius']),
                (XmippProtReconstructHeterogeneous, ['particleRadius']),
                (XmippMetaProtDiscreteHeterogeneityScheduler, ['particleRadius']),
                (XmippMetaProtGoldenHighRes, ['particleRadius'])]

    def _getParameters(self, protocol):

        label, value = self._getInputProtocol(self._targets, protocol)

        protParams = {}
        protParams['input']= protocol.inputParticles
        protParams['label']= label
        protParams['value']= value
        return protParams

    def _getProvider(self, protocol):
        _objs = self._getParameters(protocol)['input']
        return ParticleMaskRadiusWizard._getListProvider(self, _objs)

    def show(self, form):
        params = self._getParameters(form.protocol)
        _value = params['value']
        _label = params['label']
        ParticleMaskRadiusWizard.show(self, form, _value, _label, UNIT_PIXEL)



class XmippParticleMaskRadiiWizard(ParticlesMaskRadiiWizard):
    _targets = [(XmippProtMaskParticles, ['innerRadius', 'outerRadius']),
                (XmippProtRotSpectra, ['spectraInnerRadius', 'spectraOuterRadius'])]

    def _getParameters(self, protocol):

        label, value = self._getInputProtocol(self._targets, protocol)

        protParams = {}
        protParams['input']= protocol.inputParticles
        protParams['label']= label
        protParams['value']= value
        return protParams

    def _getProvider(self, protocol):
        _objs = self._getParameters(protocol)['input']
        return ParticlesMaskRadiiWizard._getListProvider(self, _objs)

    def show(self, form):
        params = self._getParameters(form.protocol)
        _value = params['value']
        _label = params['label']
        ParticlesMaskRadiiWizard.show(self, form, _value, _label, UNIT_PIXEL)


class XmippVolumeMaskRadiusBasicWizard(VolumeMaskRadiusWizard):
    def _getParameters(self, protocol):
        label, value = self._getInputProtocol(self._targets, protocol)
        protParams = {}
        protParams['label']= label
        protParams['value']= value
        return protParams

    def _getProvider(self, protocol):
        _objs = self._getParameters(protocol)['input']
        return VolumeMaskRadiusWizard._getListProvider(self, _objs)

    def show(self, form):
        params = self._getParameters(form.protocol)
        _value = params['value']
        _label = params['label']
        VolumeMaskRadiusWizard.show(self, form, _value, _label, UNIT_PIXEL)


class XmippVolumeMaskRadiusWizard(XmippVolumeMaskRadiusBasicWizard):
    _targets = [(XmippProtMaskVolumes, ['radius']),
                (XmippProtAlignVolume, ['maskRadius']),
                (XmippProtPreprocessVolumes, ['backRadius'])]

    def _getParameters(self, protocol):
        protParams=XmippVolumeMaskRadiusBasicWizard._getParameters(self, protocol)
        protParams['input']= protocol.inputVolumes
        return protParams


class XmippVolumeMaskRadiusWizard2(XmippVolumeMaskRadiusBasicWizard):
    _targets = [(XmippProtMonoRes, ['volumeRadius'])]

    def _getParameters(self, protocol):
        protParams=XmippVolumeMaskRadiusBasicWizard._getParameters(self, protocol)
        protParams['input']= protocol.inputVolumes
        return protParams


class XmippVolumeMaskRadiusWizard3(XmippVolumeMaskRadiusBasicWizard):
    _targets = [(XmippProtMonoRes, ['volumeRadiusHalf'])]

    def _getParameters(self, protocol):
        protParams=XmippVolumeMaskRadiusBasicWizard._getParameters(self, protocol)
        protParams['input']= protocol.inputVolumes
        return protParams


class XmippVolumeOuterRadiusWizard(XmippVolumeMaskRadiusWizard):
    _targets = [(XmippProtHelicalParameters, ['cylinderOuterRadius'])]

    def _getParameters(self, protocol):
        protParams = {}
        protParams['input']= protocol.inputVolume
        protParams['label']= 'cylinderOuterRadius'
        protParams['value']= protocol.cylinderOuterRadius.get()
        return protParams


class XmippVolumeInnerRadiusWizard(XmippVolumeMaskRadiusWizard):
    _targets = [(XmippProtHelicalParameters, ['cylinderInnerRadius'])]

    def _getParameters(self, protocol):
        protParams = {}
        protParams['input']= protocol.inputVolume
        protParams['label']= 'cylinderInnerRadius'
        protParams['value']= protocol.cylinderInnerRadius.get()
        return protParams


class XmippVolumeMaskRadiusProjMWizard(XmippVolumeMaskRadiusWizard):
    _targets = [(XmippProtProjMatch, ['maskRadius'])]

    def _getParameters(self, protocol):

        label, value = self._getInputProtocol(self._targets, protocol)

        protParams = {}
        protParams['input']= protocol.input3DReferences
        protParams['label']= label
        protParams['value']= value
        return protParams


class XmippVolumeRadiiWizard(VolumeMaskRadiiWizard):
    _targets = [(XmippProtMaskVolumes, ['innerRadius', 'outerRadius']),
               (XmippProtExtractUnit, ['innerRadius', 'outerRadius'])
              ]

    def _getParameters(self, protocol):

        label, value = self._getInputProtocol(self._targets, protocol)

        protParams = {}
        protParams['input']= protocol.inputVolumes
        protParams['label']= label
        protParams['value']= value
        return protParams

    def _getProvider(self, protocol):
        _objs = self._getParameters(protocol)['input']
        return VolumeMaskRadiiWizard._getListProvider(self, _objs)

    def show(self, form):
        params = self._getParameters(form.protocol)
        _value = params['value']
        _label = params['label']
        VolumeMaskRadiiWizard.show(self, form, _value, _label, UNIT_PIXEL)

class XmippVolumeRadiiProjMWizard(XmippVolumeRadiiWizard):
    _targets = [(XmippProtProjMatch, ['innerRadius', 'outerRadius'])]

    def _getParameters(self, protocol):

        label, value = self._getInputProtocol(self._targets, protocol)
        # Convert values to integer (From NumericListParam they come as string)
        value = [int(val) for val in value]

        protParams = {}
        protParams['input']= protocol.input3DReferences
        protParams['label']= label
        protParams['value']= value
        return protParams


#===============================================================================
#  FILTERS
#===============================================================================

class XmippFilterParticlesWizard(FilterParticlesWizard):
    _targets = [(XmippProtFilterParticles, ['lowFreqA','lowFreqDig',
                                            'highFreqA','highFreqDig',
                                            'freqDecayA','freqDecayDig'])]

    def _getParameters(self, protocol):

        protParams = {}

        if protocol.freqInAngstrom:
            labels = ['lowFreqA', 'highFreqA', 'freqDecayA']
            protParams['unit'] = UNIT_ANGSTROM
        else:
            labels = ['lowFreqDig', 'highFreqDig', 'freqDecayDig']
            protParams['unit'] = UNIT_PIXEL

        values = [protocol.getAttributeValue(l) for l in labels]

        protParams['input'] = protocol.inputParticles
        protParams['label'] = labels
        protParams['value'] = values
        protParams['mode'] = protocol.filterModeFourier.get()
        #protParams['space'] = protocol.filterSpace.get()
        #protParams['freqInAngstrom'] = protocol.freqInAngstrom.get()
        return protParams

    def _getProvider(self, protocol):
        _objs = self._getParameters(protocol)['input']
        return FilterParticlesWizard._getListProvider(self, _objs)

    def show(self, form):
        params = self._getParameters(form.protocol)
        _value = params['value']
        _label = params['label']
        _mode = params['mode']
        _unit = params['unit']
        FilterParticlesWizard.show(self, form, _value, _label, _mode, _unit)


class XmippFilterVolumesWizard(FilterVolumesWizard):
    _targets = [(XmippProtFilterVolumes, ['lowFreqA','lowFreqDig',
                                          'highFreqA','highFreqDig',
                                          'freqDecayA','freqDecayDig'])]

    def _getParameters(self, protocol):

        protParams = {}

        if protocol.freqInAngstrom:
            labels = ['lowFreqA', 'highFreqA', 'freqDecayA']
            protParams['unit'] = UNIT_ANGSTROM
        else:
            labels = ['lowFreqDig', 'highFreqDig', 'freqDecayDig']
            protParams['unit'] = UNIT_PIXEL

        values = [protocol.getAttributeValue(l) for l in labels]

        protParams['input']= protocol.inputVolumes
        protParams['label']= labels
        protParams['value']= values
        protParams['mode'] = protocol.filterModeFourier.get()
        #protParams['mode'] = protocol.filterSpace.get()
        #protParams['freqInAngstrom'] = protocol.freqInAngstrom.get()
        return protParams

    def _getProvider(self, protocol):
        _objs = self._getParameters(protocol)['input']
        return FilterVolumesWizard._getListProvider(self, _objs)

    def show(self, form):
        params = self._getParameters(form.protocol)
        _value = params['value']
        _label = params['label']
        _mode = params['mode']
        _unit = params['unit']
        FilterVolumesWizard.show(self, form, _value, _label, _mode, _unit)


class XmippGaussianParticlesWizard(GaussianParticlesWizard):
    _targets = [(XmippProtFilterParticles, ['freqSigma'])]

    def _getParameters(self, protocol):

        label, value = self._getInputProtocol(self._targets, protocol)

        protParams = {}
        protParams['input']= protocol.inputParticles
        protParams['label']= label
        protParams['value']= value
        return protParams

    def _getProvider(self, protocol):
        _objs = self._getParameters(protocol)['input']
        return GaussianParticlesWizard._getListProvider(self, _objs)

    def show(self, form):
        params = self._getParameters(form.protocol)
        _value = params['value']
        _label = params['label']
        GaussianParticlesWizard.show(self, form, _value, _label, UNIT_PIXEL_FOURIER)


class XmippGaussianVolumesWizard(GaussianVolumesWizard):
    _targets = [(XmippProtFilterVolumes, ['freqSigma'])]

    def _getParameters(self, protocol):

        label, value = self._getInputProtocol(self._targets, protocol)

        protParams = {}
        protParams['input']= protocol.inputVolumes
        protParams['label']= label
        protParams['value']= value
        return protParams

    def _getProvider(self, protocol):
        _objs = self._getParameters(protocol)['input']
        return GaussianVolumesWizard._getListProvider(self, _objs)

    def show(self, form):
        params = self._getParameters(form.protocol)
        _value = params['value']
        _label = params['label']
        GaussianVolumesWizard.show(self, form, _value, _label, UNIT_PIXEL_FOURIER)
<<<<<<< HEAD



=======
>>>>>>> 72ced908
<|MERGE_RESOLUTION|>--- conflicted
+++ resolved
@@ -515,9 +515,5 @@
         _value = params['value']
         _label = params['label']
         GaussianVolumesWizard.show(self, form, _value, _label, UNIT_PIXEL_FOURIER)
-<<<<<<< HEAD
-
-
-
-=======
->>>>>>> 72ced908
+
+
