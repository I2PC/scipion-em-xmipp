--- conflicted
+++ resolved
@@ -54,62 +54,7 @@
         self.stepsExecutionMode = STEPS_PARALLEL
 
     #--------------------------- DEFINE param functions ------------------------
-<<<<<<< HEAD
-    def _defineParams(self, form):
-        form.addSection(label='Input')
-        
-        form.addParam('inputCoordinates', params.PointerParam,
-                      pointerClass='SetOfCoordinates',
-                      important=True,
-                      label="Input coordinates",
-                      help='Select the SetOfCoordinates ')
-
-        form.addParam('extractNoise', params.BooleanParam, default=False,
-                      label='Extract noise particles',
-                      help='Select this option to extract background noise particles instead of the true particles.'
-                           'This is useful for training some classifiers.')
-        form.addParam('extractNoiseNumber', params.IntParam, default=-1, condition="extractNoise",
-                      label='Number of noise particles',
-                      help='Number of noise particles to extract from each micrograph. '
-                           'Set to -1 for extracting the same amount of noise particles as the number true particles for that micrograph')
-
-        # The name for the followig param is because historical reasons
-        # now it should be named better 'micsSource' rather than
-        # 'downsampleType', but this could make inconsistent previous executions
-        # of this protocols, we will keep the name
-        form.addParam('downsampleType', params.EnumParam,
-                      choices=['same as picking', 'other'],
-                      default=0, important=True,
-                      display=params.EnumParam.DISPLAY_HLIST,
-                      label='Micrographs source',
-                      help='By default the particles will be extracted '
-                           'from the micrographs used in the picking '
-                           'step ( _same as picking_ option ). \n'
-                           'If you select _other_ option, you must provide '
-                           'a different set of micrographs to extract from. \n'
-                           '*Note*: In the _other_ case, ensure that provided '
-                           'micrographs and coordinates are related '
-                           'by micName or by micId. Difference in pixel size '
-                           'will be handled automatically.')
-
-        form.addParam('inputMicrographs', params.PointerParam,
-                      pointerClass='SetOfMicrographs',
-                      condition='downsampleType != %s' % SAME_AS_PICKING,
-                      important=True, label='Input micrographs',
-                      help='Select the SetOfMicrographs from which to extract.')
-
-        form.addParam('ctfRelations', params.RelationParam, allowsNull=True,
-                      relationName=RELATION_CTF,
-                      attributeName='getInputMicrographs',
-                      label='CTF estimation',
-                      help='Choose some CTF estimation related to input '
-                           'micrographs. \n CTF estimation is needed if you '
-                           'want to do phase flipping or you want to '
-                           'associate CTF information to the particles.')
-
-=======
     def _definePreprocessParams(self, form):
->>>>>>> 9d2f4513
         # downFactor should always be 1.0 or greater
         geOne = params.GE(1.0,
                           error='Value should be greater or equal than 1.0')
@@ -268,92 +213,7 @@
             else:
                 fnCTF = None
 
-<<<<<<< HEAD
-            # Actually extract
-            deps.append(self._insertFunctionStep('extractParticlesStep',
-                                                 mic.getObjId(), baseMicName,
-                                                 fnCTF, fnLast, micOps,
-                                                 self.doInvert.get(),
-                                                 self._getNormalizeArgs(),
-                                                 self.doBorders.get(),
-                                                 self.extractNoise.get(),
-                                                 self.extractNoiseNumber.get(),
-                                                 prerequisites=localDeps))
-
-        # Insert step to create output objects
-        metaDeps = self._insertFunctionStep('createMetadataImageStep',
-                                            prerequisites=deps)
-        
-        if self.doSort:
-            screenDep = self._insertFunctionStep('screenParticlesStep',
-                                                 prerequisites=[metaDeps])
-            finalDeps = [screenDep]
-        else:
-            finalDeps = [metaDeps]
-        
-        self._insertFunctionStep('createOutputStep', prerequisites=finalDeps)
-
-    #--------------------------- STEPS functions -------------------------------
-    def writePosFilesStep(self):
-        """ Write the pos file for each micrograph on metadata format. """
-        writeSetOfCoordinates(self._getExtraPath(), self.inputCoords,
-                              scale=self.getBoxScale())
-        # We need to find the mapping (either by micName (without ext) or micId)
-        # between the micrographs in the SetOfCoordinates and
-        # the Other micrographs if necessary
-        if self._micsOther():
-            micDict = {}
-            coordMics = self.inputCoords.getMicrographs()
-            for mic in coordMics:
-                micBase = pwutils.removeBaseExt(mic.getFileName())
-                micPos = self._getExtraPath(micBase + ".pos")
-                micDict[pwutils.removeBaseExt(mic.getMicName())] = micPos
-                micDict[mic.getObjId()] = micPos
-                
-            if any(pwutils.removeBaseExt(mic.getMicName()) in micDict
-                   for mic in self.inputMics):
-                micKey = lambda mic: pwutils.removeBaseExt(mic.getMicName())
-            elif any(mic.getObjId() in micDict for mic in self.inputMics):
-                self.warning('Could not match input micrographs and coordinates'
-                             ' micrographs by micName, using micId.')
-                micKey = lambda mic: mic.getObjId()
-            else:
-                raise Exception('Could not match input micrographs and '
-                                'coordinates neither by micName or micId.')
-            
-            for mic in self.inputMics: # micrograph from input (other)
-                mk = micKey(mic)
-                if mk in micDict:
-                    micPosCoord = micDict[mk]
-                    if exists(micPosCoord):
-                        micBase = pwutils.removeBaseExt(mic.getFileName())
-                        micPos = self._getExtraPath(micBase + ".pos")
-                        if micPos != micPosCoord:
-                            self.info('Moving %s -> %s' % (micPosCoord, micPos))
-                            pwutils.moveFile(micPosCoord, micPos)
-                        
-    def extractParticlesStep(self, micId, baseMicName, fnCTF,
-                             micrographToExtract, micOps,
-                             doInvert, normalizeArgs, doBorders, extractNoise, extractNoiseNumber):
-        """ Extract particles from one micrograph """
-        outputRoot = str(self._getExtraPath(baseMicName))
-        fnPosFile = self._getExtraPath(baseMicName + ".pos")
-
-        # If it has coordinates extract the particles      
-        particlesMd = 'particles@%s' % fnPosFile
-        boxSize = self.boxSize.get()
-        boxScale = self.getBoxScale()
-        print "boxScale: ", boxScale
-
-        if exists(fnPosFile):
-            # Apply first all operations required for the micrograph
-            for program, args in micOps:
-                self.runJob(program, args)
-
-            args = " -i %s --pos %s" % (micrographToExtract, particlesMd)
-=======
             args = " -i %s --pos %s" % (fnLast, particlesMd)
->>>>>>> 9d2f4513
             args += " -o %s --Xdim %d" % (outputRoot, boxSize)
 
             if doInvert:
@@ -364,9 +224,6 @@
             
             if doBorders:
                 args += " --fillBorders"
-            
-            if extractNoise:
-                args += " --extractNoise %d"%extractNoiseNumber
 
             self.runJob("xmipp_micrograph_scissor", args)
 
@@ -398,77 +255,6 @@
 
         return args
 
-<<<<<<< HEAD
-    def createMetadataImageStep(self):
-        #Create images.xmd metadata
-        fnImages = self._getOutputImgMd()
-        imgsXmd = md.MetaData()
-        posFiles = glob(self._getExtraPath('*.pos')) 
-        for posFn in posFiles:
-            xmdFn = self._getExtraPath(pwutils.replaceBaseExt(posFn, "xmd"))
-            if exists(xmdFn):
-                mdFn = md.MetaData(xmdFn)
-                mdFn.removeLabel(md.MDL_XCOOR)
-                mdFn.removeLabel(md.MDL_YCOOR)
-                mdPos = md.MetaData('particles@%s' % posFn)
-                mdPos.merge(mdFn) 
-                imgsXmd.unionAll(mdPos)
-            else:
-                self.warning("The coord file %s wasn't used for extraction! "
-                             % basename(posFn))
-                self.warning("Maybe you are extracting over a subset of "
-                             "micrographs")
-        imgsXmd.write(fnImages)
-
-    def screenParticlesStep(self):
-        # If selected run xmipp_image_sort_by_statistics
-        # to add zscore info to images.xmd
-        args = " -i %s --addToInput" % self._getOutputImgMd()
-        if self.rejectionMethod == REJECT_MAXZSCORE:
-            args += " --zcut %s" % self.maxZscore
-        elif self.rejectionMethod == REJECT_PERCENTAGE:
-            args += " --percent %s" % self.percentage
-        
-        self.runJob("xmipp_image_sort_by_statistics", args)
-    
-    def createOutputStep(self):
-        # Create the SetOfImages object on the database
-        fnImages = self._getOutputImgMd()
-        # Create output SetOfParticles
-        self.imgSet = self._createSetOfParticles()
-        self.imgSet.copyInfo(self.inputMics)
-        # set coords from the input, will update later if needed
-        self.imgSet.setCoordinates(self.inputCoords)
-        coords2 = SetOfCoordinates()
-
-        if self.doFlip:
-            self.imgSet.setIsPhaseFlipped(not self.inputMics.isPhaseFlipped())
-
-        self.imgSet.setSamplingRate(self._getNewSampling())
-        self.imgSet.setHasCTF(self.ctfRelations.hasValue())
-
-        # a SetMdIterator is needed because in some cases, the number of
-        # items in SetOfCoordinates and in the metadata could be different.
-        iterator = md.SetMdIterator(fnImages, sortByLabel=md.MDL_ITEM_ID,
-                                    updateItemCallback=self.createParticles,
-                                    skipDisabled=True)
-        # THis use case is special, because copyItems method is designed to
-        # modified the same type of object of the input set. Here, a new type
-        #  (SetOfParticles) is generated, and its needed an auxiliary set of
-        # coordinates and it not stored.
-        coordsAux = SetOfCoordinates()
-        coordsAux.copyItems(self.inputCoords,
-                            updateItemCallback=iterator.updateItem,
-                            copyDisabled=True)
-
-        self._storeMethodsInfo(fnImages)
-        self._defineOutputs(outputParticles=self.imgSet)
-        self._defineSourceRelation(self.inputCoordinates, self.imgSet)
-        if self.ctfRelations.hasValue():
-            self._defineSourceRelation(self.ctfRelations.get(), self.imgSet)
-
-=======
->>>>>>> 9d2f4513
     #--------------------------- INFO functions --------------------------------
     def _validate(self):
         errors = []
