# Name of the GitHub Action
name: Build scipion-em-xmipp on Pull Request

# Specify when the Action should be triggered: when a pull request is opened against the 'devel' or 'master' branch
on:
  pull_request:
    branches: [devel, master]

# Define the job that should be run
jobs:
  build:
    # Specify the machine to run the job on
    runs-on: ubuntu-22.04
    
    #Avoid send statistics
    env:
      SEND_INSTALLATION_STATISTICS: "False"

    # Define the steps to be taken in the job
    steps:    
    # Check out the repository in the pull request
    - name: Checkout repository
      uses: actions/checkout@v4
      with:
        ref: ${{ github.head_ref }}

    # Installing CUDA
    - name: Install CUDA
      uses: Jimver/cuda-toolkit@v0.2.11
      id: cuda-toolkit
      with:
        cuda: '11.8.0'
        method: network
        sub-packages: '["nvcc", "toolkit"]'

    # Installing Miniconda
    - name: Install Miniconda
      working-directory: ${{ github.workspace }}/../
      run: |
        wget https://repo.anaconda.com/miniconda/Miniconda3-latest-Linux-x86_64.sh
        bash Miniconda3-latest-Linux-x86_64.sh -b -p ${{ github.workspace }}/../miniconda/
        source ./miniconda/etc/profile.d/conda.sh
        conda update -n base -c defaults conda -y
        
    # Installing Scipion
    - name: Install Scipion
      working-directory: ${{ github.workspace }}/../
      run: |
        eval "$(${{ github.workspace }}/../miniconda/bin/conda shell.bash hook)"
        pip3 install --user scipion-installer
        python3 -m scipioninstaller -conda -noXmipp -noAsk scipion

    # Install the plugin
    - name: Install plugin from pull request
      working-directory: ${{ github.workspace }}
      run: ../scipion/scipion3 installp -p . --devel --noBin

    # Install xmipp's dependencies package
    - name: Install dependencies package
      working-directory: ${{ github.workspace }}
      run: ../scipion/scipion3 installb xmippDep

    # Cloning Xmipp 
    - name: Cloning Xmipp
      working-directory: ${{ github.workspace }}/../
      run: git clone https://github.com/I2PC/xmipp.git
    
    # Checkout Xmipp to Pull Request branch if exists, by default stays in devel
    - name: Conditionally checkout Xmipp to ${{ github.head_ref }}
      working-directory: ${{ github.workspace }}/../xmipp
      env:
        BRANCH_NAME: ${{ github.head_ref }}
      run: |
        if [ $(git ls-remote --heads https://github.com/I2PC/xmipp.git $BRANCH_NAME | wc -l) -eq 1 ]; then
          git checkout $BRANCH_NAME
        fi
      
    # Installing Xmipp
    - name: Compile Xmipp and show log
      working-directory: ${{ github.workspace }}/../xmipp
      env:
        BUILD_TESTS: True
        BRANCH_NAME: ${{ github.head_ref }}
<<<<<<< HEAD
      run: ../scipion/scipion3 run ./xmipp -b $BRANCH_NAME || (cat compilation.log && false)
=======
      run: ../scipion/scipion3 run ./xmipp -b $BRANCH_NAME --keep-output || (cat compilation.log && false)
    
    # Check out the repository in the pull request
    - name: Checkout repository
      uses: actions/checkout@v4
      with:
        ref: ${{ github.head_ref }}
            
    # Install plugin from the pull request using the Scipion3 installp command
    - name: Install plugin from pull request
      working-directory: ${{ github.workspace }}
      run: ../scipion/scipion3 installp -p . --devel --noBin
>>>>>>> ed932238
<|MERGE_RESOLUTION|>--- conflicted
+++ resolved
@@ -81,19 +81,4 @@
       env:
         BUILD_TESTS: True
         BRANCH_NAME: ${{ github.head_ref }}
-<<<<<<< HEAD
-      run: ../scipion/scipion3 run ./xmipp -b $BRANCH_NAME || (cat compilation.log && false)
-=======
-      run: ../scipion/scipion3 run ./xmipp -b $BRANCH_NAME --keep-output || (cat compilation.log && false)
-    
-    # Check out the repository in the pull request
-    - name: Checkout repository
-      uses: actions/checkout@v4
-      with:
-        ref: ${{ github.head_ref }}
-            
-    # Install plugin from the pull request using the Scipion3 installp command
-    - name: Install plugin from pull request
-      working-directory: ${{ github.workspace }}
-      run: ../scipion/scipion3 installp -p . --devel --noBin
->>>>>>> ed932238
+      run: ../scipion/scipion3 run ./xmipp -b $BRANCH_NAME --keep-output || (cat compilation.log && false)