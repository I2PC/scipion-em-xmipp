# ******************************************************************************
# *
# * Authors:     Josue Gomez Blanco (jgomez@cnb.csic.es)
# *              Roberto Marabini (roberto@cnb.csic.es)
# *              J.M. de la Rosa Trevin (jmdelarosa@cnb.csic.es)
# *              Vahid Abrishami (vabrisahmi@cnb.csic.es)
# *
# * Unidad de  Bioinformatica of Centro Nacional de Biotecnologia , CSIC
# *
# * This program is free software; you can redistribute it and/or modify
# * it under the terms of the GNU General Public License as published by
# * the Free Software Foundation; either version 2 of the License, or
# * (at your option) any later version.
# *
# * This program is distributed in the hope that it will be useful,
# * but WITHOUT ANY WARRANTY; without even the implied warranty of
# * MERCHANTABILITY or FITNESS FOR A PARTICULAR PURPOSE.  See the
# * GNU General Public License for more details.
# *
# * You should have received a copy of the GNU General Public License
# * along with this program; if not, write to the Free Software
# * Foundation, Inc., 59 Temple Place, Suite 330, Boston, MA
# * 02111-1307  USA
# *
# *  All comments concerning this program package may be sent to the
# *  e-mail address 'scipion@cnb.csic.es'
# *
# ******************************************************************************

from os.path import join, exists
from glob import glob
from itertools import izip

import pyworkflow.object as pwobj
import pyworkflow.utils as pwutils
import pyworkflow.em as em
from pyworkflow.gui.project import ProjectWindow
from pyworkflow.em.protocol import ProtAlignMovies
import pyworkflow.protocol.params as params
from pyworkflow.gui.plotter import Plotter
import pyworkflow.em.metadata as md
from convert import writeMovieMd, getMovieFileName


PLOT_CART = 0
PLOT_POLAR = 1
OBJCMD_MOVIE_ALIGNCARTESIAN = "Display Cartesian Presentation"


class XmippProtOFAlignment(ProtAlignMovies):
    """
    Wrapper protocol to Xmipp Movie Alignment by Optical Flow
    """
    _label = 'optical alignment'
    CONVERT_TO_MRC = 'mrcs'

    #--------------------------- DEFINE param functions ------------------------
    def _defineAlignmentParams(self, form):
        ProtAlignMovies._defineAlignmentParams(self, form)
        form.addSection("Aditional Parameters")
        # GROUP GPU PARAMETERS
        group = form.addGroup('GPU')
        group.addParam('doGPU', params.BooleanParam, default=False,
                       label="Use GPU (vs CPU)",
                       help="Set to true if you want the GPU implementation of "
                           "Optical Flow")
        group.addParam('GPUCore', params.IntParam, default=0,
                       expertLevel=params.LEVEL_ADVANCED,
                       label="Choose GPU core",
                       help="GPU may have several cores. Set it to zero if you "
                            "do not know what we are talking about. First core "
                            "index is 0, second 1 and so on.")
        
        group = form.addGroup('OF Parameters')
        group.addParam('winSize', params.IntParam, default=150,
                        label="Window size",
                        help="Window size (shifts are assumed to be constant "
                             "within this window).")
        group.addParam('groupSize', params.IntParam, default=1,
                        label="Group Size",
                        help="The number of frames in each group at the "
                             "last step")
        group.addParam('useAlignment', params.BooleanParam, default=None,
                       label="Use previous movie alignment to SUM frames?",
                       help="Input movies could have alignment information from"
                            "a previous protocol. If you select *Yes*, the "
                            "previous alignment will be taken into account.")
        group.addParam('doComputePSD', params.BooleanParam, default=True,
                       label="Compute PSD (before/after)?",
                       help="If Yes, the protocol will compute for each movie "
                            "the PSD of the average micrograph (without OF "
                            "alignement) and after that, to compare each PSDs")
        group.addParam('memory', params.BooleanParam, default=False,
                       label="Keep images in RAM ?",
                       help="If True, the protocol will increase the demand of "
                            "RAM, decreasing disc access")
        
        group = form.addGroup('Dose Compensation')
<<<<<<< HEAD
        group.addParam('doDoseCorrection', params.BooleanParam, default=False,
                       label="Do dose correction?",
                       help="If Yes, the protocol will compensate your movies "
                       "taking into account the acumulated dose.")
        group.addParam('exposurePerFrame', params.FloatParam, default=0,
                       label='Exposure per frame (e/A^2)',
                       condition="doDoseCorrection",
                       help='Exposure per frame, in electrons per square '
                            'Angstrom')
        group.addParam('previousDose', params.FloatParam, default=0,
                       label='Previous dose',condition="doDoseCorrection",)

        form.addParallelSection(threads=8, mpi=1)
=======
        group.addParam('doApplyDoseFilter', params.BooleanParam, default=True,
                       label='Apply Dose filter',
                       help='Apply a dose-dependent filter to frames before '
                            'summing them. Pre-exposure and dose per frame '
                            'should  be specified during movies import.')
        group.addParam('doSaveUnweightedMic', params.BooleanParam, default=True,
                       condition='doSaveAveMic and doApplyDoseFilter',
                       label="Save unweighted micrographs?",
                       help="Yes by default, if you have selected to apply a "
                            "dose-dependent filter to the frames")
        group.addParam('applyDosePreAlign', params.BooleanParam, default=False,
                       condition='doApplyDoseFilter',
                       label="Apply Dose filter before alignment?",
                       help="if *True*, you apply dose filter before perform "
                            "the alignment; else will apply after alignment.")

        form.addParallelSection(threads=8, mpi=0)
>>>>>>> 802c8a16
    
    #--------------------------- STEPS functions -------------------------------
    def _processMovie(self, movie):
        inputMovies = self.inputMovies.get()
        
        outMovieFn = self._getExtraPath(self._getOutputMovieName(movie))
        if self.doApplyDoseFilter:
            outMicFn = self._getExtraPath(self._getOutputMicWtName(movie))
        else:
            outMicFn = self._getExtraPath(self._getOutputMicName(movie))
        
        aveMic = self._getFnInMovieFolder(movie, "uncorrected_mic.mrc")
        dark = inputMovies.getDark()
        gain = inputMovies.getGain()
        # Get the number of frames and the range
        # to be used for alignment and sum
        x, y, n = movie.getDim()
        a0, aN = self._getFrameRange(n, 'align')
        gpuId = self.GPUCore.get()
        inputMd = self._getFnInMovieFolder(movie, 'input_movie.xmd')
        writeMovieMd(movie, inputMd, a0, aN, useAlignment=self.useAlignment)
        
        args = '-i %s ' % inputMd
        args += '-o %s ' % self._getOutputShifts(movie)
        args += ' --frameRange %d %d ' % (0, aN - a0)

        if dark:
            args += '--dark %s ' % dark
        if gain:
            args += '--gain %s ' % gain
        winSize = self.winSize.get()
        doSaveMovie = self.doSaveMovie.get()
        groupSize = self.groupSize.get()
        args += ' --winSize %(winSize)d --groupSize %(groupSize)d ' % locals()
        
        if self.doGPU:
            program = 'xmipp_movie_optical_alignment_gpu'
            args += '--gpu %d ' % gpuId
        else:
            program = 'xmipp_movie_optical_alignment_cpu'

        # We should save the movie either if the user selected it (default)
        # or if the PSD is going to be computed
        if self.doSaveAveMic or self.doComputePSD:
            args += '--oavg %s ' % outMicFn

        if self.doComputePSD:
            args  += '--oavgInitial %s ' % aveMic

        if doSaveMovie:
            args += '--outMovie %s ' % outMovieFn
        
        roi = [self.cropOffsetX.get(), self.cropOffsetY.get(),
               self.cropDimX.get(), self.cropDimY.get()]
        
        args += '--cropULCorner %d %d ' % (roi[0], roi[1])
        args += '--cropDRCorner %d %d ' % (roi[0] + roi[2] -1,
                                           roi[1] + roi[3] -1)
        
        if self.memory:
            args += ' --inmemory'
        
        if self.doApplyDoseFilter:
            pxSize = movie.getSamplingRate()
            vol = movie.getAcquisition().getVoltage()
            preExp, dose = self._getCorrectedDose(inputMovies)
            args += ' --doseCorrection %f %f %f %f' %(dose, pxSize, vol, preExp)
            
            if self.applyDosePreAlign:
                args += ' pre'
            else:
                args += ' post'
            
            if self.doSaveUnweightedMic:
                outUnwtMicFn = self._getExtraPath(self._getOutputMicName(movie))
                
                # To save the unweighted aligned micrograph, we must save the
                # unweighted aligned movie. For now, we save it in tmp movie
                # folder.
                uncorrFnBase = self._getMovieRoot(movie) + '_unWt_movie.mrcs'
                outUnwtMovieFn = self._getFnInMovieFolder(movie, uncorrFnBase)
                
                args += ' --oUnc %s %s' % (outUnwtMicFn, outUnwtMovieFn)
            
        try:
            self.runJob(program, args)
            
            if self.doSaveAveMic:
                if not exists(outMicFn):
                    raise Exception("Micrograph %s not produced after "
                                    "running %s " % (outMicFn, program))

            if self.doSaveMovie:
                if not exists(outMovieFn):
                    raise Exception("Movie %s not produced after running %s "
                                    % (outMovieFn, program))

            if self.doComputePSD:
                uncorrectedPSD = self._getFnInMovieFolder(movie, "uncorrected")
                correctedPSD = self._getFnInMovieFolder(movie, "corrected")
                # TODO: Compute the PSD inside the OF program?
                self.computePSD(aveMic, uncorrectedPSD)
                self.computePSD(outMicFn, correctedPSD)
                self.composePSD(uncorrectedPSD + ".psd",
                                correctedPSD + ".psd",
                                self._getPsdCorr(movie))
                # If the micrograph was only saved for computing the PSD
                # we can remove it
                if not self.doSaveAveMic:
                    pwutils.cleanPath(outMicFn)
            
            self._saveAlignmentPlots(movie)

        except Exception as e:
            print ("ERROR: %s failed for movie %s.\n  Exception: %s"
                   % (program, movie.getFileName(), e))
    
    #--------------------------- INFO functions -------------------------------
    def _validate(self):
        errors = ProtAlignMovies._validate(self)
        # Although getFirstItem is not remonended in general, here it is
        # used olny once, for validation purposes, so performance
        # problems not should be apprear.
        inputSet = self.inputMovies.get()
        movie = inputSet.getFirstItem()
        if (not movie.hasAlignment()) and self.useAlignment:
            errors.append("Your movies has not alignment. Please, set *No* "
                          "the parameter _Use previous movie alignment to SUM"
                          " frames?_")
        if self.numberOfThreads > 1 and self.doGPU:
            errors.append("GPU and Parallelization can not be used together")
        
        doseFrame = inputSet.getAcquisition().getDosePerFrame()
        
        if doseFrame == 0.0 or doseFrame is None:
            errors.append('Dose per frame for input movies is 0 or not set. '
                          'You cannot apply dose filter.')
        return errors

    def _citations(self):
        return ['Abrishami2015']

    def _methods(self):
        methods = []
        if self.doGPU:
            gpuId = self.GPUCore.get()
        methods.append('Aligning method: Optical Flow')
        methods.append('- Used a window size of: *%d*' % self.winSize.get())
        methods.append('- Used a pyramid size of: *6*')
        if self.doGPU:
            methods.append('- Used GPU *%d* for processing' % gpuId)

        return methods
    
    def _summary(self):
        summary = []
        inputSet = self.inputMovies.get()

        if inputSet:
            summary.append('Number of input movies: *%d*' % inputSet.getSize())
            _, _, n = inputSet.getDim()
            a0, aN = self._getFrameRange(n, 'align')
            summary.append("Frames from *%d* to *%d* were aligned" % (a0, aN))
        
        if self.doSaveMovie and self.doApplyDoseFilter:
            summary.append("Warning!!! Your saved movies are dose weighted.")
        return summary
    
    #--------------------------- UTILS functions -------------------------------
    def _setAlignmentInfo(self, movie, obj):
        """ Set alignment info such as plot and psd filename, and
        the cumulative shifts values.
        Params:
            movie: Pass the reference movie
            obj: should pass either the created micrograph or movie
        """
        obj.plotCart = em.Image()
        obj.plotCart.setFileName(self._getPlotCart(movie))
        if self.doComputePSD:
            obj.psdCorr = em.Image()
            obj.psdCorr.setFileName(self._getPsdCorr(movie))

        meanX, meanY = self._loadMeanShifts(movie)
        obj._xmipp_OFMeanX = pwobj.CsvList()
        obj._xmipp_OFMeanX.set(meanX)
        obj._xmipp_OFMeanY = pwobj.CsvList()
        obj._xmipp_OFMeanY.set(meanY)

    def _preprocessOutputMicrograph(self, mic, movie):
        self._setAlignmentInfo(movie, mic)

    def _createOutputMovie(self, movie):
        alignedMovie = ProtAlignMovies._createOutputMovie(self, movie)
        self._setAlignmentInfo(movie, alignedMovie)
        return alignedMovie

    def _getNameExt(self, movie, postFix, ext, extra=False):
        fn = self._getMovieRoot(movie) + postFix + '.' + ext
        if extra:
            return self._getExtraPath(fn)
        else:
            return fn
    
    def _createOutputMovies(self):
        """ Returns True if an output set of movies will be generated.
        The most common case is to always generate output movies,
        either with alignment only or the binary aligned movie files.
        Subclasses can override this function to change this behavior.
        """
        return self.doSaveMovie.get()

    def _getFnInMovieFolder(self, movie, filename):
        return join(self._getOutputMovieFolder(movie), filename)

    def _getShiftsFile(self, movie):
        shiftFile = self._getNameExt(movie, '_shifts', 'xmd', extra=False)
        return self._getFnInMovieFolder(movie, shiftFile)

    def _getOutputShifts(self, movie):
        return self._getNameExt(movie, '_aligned_mic', 'xmd', extra=True)

    def _getPlotCart(self, movie):
        return self._getNameExt(movie, '_plot_cart', 'png', extra=True)

    def _getPsdCorr(self, movie):
        return self._getNameExt(movie, '_aligned_corrected', 'psd', extra=True)

    def _loadMeanShifts(self, movie):
        alignMd = md.MetaData(self._getOutputShifts(movie))
        meanX = alignMd.getColumnValues(md.MDL_OPTICALFLOW_MEANX)
        meanY = alignMd.getColumnValues(md.MDL_OPTICALFLOW_MEANY)

        return meanX, meanY

    def _saveAlignmentPlots(self, movie):
        """ Compute alignment shifts plot and save to file as a png image. """
        meanX, meanY = self._loadMeanShifts(movie)
        plotter = createAlignmentPlot(meanX, meanY)
        plotter.savefig(self._getPlotCart(movie))

    def _createOutputMicrographs(self):
        createWeighted = self._createOutputWeightedMicrographs()
        # To create the unweighted average micrographs
        # we only consider the 'doSaveUnweightedMic' flag if the
        # weighted ones should be created.
        return (self.doSaveAveMic and self.doSaveUnweightedMic)
    
    
    def _createOutputWeightedMicrographs(self):
        return (self.doSaveAveMic and self.doApplyDoseFilter)


def showCartesianShiftsPlot(inputSet, itemId):
    item = inputSet[itemId]
    if item.hasAttribute('_xmipp_OFMeanX'):
        meanX = [float(x) for x in item._xmipp_OFMeanX]
        meanY = [float(y) for y in item._xmipp_OFMeanY]
        plotter = createAlignmentPlot(meanX, meanY)
        plotter.show()
    else:
        print "This items does not have OF alignment set. "


ProjectWindow.registerObjectCommand(OBJCMD_MOVIE_ALIGNCARTESIAN,
                                    showCartesianShiftsPlot)

def createAlignmentPlot(meanX, meanY):
    """ Create a plotter with the cumulative shift per frame. """
    sumMeanX = []
    sumMeanY = []
    figureSize = (8, 6)
    plotter = Plotter(*figureSize)
    figure = plotter.getFigure()

    preX = 0.0
    preY = 0.0
    sumMeanX.append(0.0)
    sumMeanY.append(0.0)
    ax = figure.add_subplot(111)
    ax.grid()
    ax.set_title('Cartesian representation')
    ax.set_xlabel('Drift x (pixels)')
    ax.set_ylabel('Drift y (pixels)')
    ax.plot(0, 0, 'yo-')
    i = 1
    for x, y in izip(meanX, meanY):
        preX += x
        preY += y
        sumMeanX.append(preX)
        sumMeanY.append(preY)
        #ax.plot(preX, preY, 'yo-')
        ax.text(preX-0.02, preY+0.02, str(i))
        i += 1

    ax.plot(sumMeanX, sumMeanY, color='b')
    ax.plot(sumMeanX, sumMeanY, 'yo')

    plotter.tightLayout()

    return plotter

# Just for backwards compatibility
ProtMovieAlignment = XmippProtOFAlignment<|MERGE_RESOLUTION|>--- conflicted
+++ resolved
@@ -96,21 +96,7 @@
                             "RAM, decreasing disc access")
         
         group = form.addGroup('Dose Compensation')
-<<<<<<< HEAD
-        group.addParam('doDoseCorrection', params.BooleanParam, default=False,
-                       label="Do dose correction?",
-                       help="If Yes, the protocol will compensate your movies "
-                       "taking into account the acumulated dose.")
-        group.addParam('exposurePerFrame', params.FloatParam, default=0,
-                       label='Exposure per frame (e/A^2)',
-                       condition="doDoseCorrection",
-                       help='Exposure per frame, in electrons per square '
-                            'Angstrom')
-        group.addParam('previousDose', params.FloatParam, default=0,
-                       label='Previous dose',condition="doDoseCorrection",)
-
-        form.addParallelSection(threads=8, mpi=1)
-=======
+
         group.addParam('doApplyDoseFilter', params.BooleanParam, default=True,
                        label='Apply Dose filter',
                        help='Apply a dose-dependent filter to frames before '
@@ -128,8 +114,7 @@
                             "the alignment; else will apply after alignment.")
 
         form.addParallelSection(threads=8, mpi=0)
->>>>>>> 802c8a16
-    
+
     #--------------------------- STEPS functions -------------------------------
     def _processMovie(self, movie):
         inputMovies = self.inputMovies.get()
