--- conflicted
+++ resolved
@@ -173,35 +173,13 @@
                 summary.append("Automatic particles picked: %d"%autoParticlesSize)
             summary.append("Last micrograph: " + activeMic)
         return "\n".join(summary)
-<<<<<<< HEAD
+
     
     def getCoordsDir(self):
         return self._getExtraPath()
     
     
-=======
-
-    def registerCoords(self, args):
-
-        extradir = self._getExtraPath()
-        count = self.getOutputsSize()
-
-        suffix = str(count + 1) if count > 0 else ''
-
-
-        inputset = self.getInputMicrographs()
-        outputName = 'outputCoordinates' + suffix
-        outputset = self._createSetOfCoordinates(inputset, suffix=suffix)#micrographs are the input set if protocol is not finished
-        readSetOfCoordinates(extradir, outputset.getMicrographs(), outputset)
-
-        summary = self.getSummary(outputset)
-        outputset.setObjComment(summary)
-
-        outputs = {outputName: outputset}
-        self._defineOutputs(**outputs)
-        self._defineSourceRelation(inputset, outputset)
-        self._store()
->>>>>>> 80324a9f
 
 
 
+
