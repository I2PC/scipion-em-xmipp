--- conflicted
+++ resolved
@@ -629,10 +629,6 @@
         filePaths = set()
         filePaths.add(self.getFileName())
         for class2d in self:
-<<<<<<< HEAD
             filePaths.add(class2d.getClassRepresentative())
-=======
-            filePaths.append(class2d.getImage())
->>>>>>> ab4c6afd
         return filePaths
   