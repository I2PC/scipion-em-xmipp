# **************************************************************************
# *
# * Authors:     J.M. De la Rosa Trevin (jmdelarosa@cnb.csic.es)
# *
# * Unidad de  Bioinformatica of Centro Nacional de Biotecnologia , CSIC
# *
# * This program is free software; you can redistribute it and/or modify
# * it under the terms of the GNU General Public License as published by
# * the Free Software Foundation; either version 2 of the License, or
# * (at your option) any later version.
# *
# * This program is distributed in the hope that it will be useful,
# * but WITHOUT ANY WARRANTY; without even the implied warranty of
# * MERCHANTABILITY or FITNESS FOR A PARTICULAR PURPOSE.  See the
# * GNU General Public License for more details.
# *
# * You should have received a copy of the GNU General Public License
# * along with this program; if not, write to the Free Software
# * Foundation, Inc., 59 Temple Place, Suite 330, Boston, MA
# * 02111-1307  USA
# *
# *  All comments concerning this program package may be sent to the
# *  e-mail address 'jmdelarosa@cnb.csic.es'
# *
# **************************************************************************
"""
This module implement some wizards
"""

import os
import Tkinter as tk
import ttk
from pyworkflow.em.viewer import Viewer, Wizard
from pyworkflow.em import SetOfImages, SetOfMicrographs, Volume, DefCTFMicrographs
from protocol_projmatch import XmippDefProjMatch, XmippProtProjMatch 
from protocol_preprocess_micrographs import XmippDefPreprocessMicrograph
from protocol_filters import XmippDefMask, XmippProtMask
import pyworkflow.gui.dialog as dialog
from pyworkflow.gui.widgets import LabelSlider
from pyworkflow.gui.tree import BoundTree, TreeProvider
import xmipp


class XmippDownsampleWizard(Wizard):
    _targets = [(XmippDefPreprocessMicrograph, ['downFactor'])]
        
    def show(self, form):
        protocol = form.protocol
        if protocol.inputMicrographs.hasValue():
            mics = [mic for mic in protocol.inputMicrographs.get()]
            d = XmippDownsampleDialog(form.root, ListTreeProvider(mics), downsample=protocol.downFactor.get())
            if d.resultYes():
                form.setVar('downFactor', d.getDownsample())
        else:
            dialog.showWarning("Input micrographs", "Select micrographs first", form.root)
    
    
class ListTreeProvider(TreeProvider):
    """ Simple list tree provider. """
    def __init__(self, objList=None):
        self.objList = objList
        self.getColumns = lambda: [('Object', 150)]
        self.getObjects = lambda: self.objList
    
    def getObjectInfo(self, obj):
        info = {'key': obj.getObjId(), 'text': self.getText(obj), 'values': ()}
            
        return info
    
    def getText(self, obj):
        """ Get the text to display for an object. """
        return os.path.basename(obj.getFileName())
        
    
class XmippCTFWizard(Wizard):
    """ Wrapper to visualize different type of objects
    with the Xmipp program xmipp_showj
    """
    _targets = [(DefCTFMicrographs, ['lowRes', 'highRes'])]
        
    def show(self, form):
        protocol = form.protocol
        
        form.setParamFromVar('inputMicrographs') # update selected input micrographs
        
        if protocol.inputMicrographs.hasValue():
            mics = [mic for mic in protocol.inputMicrographs.get()]
            #XmippDownsampleDialog(form.root, ListTreeProvider(mics))
            d = XmippCTFDialog(form.root, ListTreeProvider(mics), 
                               lf=protocol.lowRes.get(), hf=protocol.highRes.get())
            if d.resultYes():
                form.setVar('lowRes', d.getLowFreq())
                form.setVar('highRes', d.getHighFreq())
            #dialog.showWarning("Input micrographs", "Select some micrographs first", form.root)
        else:
            dialog.showWarning("Input micrographs", "Select micrographs first", form.root)
            
            
class XmippMaskRadiusWizard(Wizard):
        
    def _getProvider(self, protocol):
        """ This should be implemented to return the list
        of object to be displayed in the tree.
        """
        pass
        
    def show(self, form):
        protocol = form.protocol
        provider = self._getProvider(protocol)

        if provider is not None:
            d = XmippMaskPreviewDialog(form.root, provider, maskRadius=protocol.maskRadius.get())
            if d.resultYes():
                form.setVar('maskRadius', d.getRadius())
        else:
            dialog.showWarning("Empty input", "Select elements first", form.root)
                
                
class XmippParticleMaskRadiusWizard(XmippMaskRadiusWizard):

    _targets = [(XmippDefMask, ['maskRadius'])]
        
    def _getText(self, obj):
        index = obj.getLocation().getIndex()
        text = os.path.basename(obj.getFileName())
        if index:
            return "%03d@%s" % (index, text)
        return text
        
    def _getProvider(self, protocol):
        """ This should be implemented to return the list
        of object to be displayed in the tree.
        """
        provider = None
        if protocol.inputParticles.hasValue():
            particles = [] 
            for i, par in enumerate(protocol.inputParticles.get()):
                particles.append(par)
                if i == 100: # Limit the maximum number of particles to display
                    break
            provider = ListTreeProvider(particles)
            provider.getText = self._getText
            
        return provider
    
class XmippVolumeMaskRadiusWizard(XmippMaskRadiusWizard):

    _targets = [(XmippDefProjMatch, ['maskRadius'])]
        
    def _getProvider(self, protocol):
        """ This should be implemented to return the list
        of object to be displayed in the tree.
        """
        if protocol.input3DReferences.hasValue():
            vols = [vol for vol in protocol.input3DReferences.get()]
            return ListTreeProvider(vols)
        return None
        
        
class XmippRadiiWizard(Wizard):
    
    _targets = [(XmippDefProjMatch, ['innerRadius', 'outerRadius'])]
    
    def show(self, form):
        protocol = form.protocol
        dialog.showWarning("Correlation radii", "Not yet implemented the wizard to select radii", form.root)    
    
    

#--------------- Dialogs used by Wizards --------------------------
    
class XmippPreviewDialog(dialog.Dialog):
    """ This will be the base class for several wizards.
    The layout of this wizard will be:
    1. Left panel(Items) that contains a list of items to preview
    2. Right-top panel (Preview) where some preview of the items will be displayed
    3. Right-bottom panel (Controls) where some controls can change the preview
    """
    def __init__(self, parent, provider, **args):
        """ 
        Params:
            parent: parent windows of the dialog.
            provider: the TreeProvider to populate items tree.
        """
        # Set the attributes in **args
        for k, v in args.iteritems():
            setattr(self, k, v)
            
        self.provider = provider
        buttons = [('Select', dialog.RESULT_YES), ('Cancel', dialog.RESULT_CANCEL)]
        dialog.Dialog.__init__(self, parent, "Wizard", buttons=buttons, default='Select', **args)

    def body(self, bodyFrame):
        bodyFrame.config()
        bodyFrame.columnconfigure(0, weight=1)
        bodyFrame.rowconfigure(0, weight=1)
        bodyFrame.columnconfigure(1, weight=1)
        # Create items frame
        itemsFrame = tk.Frame(bodyFrame, bg='white')
        itemsFrame.grid(row=0, column=0, padx=5, pady=5, sticky='news')
        itemsFrame.columnconfigure(0, weight=1)
        itemsFrame.rowconfigure(0, weight=1)
        itemsTree = BoundTree(itemsFrame, self.provider)
        itemsTree.grid(row=0, column=0, padx=5, pady=5, sticky='news')
        itemsTree.itemClick = self._itemSelected
        
        # Create preview frame
        previewFrame = tk.Frame(bodyFrame)
        previewFrame.grid(row=0, column=1, padx=5, pady=5)
        self._beforePreview()
        self._createPreview(previewFrame)
        
        # Create controls frame
        controlsFrame = tk.Frame(bodyFrame)
        controlsFrame.grid(row=1, column=1, padx=5, pady=5, sticky='news')
        self._createControls(controlsFrame)
    
    def _beforePreview(self):
        """ Called just before setting the preview.
        This is the place to set data values such as: labels, constants...
        """
        pass
    
    def _createPreview(self, frame):
        """ Should be implemented by subclasses to 
        create the items preview. 
        """
        pass
    
    def _createControls(self, frame):
        """ Create controls to be used. """
        pass
    
    def _itemSelected(self, obj):
        """ This will be call when an item in the tree is selected. """
        pass
        
    

class XmippImagePreviewDialog(XmippPreviewDialog):
    
    def _beforePreview(self):
        self.dim = 256
        self.previewLabel = ''
    
    def _createPreview(self, frame):
        """ Should be implemented by subclasses to 
        create the items preview. 
        """
        from pyworkflow.gui.matplotlib_image import ImagePreview 
        self.preview = ImagePreview(frame, self.dim, label=self.previewLabel)
        self.preview.grid(row=0, column=0) 
        
    def _itemSelected(self, obj):
        filename = obj.getFileName()
<<<<<<< HEAD
        #print "image.readPreview, filename=%s, self.dim=%d" % (filename, self.dim)
=======
        print "image.readPreview, filename=%s, self.dim=%d" % (filename, self.dim)
        self.image = xmipp.Image()
>>>>>>> 267a0e98
        self.image.readPreview(filename, self.dim)
        if filename.endswith('.psd'):
            self.image.convertPSD()
        self.Z = self.image.getData()
        self.preview.updateData(self.Z)
       
        
class XmippDownsampleDialog(XmippImagePreviewDialog):
    
    def _beforePreview(self):
        XmippImagePreviewDialog._beforePreview(self)
        self.lastObj = None
        self.rightPreviewLabel = "PSD"
        self.message = "Computing PSD..."
        self.previewLabel = "Micrograph"
        self.rightImage = xmipp.Image()
        
    def _createPreview(self, frame):
        """ Should be implemented by subclasses to 
        create the items preview. 
        """
        leftFrame = tk.Frame(frame)
        leftFrame.grid(row=0, column=0)
        
        rightFrame = tk.Frame(frame)
        rightFrame.grid(row=0, column=1)
        
        XmippImagePreviewDialog._createPreview(self, leftFrame)
        self.rightPreview = self._createRightPreview(rightFrame)
        self.rightPreview.grid(row=0, column=0) 
                
    def _createRightPreview(self, rightFrame):
        from pyworkflow.gui.matplotlib_image import ImagePreview        
        return ImagePreview(rightFrame, self.dim, label=self.rightPreviewLabel)
        
    def _createControls(self, frame):
        self.downVar = tk.StringVar()
        self.downVar.set(getattr(self, 'downsample', 1))
        downFrame = tk.Frame(frame)
        downFrame.grid(row=0, column=0, sticky='nw')
        downLabel = tk.Label(downFrame, text='Downsample')
        downLabel.grid(row=0, column=0, padx=5, pady=5)
        downEntry = tk.Entry(downFrame, width=10, textvariable=self.downVar)
        downEntry.grid(row=0, column=1, padx=5, pady=5)
        downButton = tk.Button(downFrame, text='Preview', command=self._doPreview)
        downButton.grid(row=0, column=2, padx=5, pady=5)
        
    def getDownsample(self):
        return float(self.downVar.get())

    def _itemSelected(self, obj):
        self.lastObj = obj
        XmippImagePreviewDialog._itemSelected(self, obj)
        dialog.FlashMessage(self, self.message, func=self._computeRightPreview)
        #self._computeRightPreview(obj)
        self.rightPreview.updateData(self.rightImage.getData())
        
    def _doPreview(self, e=None):
        if self.lastObj is None:
            dialog.showError("Empty selection", "Select an item first before preview", self)
        else:
            self._itemSelected(self.lastObj)
        
    def _computeRightPreview(self):
        """ This function should compute the right preview
        using the self.lastObj that was selected
        """
        xmipp.fastEstimateEnhancedPSD(self.rightImage, self.lastObj.getFileName(), self.getDownsample(), self.dim, 2)
        

class XmippCTFDialog(XmippDownsampleDialog):
    
    def _createRightPreview(self, rightFrame):
        from pyworkflow.gui.matplotlib_image import PsdPreview  
        return  PsdPreview(rightFrame, 1.2*self.dim, self.lf, self.hf, label=self.rightPreviewLabel)

    def _createControls(self, frame):
        self.freqFrame = ttk.LabelFrame(frame, text="Frequencies", padding="5 5 5 5")
        self.freqFrame.grid(row=0, column=0)
        self.lfSlider = self.addFreqSlider('Low freq', self.lf, col=0)
        self.hfSlider = self.addFreqSlider('High freq', self.hf, col=1)
    
    def getDownsample(self):
        return 1.0 # Micrograph previously downsample, not taken into account here

    def addFreqSlider(self, label, value, col):
        slider = LabelSlider(self.freqFrame, label, from_=0, to=0.5, value=value, callback=lambda a, b, c:self.updateFreqRing())
        slider.grid(row=0, column=col, padx=5, pady=5)
        return slider
        
    def updateFreqRing(self):
        self.rightPreview.updateFreq(self.getLowFreq(), self.getHighFreq())
    
    def getLowFreq(self):
        return self.lfSlider.get()
        
    def getHighFreq(self):
        return self.hfSlider.get()

class XmippMaskPreviewDialog(XmippImagePreviewDialog):
    
    def _beforePreview(self):
        self.dim = 256
        self.previewLabel = 'Central slice'
    
    def _createPreview(self, frame):
        """ Should be implemented by subclasses to 
        create the items preview. 
        """
        from pyworkflow.gui.matplotlib_image import MaskPreview    
        self.preview = MaskPreview(frame, self.dim, label=self.previewLabel, outerRadius=self.maskRadius)
        self.preview.grid(row=0, column=0) 
    
    def _createControls(self, frame):
        self.addRadiusBox(frame) 
        
    def addRadiusBox(self, parent):
        print "maskRadius: %s" % self.maskRadius
        self.radiusSlider = LabelSlider(parent, 'Outer radius', from_=0, to=int(self.dim/2), value=self.maskRadius, step=1, callback=lambda a, b, c:self.updateRadius())
        self.radiusSlider.grid(row=0, column=0, padx=5, pady=5) 
    
    def updateRadius(self):
        self.preview.updateMask(self.radiusSlider.get())     
        
    def getRadius(self):
        return int(self.radiusSlider.get())<|MERGE_RESOLUTION|>--- conflicted
+++ resolved
@@ -250,15 +250,11 @@
         from pyworkflow.gui.matplotlib_image import ImagePreview 
         self.preview = ImagePreview(frame, self.dim, label=self.previewLabel)
         self.preview.grid(row=0, column=0) 
+        self.image = xmipp.Image()
         
     def _itemSelected(self, obj):
         filename = obj.getFileName()
-<<<<<<< HEAD
-        #print "image.readPreview, filename=%s, self.dim=%d" % (filename, self.dim)
-=======
         print "image.readPreview, filename=%s, self.dim=%d" % (filename, self.dim)
-        self.image = xmipp.Image()
->>>>>>> 267a0e98
         self.image.readPreview(filename, self.dim)
         if filename.endswith('.psd'):
             self.image.convertPSD()
