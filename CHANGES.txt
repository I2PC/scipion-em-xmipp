## Release 3.19.04 -

- Highres can now take a global alignment performed by any other method
<<<<<<< HEAD
- New protocol: 3D bionotes
- New protocol: Align volume and particles
- New protocol: Center particles
- New protocols: GL2D, GL2D streaming and GL2D static
- New protocol: 2D kmeans clustering
- New protocol: compare angles
- New protocol: consensus 3D classes
- New protocol: CTF consensus
- New protocol: deep denoising
- New protocols: Eliminate empty particles and eliminate empty classes
- New protocol: Extract unit cell
- New protocol: Generate reprojections
- New protocol: metaprotocol heterogenety output, metaprotocol heterogeneity subset and metaprotocol heterogeneity
- New protocol: Movie Max Shift
- New protocol: particle boxsize
- New protocol: pick noise
- New protocol: significant heterogeneity
- New protocol: swarm consensus intial volumes
- New protocol: directional ResDir
- New protocol: local monoTomo
- New protocol: deep consensus picking
- New protocol: screen deep learning
- New protocol: split volume hierarchical
- New protocol: trigger data
=======
- Randomize phases also available for images

>>>>>>> 9e306430
<|MERGE_RESOLUTION|>--- conflicted
+++ resolved
@@ -1,7 +1,11 @@
+## devel
+
+- Randomize phases also available for images
+
+
 ## Release 3.19.04 -
 
 - Highres can now take a global alignment performed by any other method
-<<<<<<< HEAD
 - New protocol: 3D bionotes
 - New protocol: Align volume and particles
 - New protocol: Center particles
@@ -25,8 +29,4 @@
 - New protocol: deep consensus picking
 - New protocol: screen deep learning
 - New protocol: split volume hierarchical
-- New protocol: trigger data
-=======
-- Randomize phases also available for images
-
->>>>>>> 9e306430
+- New protocol: trigger data