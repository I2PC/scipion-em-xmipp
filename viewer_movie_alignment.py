--- conflicted
+++ resolved
@@ -24,20 +24,6 @@
 # *
 # **************************************************************************
 
-<<<<<<< HEAD
-from protocol_movie_opticalflow import XmippProtOFAlignment
-
-from pyworkflow.em.viewer import ObjectView
-from pyworkflow.em.showj import OBJCMDS
-from pyworkflow.em.packages.xmipp3.protocol_movie_opticalflow import movieCreatePlot
-
-class XmippMovieAlignViewer(ProtocolViewer):
-    """ Wrapper to visualize different type of data objects
-    with the Xmipp program xmipp_showj
-    """
-    #_targets = [XmippProtOFAlignment]
-    _targets = []
-=======
 from pyworkflow.viewer import Viewer, DESKTOP_TKINTER, WEB_DJANGO
 import pyworkflow.em.showj as showj
 
@@ -47,7 +33,6 @@
 
 class XmippMovieAlignViewer(Viewer):
     _targets = [XmippProtOFAlignment]
->>>>>>> 746442ab
     _environments = [DESKTOP_TKINTER, WEB_DJANGO]
 
     _label = 'viewer optical alignment'
