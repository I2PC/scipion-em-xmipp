# **************************************************************************
# *
# * Authors:     Jose Gutierrez (jose.gutierrez@cnb.csic.es)
# *              Josue Gomez Blanco (jgomez@cnb.csic.es)
# *
# * Unidad de  Bioinformatica of Centro Nacional de Biotecnologia , CSIC
# *
# * This program is free software; you can redistribute it and/or modify
# * it under the terms of the GNU General Public License as published by
# * the Free Software Foundation; either version 2 of the License, or
# * (at your option) any later version.
# *
# * This program is distributed in the hope that it will be useful,
# * but WITHOUT ANY WARRANTY; without even the implied warranty of
# * MERCHANTABILITY or FITNESS FOR A PARTICULAR PURPOSE.  See the
# * GNU General Public License for more details.
# *
# * You should have received a copy of the GNU General Public License
# * along with this program; if not, write to the Free Software
# * Foundation, Inc., 59 Temple Place, Suite 330, Boston, MA
# * 02111-1307  USA
# *
# *  All comments concerning this program package may be sent to the
# *  e-mail address 'jmdelarosa@cnb.csic.es'
# *
# **************************************************************************
"""
This sub-package contains wrapper around XmippProtPreprocessVolumes protocol
"""
from pyworkflow.em import *  
from pyworkflow.utils import *
from protocol_process import XmippProcessParticles, XmippProcessVolumes
from pyworkflow.utils.path import cleanPath
from pyworkflow.em.constants import *

from ..constants import *
<<<<<<< HEAD
from ..convert import locationToXmipp
from pyworkflow.em.packages.xmipp3.convert import getImageLocation
=======
from ..convert import locationToXmipp, writeSetOfParticles
>>>>>>> ef59e725



class XmippPreprocessHelper():
    """ 
    Helper class that contains some Protocol utilities methods
    used by both  XmippProtPreprocessParticles and XmippProtPreprocessVolumes.
    """
    
    #--------------------------- DEFINE param functions --------------------------------------------
    @classmethod
    def _defineProcessParams(cls, form):
        # Invert Contrast
        form.addParam('doInvert', BooleanParam, default=False,
                      label='Invert contrast',
                      help='Invert the contrast if your particles are black over a white background.')
        # Threshold
        form.addParam('doThreshold', BooleanParam, default=False,
                      label="Threshold",
                      help='Remove voxels below a certain value.')
        form.addParam('thresholdType', EnumParam, condition='doThreshold',
                      choices=['abs_below', 'below', 'above'],
                      default=MASK_FILL_VALUE,
                      label="Fill with ", display=EnumParam.DISPLAY_COMBO,
                      help='Select how are you going to fill the pixel values outside the mask. ')
        form.addParam('threshold', FloatParam, default=0,
                      label="Threshold value", condition='doThreshold',
                      help='Grey value below which all voxels should be set to 0.')
        form.addParam('fillType', EnumParam, condition='doThreshold',
                      choices=['value', 'binarize', 'avg'],
                      default=FILL_VALUE,
                      label="Substitute by", display=EnumParam.DISPLAY_COMBO,
                      help='If you select: value: Selected are substitute by a desired value.\n'
                           '            binarize: Selected are set to 0, non-selected to 1.\n'
                           '                 avg: Average of non-selected.')
        form.addParam('fillValue', IntParam, default=0, condition='doThreshold and fillType == %d'  % FILL_VALUE,
                      label='Fill value',
                      help=' Substitute selected pixels by this value.')

    #--------------------------- INSERT steps functions --------------------------------------------
    @classmethod
    def _insertCommonSteps(cls, protocol, changeInserts):
        if protocol.doInvert:
            args = protocol._argsInvert()
            protocol._insertFunctionStep("invertStep", args, changeInserts)

        if protocol.doThreshold:
            args = protocol._argsThreshold()
            protocol._insertFunctionStep("thresholdStep", args, changeInserts)

    #--------------------------- UTILS functions ---------------------------------------------------
    @classmethod
    def _argsCommonInvert(cls):
        args = ' --mult -1'
        return args
    
    @classmethod
    def _argsCommonThreshold(cls, protocol):
        args = " --select below %f" % protocol.threshold.get()
        fillStr = protocol.getEnumText('fillType')
        args += " --substitute %s " % fillStr
        
        if protocol.fillType == MASK_FILL_VALUE:
            args += " %f" % protocol.fillValue.get()
        return args
    

class XmippProtPreprocessParticles(XmippProcessParticles):
    """ Preprocess a set of particles. You can remove dust, normalize, apply threshold, etc """
    _label = 'preprocess particles'

    # Automatic Particle rejection enum
    REJ_NONE = 0
    REJ_MAXZSCORE = 1
    REJ_PERCENTAGE =2
    
    def __init__(self, **kwargs):
        XmippProcessParticles.__init__(self, **kwargs)
    
    #--------------------------- DEFINE param functions --------------------------------------------
    def _defineProcessParams(self, form):
        form.addParam('doRemoveDust', BooleanParam, default=False,
                      label='Dust removal', 
                      help='Sets pixels with unusually large values to random values from a Gaussian '
                      'with zero-mean and unity-standard deviation.')
        form.addParam('thresholdDust', FloatParam, default=3.5, condition='doRemoveDust',
                      label='Threshold for dust removal',
                      help='Pixels with a signal higher or lower than this value times the standard '
                      'deviation of the image will be affected. For cryo, 3.5 is a good value.'
                      'For high-contrast negative stain, the signal itself may be affected so '
                      'that a higher value may be preferable.',
                      expertLevel=LEVEL_ADVANCED)
        form.addParam('doNormalize', BooleanParam, default=False,
                      label='Normalize', 
                      help='It subtract a ramp in the gray values and normalizes so that in the '
                      'background there is 0 mean and standard deviation 1.')
        form.addParam('normType', EnumParam, choices=['OldXmipp','NewXmipp','Ramp'], 
                      default=2, condition='doNormalize', display=EnumParam.DISPLAY_COMBO,
                      label='Normalization type', 
                      help='OldXmipp (mean(Image)=0, stddev(Image)=1). \n  '
                           'NewXmipp (mean(background)=0, stddev(background)=1) \n  '
                           'Ramp (subtract background+NewXmipp). \n',
                      expertLevel=LEVEL_ADVANCED)
        form.addParam('backRadius', IntParam, default=-1, condition='doNormalize',
                      label='Background radius',
                      help='Pixels outside this circle are assumed to be noise and their stddev '
                      'is set to 1. Radius for background circle definition (in pix.). '
                      'If this value is 0, then half the box size is used.', 
                      expertLevel=LEVEL_ADVANCED)
        form.addParam('doCenter', BooleanParam, default=False,
                      label='Center images')
        XmippPreprocessHelper._defineProcessParams(form)
    
    #--------------------------- INSERT steps functions --------------------------------------------
    def _insertProcessStep(self):
        self.isFirstStep = True
        # this is for when the options selected has changed and the protocol is resumed
        changeInserts = [self.doRemoveDust, self.doNormalize, self.doInvert, self.doThreshold, self.doCenter]
        
        if self.doRemoveDust:
            args = self._argsRemoveDust()
            self._insertFunctionStep("removeDustStep", args, changeInserts)
        
        if self.doNormalize:
            args = self._argsNormalize()
            self._insertFunctionStep("normalizeStep", args, changeInserts)
        
        if self.doCenter:
            args = self._argsCenter()
            self._insertFunctionStep("centerStep", args, changeInserts)
        
        XmippPreprocessHelper._insertCommonSteps(self, changeInserts)
        
    #--------------------------- STEPS functions ---------------------------------------------------
    def invertStep(self, args, changeInserts):
        self.runJob('xmipp_image_operate', args)

    def thresholdStep(self, args, changeInserts):
        self.runJob("xmipp_transform_threshold", args)
        
    def removeDustStep(self, args, changeInserts):
        self.runJob('xmipp_transform_filter', args)
    
    def normalizeStep(self, args, changeInserts):
        self.runJob("xmipp_transform_normalize", args % locals())
    
    def centerStep(self, args, changeInserts):
        self.runJob("xmipp_transform_center_image", args % locals())
    
    def sortImages(self, outputFn, outputMd):
        pass

    #--------------------------- INFO functions ----------------------------------------------------
    def _validate(self):
        validateMsgs = []
        
        if self.doNormalize.get() and self.normType.get() != 0:
            size = self._getSize()
            if self.backRadius.get() > size:
                validateMsgs.append('Set a valid Background radius less than %d' % size)
        return validateMsgs
    
    def _summary(self):
        summary = []
        summary.append("Input particles: %s" % self.inputParticles.get().getFileName())
        
        if not hasattr(self, 'outputParticles'):
            summary.append("Output particles not ready yet.")
        else:
            summary.append("Dust removal: %s" % self.doRemoveDust)
            summary.append("Normalize the background: %s" % self.doNormalize)
            summary.append("Invert contrast: %s" % self.doInvert)
            summary.append("Remove voxels with threshold: %s" % self.doThreshold)
        return summary
    
    def _methods(self):
        methods = []
        if hasattr(self, 'outputParticles'):
            methods.append("Input particles %s of %s elements" % (self.getObjectTag('inputParticles'), self.inputParticles.get().getSize()))
            if self.doNormalize:
                methods.append("The background was normalized with %s method." % self.getEnumText('normType'))
            if self.doInvert:
                methods.append("The contrast was inverted")
            if self.doThreshold:
                methods.append("Pixels with values below %f was removed" % self.threshold.get())
            methods.append('Output set: %s'%self.getObjectTag('outputParticles'))
        return methods
    
    #--------------------------- UTILS functions ---------------------------------------------------
    def _argsRemoveDust(self):
        if self.isFirstStep:
            args = "-i %s -o %s --save_metadata_stack %s --keep_input_columns" % (self.inputFn, self.outputStk, self.outputMd)
            self._setFalseFirstStep()
        else:
            args = "-i %s" % self.outputStk
        args += " --bad_pixels outliers %f" % self.thresholdDust.get()
        return args
    
    def _argsNormalize(self):
        if self.isFirstStep:
            args = "-i %s -o %s --save_metadata_stack %s --keep_input_columns" % (self.inputFn, self.outputStk, self.outputMd)
            self._setFalseFirstStep()
        else:
            args = "-i %s" % self.outputStk
        
        normType = self.normType.get()
        bgRadius = self.backRadius.get()
        radii = self._getSize()
        if bgRadius <= 0:
            bgRadius = int(radii)
        
        if normType == "OldXmipp":
            args += " --method OldXmipp"
        elif normType == "NewXmipp":
            args += " --method NewXmipp --background circle %d" % bgRadius
        else:
            args += " --method Ramp --background circle %d" % bgRadius
        return args
    
    def _argsInvert(self):
        if self.isFirstStep:
            args = "-i %s -o %s --save_metadata_stack %s --keep_input_columns" % (self.inputFn, self.outputStk, self.outputMd)
            self._setFalseFirstStep()
        else:
            args = "-i %s" % self.outputStk
        args += XmippPreprocessHelper._argsCommonInvert()
        return args
    
    def _argsThreshold(self):
        if self.isFirstStep:
            args = "-i %s -o %s --save_metadata_stack %s --keep_input_columns" % (self.inputFn, self.outputStk, self.outputMd)
            self._setFalseFirstStep()
        else:
            args = "-i %s" % self.outputStk
        args += XmippPreprocessHelper._argsCommonThreshold(self)
        return args
    
    def _argsCenter(self):
        if self.isFirstStep:
            args = "-i %s -o %s --save_metadata_stack %s" % (self.inputFn, self.outputStk, self.outputMd)
            self._setFalseFirstStep()
        else:
            args = "-i %s" % self.outputStk
        return args
    
    def _getSize(self):
        """ get the size of SetOfParticles object"""
        Xdim = self.inputParticles.get().getDimensions()[0]
        size = int(Xdim/2)
        return size
    
    def _setFalseFirstStep(self):
        if self.isFirstStep:
                self.isFirstStep = False


class XmippProtPreprocessVolumes(XmippProcessVolumes):
    """ Protocol for Xmipp-based preprocess for volumes """
    _label = 'preprocess volumes'
    
    # Aggregation constants
    AGG_AVERAGE=0
    AGG_SUM=1
    
    # Segmentation type
    SEG_VOXEL=0
    SEG_AMIN=1
    SEG_DALTON=2
    SEG_AUTO=3


    def __init__(self, **kwargs):
        XmippProcessVolumes.__init__(self, **kwargs)
    
    #--------------------------- DEFINE param functions --------------------------------------------
    def _defineProcessParams(self, form):
        # Change hand
        form.addParam('doChangeHand', BooleanParam, default=False,
                      label="Change hand", 
                      help='Change hand by applying a mirror along X.')
        # Randomize the phases
        form.addParam('doRandomize', BooleanParam, default=False,
                      label="Randomize phases", 
                      help='Randomize phases beyond a certain frequency.')
        # ToDo: add wizard
        form.addParam('maxResolutionRandomize', FloatParam, default=40,
                      label="Maximum Resolution", condition='doRandomize',
                      help='Angstroms.')
        # Symmetrization
        form.addParam('doSymmetrize', BooleanParam, default=False,
                      label="Symmetrize", 
                      help='Symmetrize the input model.')
        form.addParam('symmetryGroup', TextParam, default='i1',
                      label="Symmetry group", condition='doSymmetrize',
                      help='See [[http://xmipp.cnb.csic.es/twiki/bin/view/Xmipp/Symmetry][Symmetry]] '
                      'for a description of the symmetry groups format.\nIf no symmetry is present, set the Symmetrize field to not.')
        form.addParam('aggregation', EnumParam, choices=['Average', 'Sum'], 
                      display=EnumParam.DISPLAY_COMBO,
                      default=0, label='Aggregation mode', condition = 'doSymmetrize',
                      help='Symmetrized volumes can be averaged or summed.')
        form.addParam('volumeMask', PointerParam, pointerClass='VolumeMask',
                      label='Mask volume', condition='doSymmetrize'
                      )
        form.addParam('doWrap', BooleanParam, default=True,
                      label="Wrap", condition='doSymmetrize',
                      help='by default, the image/volume is wrapped')
        # Adjust gray values
        form.addParam('doAdjust', BooleanParam, default=False,
                      label="Adjust gray values", 
                      help='Adjust input gray values so that it is compatible with a set of projections.') 
        form.addParam('inputImages', PointerParam, pointerClass='SetOfParticles, SetOfAverages, SetOfClasses2D',
                      label="Set of particles", condition='doAdjust',
                      help='Set of images to which the model should conform. The set of images should have the'
                      'final pixel size and the final size of the model.')
        form.addParam('sigSymGroup', TextParam, default='c1',
                      label="Symmetry group", condition='doAdjust',
                      help='See [[http://xmipp.cnb.csic.es/twiki/bin/view/Xmipp/Symmetry][Symmetry]]'
                      'for a description of the symmetry groups format, If no symmetry is present, give c1.')  
        # Segment
        form.addParam('doSegment', BooleanParam,
                      default=False, label="Segment", 
                      help='Separate the molecule from its background.')
        form.addParam('segmentationType', EnumParam, choices=['Voxel mass', 'Aminoacid mass','Dalton mass','Automatic'],
                      default=3, display=EnumParam.DISPLAY_COMBO,
                      label="Segmentation Type", condition='doSegment',
                      help='Type of segmentation.')
        form.addParam('segmentationMass', FloatParam, default=-1,
                      label="Molecule Mass", condition='doSegment and segmentationType != 3',
                      help='In automatic segmentation, set it to -1.')
        # Normalize background
        form.addParam('doNormalize', BooleanParam, default=False,
                      label="Normalize background", 
                      help='Set background to have zero mean and standard deviation 1.')
        form.addParam('backRadius', FloatParam, default=-1,
                      label="Mask Radius", condition='doNormalize',
                      help='In pixels. Set to -1 for half of the size of the volume.')
        XmippPreprocessHelper._defineProcessParams(form)

    #--------------------------- INSERT steps functions --------------------------------------------
    def _insertProcessStep(self):
        self.isFirstStep = True
        # this is for when the options selected has changed and the protocol is resumed
        changeInserts = [self.doChangeHand, self.doRandomize, self.doSymmetrize, 
                         self.doAdjust, self.doSegment, self.doInvert, self.doNormalize, 
                         self.doThreshold]

        if self.doChangeHand:
            args = self._argsChangeHand()
            self._insertFunctionStep("changeHandStep", args, changeInserts)
        
        if self.doRandomize:
            args = self._argsRandomize()
            self._insertFunctionStep("randomizeStep", args, changeInserts)
        
        if self.doSymmetrize:
            args = self._argsSymmetrize()
            self._insertFunctionStep("symmetrizeStep", args, changeInserts)
        
        if self.doAdjust:
            args = self._argsAdjust()
            self._insertFunctionStep("adjustStep", args, changeInserts)

        if self.doSegment:
            args = self._argsSegment()
            self._insertFunctionStep("segmentStep", args, changeInserts)
        
        if self.doNormalize:
            args = self._argsNormalize()
            self._insertFunctionStep("normalizeStep", args, changeInserts)
        
        XmippPreprocessHelper._insertCommonSteps(self, changeInserts)

    #--------------------------- STEPS functions ---------------------------------------------------
    def invertStep(self, args, changeInserts):
        self.runJob('xmipp_image_operate', args)
    
    def thresholdStep(self, args, changeInserts):
        self.runJob("xmipp_transform_threshold", args)
        
    def removeDustStep(self, args, changeInserts):
        self.runJob('xmipp_transform_filter', args)
    
    def normalizeStep(self, args, changeInserts):
        self.runJob("xmipp_transform_normalize", args % locals())
        
    def changeHandStep(self, args, changeInserts):
        self.runJob("xmipp_transform_mirror", args)
    
    def randomizeStep(self, args, changeInserts):
        self.runJob("xmipp_transform_randomize_phases", args)
    
    def symmetrizeStep(self, args, changeInserts):
        self.runJob("xmipp_transform_symmetrize", args)
    
    def adjustStep(self, args, changeInserts):
        imgsFn = self._getExtraPath('input_images.xmd')
        
        partSet = self._getRandomSubset(self.inputImages.get(), 200)
        writeSetOfParticles(partSet, imgsFn)
        
        params = {'imgsFn': imgsFn,
                        'dir': self._getTmpPath(),
                        'symmetryGroup': self.sigSymGroup.get(),
                        }
        sigArgs = '-i %(imgsFn)s --odir %(dir)s --sym %(symmetryGroup)s'\
        ' --iter 1 --dontReconstruct' % params
        self.runJob("xmipp_reconstruct_significant", sigArgs)
        
        if self._isSingleInput():
            localArgs = self._adjustLocalArgs(self.inputFn, self.outputStk, args)
            self.runJob("xmipp_transform_adjust_volume_grey_levels", localArgs)
        else:
            numberOfVols = self.inputVolumes.get().getSize()
            
            for i in range(1, numberOfVols + 1):
                inputVol = locationToXmipp(i, self.inputFn)
                outputVol = locationToXmipp(i, self.outputStk)
                localArgs = self._adjustLocalArgs(self.inputFn, self.outputStk, args)
                self.runJob("xmipp_transform_adjust_volume_grey_levels", localArgs)
    
    def segmentStep(self, args, changeInserts):
        fnMask = self._getTmpPath("mask.vol")
        if self._isSingleInput():
            localArgs = self._segmentLocalArgs(self.inputFn, fnMask, args)
            maskArgs = self._segMentMaskArgs(self.inputFn, self.outputStk, fnMask)
            self._segmentVolume(localArgs, maskArgs, fnMask)
        else:
            numberOfVols = self.inputVolumes.get().getSize()
            
            for i in range(1, numberOfVols + 1):
                inputVol = locationToXmipp(i, self.inputFn)
                outputVol = locationToXmipp(i, self.outputStk)
                localArgs = self._segmentLocalArgs(self.inputFn, fnMask, args)
                maskArgs = self._segMentMaskArgs(inputVol, outputVol, fnMask)
                self._segmentVolume(localArgs, maskArgs, fnMask)
    
    def _segmentVolume(self, localArgs, maskArgs, fnMask):
        self.runJob("xmipp_volume_segment", localArgs)
        if exists(fnMask):
            self.runJob("xmipp_transform_mask", maskArgs)
            cleanPath(fnMask)
    
    #--------------------------- INFO functions ----------------------------------------------------
    def _argsChangeHand(self):
        if self.isFirstStep:
            if self._isSingleInput():
                args = "-i %s -o %s" % (self.inputFn, self.outputStk)
            else:
                args = "-i %s -o %s --save_metadata_stack %s --keep_input_columns" % (self.inputFn, self.outputStk, self.outputMd)
            self._setFalseFirstStep()
        else:
            args = "-i %s" % self.outputStk
        args += " --flipX"
        
        return args
    
    def _argsRandomize(self):
        if self.isFirstStep:
            if self._isSingleInput():
                args = "-i %s -o %s" % (self.inputFn, self.outputStk)
            else:
                args = "-i %s -o %s --save_metadata_stack %s --keep_input_columns" % (self.inputFn, self.outputStk, self.outputMd)
            self._setFalseFirstStep()
        else:
            args = "-i %s" % self.outputStk
        
        samplingRate = self.inputVolumes.get().getSamplingRate()
        resol = self.maxResolutionRandomize.get()
        args += " --freq continuous %f %f" % (float(resol),samplingRate)
        return args
    
    def _argsSymmetrize(self):
        if self.isFirstStep:
            if self._isSingleInput():
                args = "-i %s -o %s" % (self.inputFn, self.outputStk. self.wrap)
            else:
                args = "-i %s -o %s --save_metadata_stack %s --keep_input_columns" % (self.inputFn, self.outputStk, self.outputMd)
            self._setFalseFirstStep()
        else:
            args = "-i %s" % self.outputStk

        symmetry   = self.symmetryGroup.get()
        doWrap     = self.doWrap.get()
        print("volumeMask",self.volumeMask.get())
        fnMask = getImageLocation(self.volumeMask.get())


        ###########FILEFILEFILE
        symmetryAggregation = self.aggregation.get()

        # Validation done in the _validate function
        #         if symmetry != 'c1':
        args += " --sym %s " % symmetry

        if symmetryAggregation == "sum":
            args += " --sum"

        if not doWrap:
            args += " --dont_wrap "

        if exists(fnMask):
            args += " --mask_in %s "%fnMask

        return args
    
    def _argsAdjust(self):
        args = " -m %s" % self._getTmpPath("gallery_iter001_00.doc")
        return args
    
    def _adjustLocalArgs(self, inputVol, outputVol, args):
            if self.isFirstStep:
                localArgs = "-i %s -o %s" % (inputVol, outputVol) + args
                self._setFalseFirstStep()
            else:
                localArgs = "-i %s" % outputVol + args
            return localArgs
    
    def _argsSegment(self):
        segmentationType = self.segmentationType.get()
        segmentationMass = self.segmentationMass.get()
        ts = self._getSize()
        
        args = " --method "
        if segmentationType == "Voxel mass":
            args += "voxel_mass %d" % (int(segmentationMass))
        elif segmentationType == "Aminoacid mass":
            args += "aa_mass %d %f" % (int(segmentationMass),float(ts))
        elif segmentationType == "Dalton mass":
            args += "dalton_mass %d %f" % (int(segmentationMass),float(ts))
        else:
            args += "otsu"
        return args
    
    def _segmentLocalArgs(self, inputVol, fnMask, args):
        return "-i %s -o %s " % (inputVol, fnMask) + args
    
    def _segMentMaskArgs(self, inputVol, outputVol, fnMask):
        print "self.isFirstStep, ", self.isFirstStep
        if self.isFirstStep:
            maskArgs = "-i %s -o %s" % (inputVol, outputVol)
            self._setFalseFirstStep()
        else:
            maskArgs = "-i %s" % outputVol
        maskArgs += " --mask binary_file %s" % fnMask
        return maskArgs
    
    def _argsNormalize(self):
        if self.isFirstStep:
            if self._isSingleInput():
                args = "-i %s -o %s" % (self.inputFn, self.outputStk)
            else:
                args = "-i %s -o %s --save_metadata_stack %s --keep_input_columns" % (self.inputFn, self.outputStk, self.outputMd)
            self._setFalseFirstStep()
        else:
            args = "-i %s" % self.outputStk
        
        maskRadius = self.backRadius.get()
        if maskRadius <= 0:
            size = self._getSize()
            maskRadius = size/2
        
        args += " --method NewXmipp --background circle %d" % int(maskRadius)
        return args
    
    def _argsInvert(self):
        if self.isFirstStep:
            if self._isSingleInput():
                args = "-i %s -o %s" % (self.inputFn, self.outputStk)
            else:
                args = "-i %s -o %s --save_metadata_stack %s --keep_input_columns" % (self.inputFn, self.outputStk, self.outputMd)
            self._setFalseFirstStep()
        else:
            args = "-i %s" % self.outputStk
        args += XmippPreprocessHelper._argsCommonInvert()
        return args
    
    def _argsThreshold(self):
        if self.isFirstStep:
            if self._isSingleInput():
                args = "-i %s -o %s" % (self.inputFn, self.outputStk)
            else:
                args = "-i %s -o %s --save_metadata_stack %s --keep_input_columns" % (self.inputFn, self.outputStk, self.outputMd)
        else:
            args = "-i %s" % self.outputStk
        args += XmippPreprocessHelper._argsCommonThreshold(self)
        return args

    def _validate(self):
        validateMsgs = []
        
        if not self.inputVolumes.hasValue():
            validateMsgs.append('Please provide an initial volume(s).')
            
        if self.doNormalize.get():
            size = int(self._getSize()/2)
            
            if self.backRadius.get() > size:
                validateMsgs.append('Set a valid Background radius less than %d' % size)
        
        if self.doSymmetrize.get():
            if self.symmetryGroup.get() == 'c1':
                validateMsgs.append('c1 is not a valid symmetry group.\n If you do not want to symmetrize set the field Symmetrize to not.')
                
        return validateMsgs
    
    def _summary(self):
        summary = []
        summary.append("Input volumes:  %s" % self.inputVolumes.get().getNameId())
        
        if not hasattr(self, 'outputVol'):
            summary.append("Output volumes not ready yet.")
        else:
            summary.append("Output volumes: %s" % self.outputVol)
        
        return summary
    
    def _methods(self):
        return self._summary()

    #--------------------------- UTILS functions ---------------------------------------------------
    def _getSize(self):
        """ get the size of either Volume or SetOfVolumes object"""
        if isinstance(self.inputVolumes.get(), Volume):
            Xdim = self.inputVolumes.get().getDim()[0]
        else:
            Xdim = self.inputVolumes.get().getDimensions()[0]
        return Xdim
    
    def _setFalseFirstStep(self):
        if self.isFirstStep:
                self.isFirstStep = False

    def _getRandomSubset(self, imgSet, numOfParts):
        if isinstance(imgSet, SetOfClasses2D):
            partSet = self._createSetOfParticles("_averages")
            for i, cls in enumerate(imgSet):
                img = cls.getRepresentative()
                img.setSamplingRate(cls.getSamplingRate())
                img.setObjId(i+1)
                partSet.append(img)
        else:
            partSet = imgSet
        
        if partSet.getSize() > numOfParts:
            newPartSet = SetOfParticles(filename=self._getTmpPath("particles_tmp.sqlite"))
            counter = 0
            for part in partSet.iterItems(orderBy='RANDOM()', direction='ASC'):
                if counter < numOfParts:
                    newPartSet.append(part)
                    counter =+ 1
                else:
                    break
        else:
            newPartSet = partSet
        
        return newPartSet
    <|MERGE_RESOLUTION|>--- conflicted
+++ resolved
@@ -32,14 +32,9 @@
 from protocol_process import XmippProcessParticles, XmippProcessVolumes
 from pyworkflow.utils.path import cleanPath
 from pyworkflow.em.constants import *
-
-from ..constants import *
-<<<<<<< HEAD
-from ..convert import locationToXmipp
 from pyworkflow.em.packages.xmipp3.convert import getImageLocation
-=======
 from ..convert import locationToXmipp, writeSetOfParticles
->>>>>>> ef59e725
+
 
 
 
