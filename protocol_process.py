--- conflicted
+++ resolved
@@ -87,14 +87,9 @@
 
 
         self._preprocessOutput(imgSet)
-<<<<<<< HEAD
         # is2D is only used if hasAlignment is true
         # if is2D=false --> you are in 3D
         readSetOfParticles(self.outputMd, imgSet,is2D=imgSet.hasAlignment2D())
-
-=======
-        readSetOfParticles(self.outputMd, imgSet,is2D=imgSet.hasAlignment2D())
->>>>>>> 13786f74
         self._postprocessOutput(imgSet)
         
         self._defineOutputs(outputParticles=imgSet)
