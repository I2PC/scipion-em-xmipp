--- conflicted
+++ resolved
@@ -43,14 +43,12 @@
     """    
     Ranks a set of volumes according to their alignment reliability obtained from a clusterability test.
     """
-<<<<<<< HEAD
-    _label = 'validate nontilt'
-=======
+
     _label = 'validate_nontilt'
     PROJECTION_MATCHING = 0
     SIGNIFICANT = 1
     WEB = 0
->>>>>>> df1fd854
+
     
     def __init__(self, *args, **kwargs):
         ProtAnalysis3D.__init__(self, *args, **kwargs)
