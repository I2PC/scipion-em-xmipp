## Release 3.25.06.0 - Rhea
- New protocols
   - compute_likelihood: This protocol computes the likelihood of a set of particles with assigned angles when compared to a set of maps or atomic modelS

- Protocols updated
   - Max shift: tolerate movies without micrographs associated
   - Highres: test updated
   - substract_projection: update command to boost and subtract to generate only one output stack
   - Movie alignment consensus protocol: enables irregular input sets. Changes in functionality; comparisons between ons between shifts trajectories, and a additional change related to the minimum consensus or threshold for shifts correlation.
   - volume_adjust_sub: better label for volume 1 vs 2
   - convert_pdb: aDD binThreads
   - align_volume: add possible
   - particle_pick_consensus: Fixed ID mismatch when combining coordinate sets; now supports asymmetrical sets without indexing errors.
   - movie_split_frames: now allows testing sum_frames, includes a summary, improved layout, and updated test.
   - deep_Consensus: GPU handling
   - Deep_hand: handling env to avoid system CUDA settings,  erasing cuda things from env['LD_LIBRARY_PATH']
   - Extract particles protocol: force output boxsize
<<<<<<< HEAD
   - reconstruct_fourier: correctEnvelope False by default
   - reconstruct_highres: correctEnvelope False by default

=======
   - Structure map: Adding a dendrogram and removing some intermediate files
>>>>>>> 1b97b9d7

- Protocols fixed
   - simulate ctf: fix pre-CTF noise np.numpy, init generator for pre and post ctf noise
   - validate FSCQ: test fixed
   - resolution_monogenic_signal: fixing header in MonoRes
   - protocol_process: CropResize halves fix
   - Extract particles test fixed
   - FSO viewer: the fso was failing when the fso did not cross some thresholds
   - reconstruct_significant: fix gpu usage
   - ransac: fix gpu usage
     
- Protocols deprecated (For more details visit [this](https://github.com/I2PC/xmipp/wiki/Deprecating-programs-and-protocols](https://i2pc.github.io/docs/Utils/Deprecated-programs/index.html)))
   - XmippProtScreenDeepLearning

- More scipion-em-xmipp
   - Most of the Xmipp dependencies installed on Scipion env
   - Updating version for pypi requirements
   - Bug cloning tag
   - Use toml for installation
   - Bug fixed related to the WriteSetOfParticles and the Missing ExtraLabels (The Oier and Fede Adventures)
   - Handling nvidia drivers error message
   - improving deps installation
   - Improved the help message of more than 60 protocols
        
## Release 3.24.12 - Poseidon
   - New protocols
      - apply_tilt_to_ctf: Apply a local deviation to the CTF based on the micrograph's tilt
    angle
      - mics_defocus_balancer: It takes as input a certain number of CTFs and makes a balanced sampling of N images based on the defocus U values
      - deep_center_predict: Center a set of particles in 2D using a neural network
      - cl2d_clustering: 2D clustering protocol to group similar images (2D Averages or 2D Classes)

   - Protocols updated
      - flexalign: Added support for reading EER. Optimized and refactor the streaming, the continue action stabilized. FlexAlign can run multiple times in a single GPU or in multiple GPUs from within Scipion3.
      - convert_pdb: now can read cif
      - create_gallery: Allow Scipion protocol create gallery to access missing projection options
      - ctf_consensus: optimized and refactor the streaming, the continue action stabilized. Remove parallelization
      - movie_dose_analysis: optimized and refactor the streaming, the continue action stabilized
      - movie_max_shift: optimized and refactor the streaming, the continue action stabilized, Remove parallelization
      - tilt_analysis: optimized and refactor the streaming, the continue action stabilized
      - subtract_projection: Adaptations for new logic in Xmipp program
      - reconstruct_highres: Add GPU use for local angle assignment 

   - Protocols fixed
      -  trigger_data: Fix the way we split the output
      -  subtract_projection: fnMask sub
      -  classify_pca: Bug fix in the validate function
      -  reconstruct_fourier: Fourier reconstruction now allows performing the CTF correction inside the same protocol.
      -  volume_local_sharpening: local deblur performs now a single iteration by defaul
      -  movie_max_shift: fixed with several parallel threads in streaming
      -  reconstruct_highres: add unassigned vars fnVol1 fnVol2 to set loop
      -  ctf_defocus_group: fix when testing multiple downsampling factors
      -  ctf_micrographs: fix when testing multiple downsampling factors

   - Protocols deprecated (For more details visit [this](https://github.com/I2PC/xmipp/wiki/Deprecating-programs-and-protocols))
      - angular_resolution_alignment
      - movie_opticalflow.py
        
   - More scipion-em-xmipp
      - scikit-learn updated to 1.2
      - protocols.conf list completed. All protocols are listed and clustered in Scipion

## Release 3.24.06 - Oceanus
   - New protocols
      - movie_alignment_consensus: protocol for the comparison of two global alignments
      - PCA classification: 2D Classification method that can works in streaming and in static

   - Protocols updated
      - deep_center: Deep center calculates an approximate center for the particles.
      - validate_fscq: Added cif support
      - reconstruct_fourier: Enable reconstructing with halves in the reconstruct fourier
      - simulate_ctf: Simulate CTF can add noise before and after CTF.
      - extract_particles: Local average added
      - compare_reprojections: Downsampling option,autodown sampling, allows input 2D in several formats, allows input 3D in several formats, ranking option available, extraction option available
      - cl2d: ensuring a save classes creating and adding possible output
   - Protocols fixed
      - resolution_deepres:now works with queue system
      - ProcessVolumes: Fix header for resize voxels
      - resolution_bfactor:Fix local resolution to local bfactor  
      - resolution_bfactor: create output for res bfac
      - extract_particles: Bug fix in the downsampling factor of extract particles
      - core_analysis: define correctly the particles pointer to have indirect pointer
      - tilt_analysis: estimate automatically the window size new option
      - movie_doseanalysis: update correctly the outputSet
      - extract_particles: Check if resizing is enabled
      - particle_pick_remove_duplicates: Remove duplicates coordinates 
   - Protocols deprecated (For more details visit [this](https://github.com/I2PC/xmipp/wiki/Deprecating-programs-and-protocols))
      - deep_denoissing
      - metaprotocol_create_subset
      - metaprotocol_golden_highres
      - solid_angle
      - split_volume
   - More scipion-em-xmipp
      - Solve Sonar Cloud reported bugs
      - Flexible import of pyQT on chimera script
      - Removing tkAgg matplotlib requirement in viewer_structure_map
      - DLTK installation bug local variable and Fix use gpu
      - updated scikit-learn version


## Release 3.23.11 - Nereus
   - New protocols
      - Volume local adjustment
   - Protocols updated
      - convert_pdb: Allowed conversion natively from CIFs
      - particle_pick_automatic: The model can now be given by a directory
      - volume_local_adjust: Save occupancy volume
      - extract_particles: Added two different cases for downsampling, by dimensions and by sampling rate
   - Protocols fixed
      - movie_resize: Fixed movie resize output size
      - movie_gain: Fix update output step by using a generic one from scipion
      - tilt_analysis: Fixes in the generated tilt images and in updating correctly the output sets
      - ctf_consensus: Fix the dependencies of the step
      - preprocess_micrographs: Fixed output size in preprocess micrographs
      - deep_center_assignment: Fixed deep center calls
      - extract_particles_movies: Get coords correctly
      - particle_pick_consensus: Fix MicsPointer
      - trigger_data: fix updateOutput and close correclty the output set
   - Protocols deprecated (For more details visit [this](https://github.com/I2PC/xmipp/wiki/Deprecating-programs-and-protocols))
      - classification_gpuCorr
      - classification_gpuCorr_full
      - classification_gpuCorr_semi
   - More scipion-em-xmipp
      - Updated Nvidia driver required version


## Release 3.23.07 - Morpheus 
   - New protocols
      - Movie Dose analysis
      - deep_center
      - deep_global_assignment
      - deep_center_predict
      - deep_global_assignment_predict
   - Protocols updated
      - consensus_classes (Efficient p-value calculation, updated intersection merging process, generalized protocol for other set of classes)
      - Movie Gain: changed _stepsCheckSecs and fixed inputMovies calling, np.asscalar discontinued in numpy 1.16
      - convert_pdb: dont allow set size if template volume, to convert a set of pdbs to volumes, generates an mrc file
      - CTF_consensus: add 4 threads by default
      - process: Better instantiation of Scipion subclasses
      - create_mask3d: Addding a validate in 3dmask, add :mrc to input filename
      - consensus_local_ctf: save defocus in proper fields,  compute consensus for local defocus U and V separately, add consensus angle
      - align_volume: Included the label in the volumes
      - crop_resize: Add mask as input. Mask resize is now possible
      - subtract_projection: change pad validation error for warning, parallelized
   - Protocols fixed
      - Tilt analysis: Close correctly the output sets once finished
      - Deep micrograph cleaner: fix two bugs that occured during streaming implementation bug 
      - volume_adjust_sub: fix with :mrc
      - Picking consensus: define correctly the possibleOutputs bug 
      - Center particles: streaming bug when definining the outputs bug
      - volume_subtraction: bug fixed in filename
      - compare_reprojections: fix update subtract projection output
      - deep_micrograph_screen: Bug fix that prevents using small GPUs
      - consensus_classes:Fixed manual output generation
   - Protocols deprecated (For more details visit [this](https://github.com/I2PC/xmipp/wiki/Deprecating-programs-and-protocols))
      - apply_deformation_zernike3d
      - classify_kmeans2d
      - kmeans_clustering
      - particle_boxSize
      - rotational_spectra
      - split_volume_hierarchical_cluster
   - Viewers
      - viewer_resolution_fs: fixing 0.1 threshold not found
      - viewer_projmatch, viewer_metaprotocol_golden_highres: Fixing viewers, change removed ChimeraClientView to ChimeraView
      - monores_viewer: fix histogram
      - viewer_structure_map: Change the label for each volume


## Release 3.23.03 - Kratos
  - New protocol status: beta, new, production and updated. Will appear in the left pannel of Scipion 
  - Protocol subtract_projection: user experience improvements, no final mask by default, apply ciruclar mask in adjustment image to avoid edge artifacts, validate same sampling rate with tolerance in third decimal
  - Protocol convert_pdb: Allowed to save centered PDB used for conversion. 
  - Protocol align_volume_and_particles: add alingment validation
  - Protocol FlexAlign: updating protocol to reflect changes in the executable, fixed test, removing unused protocol (Movie average)
  - Protocol align_volume_and_particles:Align volume and particles adapted to tomography and works in the absence of tomo plugin.
  - Protocol volume_consensus: validate same sampling rate with tolerance in third decimal
  - Protocols deprecated (for more details visit the [wiki](https://github.com/I2PC/xmipp/wiki/Deprecating-programs)): protocol_deep _align, reconstruct_heterogeneous, protocol_metaprotocol_create_output, protocol_metaprotocol_discrete_heterogeneity_scheduler

  
## Hot fix 3.22.11.2
- Align volume and particles works in the absence of tomo plugin.

## Hot fix 3.22.11.1
- Align volume and particles adapted to tomography. Defines possible outputs. Optimized. Test more exhaustive for matrices

## Release 3.22.11 - Iris
  - Protocol_cl2d_align: The input can now be a set of averages or a set of 2D classes 
  - Protocol_local_ctf: Default value are now changed for maxDefocusChange
  - Protocol_apply_zernike3d: Now accepts either a Volume or SetOfVolumes and applies the coefficients in a loop in the deform step
  - Protocol_postProcessing_deepPostProcessing: Managed GPU memory to avoid errors
  - Protocol_resolution_deepres: Mandatory mask
  - Protocol center particles and Gl2d (all options): Fix streaming
  - Protocol_create_3d_mask: Allows volume Null=True
  - Protocol_reconstruct_fourier: Set pixel size
  - GL2D static: Bug fixing
  - Protocol_trigger_data: Bug fixing
  - Protocol_crop_resize: Set sampling rate of mrc files when cropping resizing volumes or particles
  - subtract_projection: New protocol for boosting particles. Add protocol to wizard XmippParticleMaskRadiusWizard as now the protocol uses it

  - **New tests:** deep_hand, pick_noise, screen_deep_learning, resolution_B_factor
  - Fixed TestHighres test

## Release 3.22.07 - Helios 
- rotate_volume: New protocol
- subtract_projection: New implementation based on adjustment by regression instead of POCS and improved performance
- local_ctf: Add new sameDefocus option + formatting
- compare_reprojections & protocol_align_volume: Fast Fourier by default
- crop_resize: Allows input pointers
- resolution_deepres: Resize output to original size
- denoise_particles: Added setOfAverages as input option
- process: Change output from stk (spider) to mrcs (mrc)
- trigger_data: Bug fixed
- screen_deeplearning:  Added descriptive help
- center_particles: Added summary info
- align_volume_and_particles: Summary error fixed
- cl2d: Summary errors solved 
- New tests: test_protocol_reconstruct_fourier, test_protocols_local_defocus, test_protocols_local_defocus, TestXmippAlignVolumeAndParticles,  TestXmippRotateVolume
- Improved tests: test_protocols_deepVolPostprocessing, test_protocols_xmipp_3d, Test ProjSubtracion
- Excluded tests: test_protocols_zernike3d, test_protocols_metaprotocol_heterogeneity

## Release 3.22.04 - Gaia
- protocol_core_analysis: New protocol
- protocol_compare_angles: Bug fix in compare angles under some conditions
- protocol_center_particles: protocol simplified (removed setofCoordinates as output)
- protocol_CTF_consensus: concurrency error fixed
- protocol_convert_pdb: remove size if deactivated
- protocol_resolution_deepres: binary masked not stored in Extra folder and avoiding memory problems on GPUs
- protocol_add_noise: fixes
- protocol_compare_reprojections: improve computation of residuals + tests + fix + formatting
- protocol_screen_deepConsensus: multiple fixes in batch processing, trainging and streaming mode
- protocol_shift_particles: apply transform is now optional


## Release 3.22.01 - Eris
- Visit changeLog.md of xmipp

## Release 3.21.06 - Caerus

- CUDA-11 support
- New protocol: Deep align
- ChimeraX support
- Improvements of streaming process
- Several performance optimizations
- Build time optimization
- Multiple bug fixes
- Improved documentation


## Release 3.20.07 - Boreas

- New Protocol: MicrographCleaner is a new algorithm that removes coordinates picked from carbon edges, aggregations, ice crystals and other contaminations
- New functionality: The protocol compare reprojections can now compute the residuals after alignment
- New protocol: Split frames divide input movies into odd and even movies so that they can be processed independently
- New protocol: Continuous heterogeneity analysis using spherical harmonics (not ready to be used)
- Bug fixing when some micrograph has no coordinates in the consensus-picking.
- New functionalities: Different architectures and training modes
- Normal Mode Analysis protocols have been moved to the plugin ContinuousFlex
- Fixing MPI version of the Fourier Reconstruction
- New protocol: local CTF integration and consensus protocol for local ctf (also the viewers)
- Local CTF analysis tools: Not yet ready for general public
- New functionallity: Introducing the posibility of automatic estimation of the gain orientation.
- Bugs fixings regarding stability on streaming processing
- Support of heterogeneous movie sets
- New protocol: Clustering of subtomogram coordinates into connected components that can be processed independently
- New Protocol: Removing duplicated coordinates
- New protocol: Subtomograms can be projected in several ways to 2D images so that 2D clustering tools can be used
- New protocol: Regions of Interest can be defined in tomograms (e.g., membranes)
- Bug fixing in mask3d protocol
- Bug fix: in helical search symmetry protocol
- Enhanced precision of the FlexAlign program
- Now, deepLearningToolkit is under its own conda environment
- Multiple protocols accelerated using GPU
- New functionality: Xmipp CTF estimation can now take a previous defocus and do not change it
- New functionallity: CTF-consensus is able to take the primary main values or an average of the two.
- New functionallity: CTF-consensus is able to append metadata from the secondary input
- New functionality: Xmipp Highres can now work with non-phase flipped images
- New functionality: Xmipp Preprocess particles can now phase flip the images
- New protocol: Tool to evaluate the quality of a map-model fitting
- Allowing multi-GPU processing using FlexAlign
- Improvement in monores and localdeblur
- Randomize phases also available for images
- Change the plugin to the new Scipion structure
- Migrating the code to python3

## Release 3.19.04 -

- Highres can now take a global alignment performed by any other method
- New protocol: 3D bionotes
- New protocol: Align volume and particles
- New protocol: Center particles
- New protocols: GL2D, GL2D streaming and GL2D static
- New protocol: 2D kmeans clustering
- New protocol: compare angles
- New protocol: consensus 3D classes
- New protocol: CTF consensus
- New protocol: deep denoising
- New protocols: Eliminate empty particles and eliminate empty classes
- New protocol: Extract unit cell
- New protocol: Generate reprojections
- New protocol: metaprotocol heterogenety output, metaprotocol heterogeneity subset and metaprotocol heterogeneity
- New protocol: Movie Max Shift
- New protocol: particle boxsize
- New protocol: pick noise
- New protocol: significant heterogeneity
- New protocol: swarm consensus intial volumes
- New protocol: directional ResDir
- New protocol: local monoTomo
- New protocol: deep consensus picking
- New protocol: screen deep learning
- New protocol: split volume hierarchical
- New protocol: trigger data<|MERGE_RESOLUTION|>--- conflicted
+++ resolved
@@ -4,7 +4,6 @@
 
 - Protocols updated
    - Max shift: tolerate movies without micrographs associated
-   - Highres: test updated
    - substract_projection: update command to boost and subtract to generate only one output stack
    - Movie alignment consensus protocol: enables irregular input sets. Changes in functionality; comparisons between ons between shifts trajectories, and a additional change related to the minimum consensus or threshold for shifts correlation.
    - volume_adjust_sub: better label for volume 1 vs 2
@@ -15,13 +14,10 @@
    - deep_Consensus: GPU handling
    - Deep_hand: handling env to avoid system CUDA settings,  erasing cuda things from env['LD_LIBRARY_PATH']
    - Extract particles protocol: force output boxsize
-<<<<<<< HEAD
    - reconstruct_fourier: correctEnvelope False by default
-   - reconstruct_highres: correctEnvelope False by default
-
-=======
+   - reconstruct_highres: test updated, correctEnvelope False by default
    - Structure map: Adding a dendrogram and removing some intermediate files
->>>>>>> 1b97b9d7
+
 
 - Protocols fixed
    - simulate ctf: fix pre-CTF noise np.numpy, init generator for pre and post ctf noise
