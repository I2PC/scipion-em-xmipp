# **************************************************************************
# *
# * Authors:     J.M. De la Rosa Trevin (jmdelarosa@cnb.csic.es)
# *              Laura del Cano (ldelcano@cnb.csic.es)
# *              Josue Gomez Blanco (jgomez@cnb.csic.es)
# *
# * Unidad de  Bioinformatica of Centro Nacional de Biotecnologia , CSIC
# *
# * This program is free software; you can redistribute it and/or modify
# * it under the terms of the GNU General Public License as published by
# * the Free Software Foundation; either version 2 of the License, or
# * (at your option) any later version.
# *
# * This program is distributed in the hope that it will be useful,
# * but WITHOUT ANY WARRANTY; without even the implied warranty of
# * MERCHANTABILITY or FITNESS FOR A PARTICULAR PURPOSE.  See the
# * GNU General Public License for more details.
# *
# * You should have received a copy of the GNU General Public License
# * along with this program; if not, write to the Free Software
# * Foundation, Inc., 59 Temple Place, Suite 330, Boston, MA
# * 02111-1307  USA
# *
# *  All comments concerning this program package may be sent to the
# *  e-mail address 'scipion@cnb.csic.es'
# *
# **************************************************************************

from convert import *
from pyworkflow.em.packages.xmipp3.utils import isMdEmpty
from pyworkflow.protocol.params import RelationParam



class XmippProtCTFMicrographs(ProtCTFMicrographs):
    """ Protocol to estimate CTF on a set of micrographs using Xmipp. """
    _label = 'ctf estimation'
    
    _criterion = ("ctfCritFirstZero<5 OR ctfCritMaxFreq>20 OR "
                  "ctfCritfirstZeroRatio<0.9 OR ctfCritfirstZeroRatio>1.1 OR "
                  "ctfCritFirstMinFirstZeroRatio>10 OR ctfCritCorr13<0 OR "
                  "ctfCritCtfMargin<0 OR ctfCritNonAstigmaticValidty<0.3 OR "
                  "ctfCritNonAstigmaticValidty>25")

    def __init__(self, **args):
        ProtCTFMicrographs.__init__(self, **args)
    
    def _createFilenameTemplates(self):
        prefix = join('%(micDir)s','xmipp_ctf')
        _templateDict = {
                         # This templates are relative to a micDir
                         'micrographs': 'micrographs.xmd',
                         'prefix': prefix,
                         'ctfparam': prefix +  '.ctfparam',
                         'ctfErrorParam': prefix +  '_error.ctfparam',
                         'psd': prefix + '.psd',
                         'enhanced_psd': prefix + '_enhanced_psd.xmp',
                         'ctfmodel_quadrant': prefix + '_ctfmodel_quadrant.xmp',
                         'ctfmodel_halfplane': prefix + '_ctfmodel_halfplane.xmp',
                         'ctf': prefix + '.xmd'
                         }
        self._updateFilenamesDict(_templateDict)
    
    def _defineProcessParams(self, form):
        form.addParam('doInitialCTF', BooleanParam, default=False, 
              label="Use defoci from a previous CTF estimation")
        form.addParam('ctfRelations', RelationParam, allowsNull=True,
                      condition='doInitialCTF',
                      relationName=RELATION_CTF,
                      attributeName='getInputMicrographs',
                      label='Previous CTF estimation',
                      help='Choose some CTF estimation related to input '
                           'micrographs, in case you want to use the defocus '
                           'values found previously')

        form.addParam('doCTFAutoDownsampling', BooleanParam, default=True,
                      label="Automatic CTF downsampling detection",
                      expertLevel=LEVEL_ADVANCED,
                      help='If this option is chosen, the algorithm '
                           'automatically tries by default the suggested '
                           'Downsample factor; and if it fails, +1; '
                           'and if it fails, -1.')
        form.addParam('doFastDefocus', BooleanParam, default=True,
                      label="Fast defocus estimate", expertLevel=LEVEL_ADVANCED,
                      help='Perform fast defocus estimate.')
        form.addParam('doAutomaticRejection', BooleanParam, default=False,
                      label="Automatic rejection", expertLevel=LEVEL_ADVANCED,
                      help='Automatically reject micrographs whose CTF looks '
                           'suspicious.')
    
    def getInputMicrographs(self):
        return self.inputMicrographs.get()

<<<<<<< HEAD
    #--------------------------- INSERT steps functions --------------------------------------------
=======
    #--------------------------- INSERT steps functions ------------------------
>>>>>>> 1dcaa65c
    def _insertFinalSteps(self, deps):
        stepId = self._insertFunctionStep('sortPSDStep', prerequisites=deps, wait=True)
        return [stepId]
    
    def _getFirstJoinStepName(self):
        # This function will be used for streamming, to check which is
        # the first function that need to wait for all micrographs
<<<<<<< HEAD
        # to have completed, this can be overriden in subclasses (ej in Xmipp 'sortPSDStep') 
        return 'sortPSDStep'
        
    #--------------------------- STEPS functions ---------------------------------------------------
=======
        # to have completed, this can be overriden in subclasses
        # (ej in Xmipp 'sortPSDStep')
        return 'sortPSDStep'
        
    #--------------------------- STEPS functions -------------------------------
>>>>>>> 1dcaa65c
    def _estimateCTF(self, micFn, micDir, micName):
        """ Run the estimate CTF program """
        localParams = self.__params.copy()

        if self.doInitialCTF:
            if self.ctfDict[micName] > 0:
                localParams['defocusU'] = self.ctfDict[micName]
                localParams['defocus_range'] = 0.01 * self.ctfDict[micName]
        else:
            ma = self._params['maxDefocus']
            mi = self._params['minDefocus']
            localParams['defocusU']= (ma + mi) / 2
            localParams['defocus_range'] = (ma - mi)/ 2
        
        # Create micrograph dir under extra directory
        makePath(micDir)
        if not exists(micDir):
            raise Exception("No created dir: %s " % micDir)

        finalName = micFn        
        ctfDownFactor = self.ctfDownFactor.get()
        downsampleList = [ctfDownFactor]

        if self.doCTFAutoDownsampling:
            downsampleList.append(ctfDownFactor+1)
            if ctfDownFactor >= 2:
                downsampleList.append(ctfDownFactor-1)
            else:
                if ctfDownFactor > 1:
                    downsampleList.append((ctfDownFactor+1)/2)
    
        deleteTmp = ""

        for downFactor in downsampleList:
            # Downsample if necessary
            if downFactor != 1:
                # Replace extension by 'mrc' cause there are some formats that
                # cannot be written (such as dm3)
                finalName = self._getTmpPath(replaceBaseExt(micFn, 'mrc'))
                self.runJob("xmipp_transform_downsample",
                            "-i %s -o %s --step %f --method fourier"
                            % (micFn, finalName, downFactor))
                deleteTmp=finalName
      
            # Update _params dictionary with mic and micDir
            localParams['micFn'] = finalName
            localParams['micDir'] = self._getFileName('prefix', micDir=micDir)
            localParams['samplingRate'] = self.inputMics.getSamplingRate() * downFactor
            
            # CTF estimation with Xmipp
            try:
                self.runJob(self._program,
                            self._args % localParams +
                            " --downSamplingPerformed %f" % downFactor)
            except Exception:
                break
            
            # Check the quality of the estimation and reject it necessary
            if self.evaluateSingleMicrograph(micFn,micDir):
                break
            
        if deleteTmp != "":
            cleanPath(deleteTmp)
    
    def _restimateCTF(self, micId):
        """ Run the estimate CTF program """
        ctfModel = self.recalculateSet[micId]
        self._prepareRecalCommand(ctfModel)
        # CTF estimation with Xmipp                
        self.runJob(self._program, self._args % self._params)
        
        mic=ctfModel.getMicrograph()
        micDir = self._getMicrographDir(mic)
        self.evaluateSingleMicrograph(mic.getFileName(),micDir)
    
    def sortPSDStep(self):
        # Gather all metadatas of all micrographs
        md=xmipp.MetaData()
        for _, micDir, mic in self._iterMicrographs():
            fnCTF=self._getFileName('prefix', micDir=micDir)+".xmd"
            enable=1
            if not os.path.exists(fnCTF):
                fnCTF = self._createErrorCtfParam(micDir)
                enable=-1
            mdCTF=xmipp.MetaData(fnCTF)
            mdCTF.setValue(xmipp.MDL_ENABLED,enable,mdCTF.firstObject())
            mdCTF.setValue(xmipp.MDL_MICROGRAPH_ID,long(mic.getObjId()),mdCTF.firstObject())
            md.unionAll(mdCTF)
        fnAllMicrographs=self._getPath("micrographs.xmd")
        md.write(fnAllMicrographs)
        
        # Now evaluate them
        self.runJob("xmipp_ctf_sort_psds","-i %s"%fnAllMicrographs)
    
        # And reject
        fnRejected=self._getPath("micrographs_rejected.xmd")
        self.runJob("xmipp_metadata_utilities",
                    '-i %s --query select "%s" -o %s'
                    % (fnAllMicrographs, self._criterion, fnRejected))
        mdRejected = xmipp.MetaData(fnRejected)
        self.someMicrographsRejected = mdRejected.size()>0

        if self.someMicrographsRejected:
            rejectedMicrographs = mdRejected.getColumnValues(xmipp.MDL_MICROGRAPH_ID)
            for mdid in md:
                micId = md.getValue(xmipp.MDL_MICROGRAPH_ID,mdid)
                if micId in rejectedMicrographs:
                    md.setValue(xmipp.MDL_ENABLED,-1,mdid)
                else:
                    md.setValue(xmipp.MDL_ENABLED,1,mdid)
        md.write(self._getPath("ctfs_selection.xmd"))
        cleanPath(fnRejected)
        
    def _createOutputStep(self):
        ctfSet = self._createSetOfCTF()
        inputMics = self.inputMicrographs.get()
        ctfSet.setMicrographs(inputMics)
        defocusList = []
        if self.doAutomaticRejection:
            fn = self._getPath("micrographs.xmd")
        else:
            fn = self._getPath("ctfs_selection.xmd")
        mdFn = md.MetaData(fn)
        mdAux = md.MetaData()
        
        for _, micDir, mic in self._iterMicrographs():
            if exists(self._getFileName('ctfparam', micDir=micDir)):
                mdCTF = md.MetaData(self._getFileName('ctfparam', micDir=micDir))
                mdQuality = md.MetaData(self._getFileName('ctf', micDir=micDir))
                mdCTF.setValue(xmipp.MDL_CTF_CRIT_NONASTIGMATICVALIDITY,
                               mdQuality.getValue(xmipp.MDL_CTF_CRIT_NONASTIGMATICVALIDITY,mdQuality.firstObject()),
                               mdCTF.firstObject())
                mdCTF.setValue(xmipp.MDL_CTF_CRIT_FIRSTMINIMUM_FIRSTZERO_DIFF_RATIO,
                               mdQuality.getValue(xmipp.MDL_CTF_CRIT_FIRSTMINIMUM_FIRSTZERO_DIFF_RATIO,mdQuality.firstObject()),
                               mdCTF.firstObject())
            else:
                fnError=self._getFileName('ctfErrorParam', micDir=micDir)
                if not exists(fnError):
                    self._createErrorCtfParam(micDir)
                mdCTF = md.MetaData(fnError)
            mdAux.importObjects( mdFn, md.MDValueEQ(md.MDL_MICROGRAPH_ID, long(mic.getObjId())))
            mdAux.merge(mdCTF)
            
            mic.setSamplingRate(mdCTF.getValue(md.MDL_CTF_SAMPLING_RATE, 1))
            
            ctfModel = mdToCTFModel(mdAux, mic)
            self._setPsdFiles(ctfModel, micDir)
            ctfSet.append(ctfModel)
            
            # save the values of defocus for each micrograph in a list
            defocusList.append(ctfModel.getDefocusU())
            defocusList.append(ctfModel.getDefocusV())
                
        self._defineOutputs(outputCTF=ctfSet)
        self._defineCtfRelation(inputMics, ctfSet)
        self._computeDefocusRange(ctfSet)

    def _checkNewCTFs(self, micSet):
        # In Xmipp, we need to sort the resulting CTF at the end,
        # so we can not update the output in streaming.
        return None, None
    
    #--------------------------- INFO functions ----------------------------------------------------
    def _validate(self):
        validateMsgs = []
        # downsampling factor must be greater than 1
        if self.ctfDownFactor.get() < 1:
            validateMsgs.append('Downsampling factor must be >=1.')
        if self.doInitialCTF:
            if not self.ctfRelations.hasValue():
                validateMsgs.append('If you want to use a previous estimation '
                                    'of the CTF, the corresponding set of CTFs '
                                    'is needed')
        return validateMsgs
    
    def _summary(self):
        summary = ProtCTFMicrographs._summary(self)
        if self.methodsVar.hasValue():
            summary.append(self.methodsVar.get())
        return summary
    
    def _methods(self):
        strMsg = "We calculated the CTF of micrographs %s using Xmipp [Sorzano2007a]" % self.getObjectTag('inputMicrographs')
        if self.doFastDefocus and not self.doInitialCTF:
            str += " with a fast defocus estimate [Vargas2013a]"
        str += "."

        if self.methodsVar.hasValue():
            strMsg += " " + self.methodsVar.get()
        
        if self.hasAttribute('outputCTF'):
            strMsg += '\nOutput set is %s.'%self.getObjectTag('outputCTF')
        
        return [strMsg]
    
    def _citations(self):
        papers = ['Sorzano2007a']
        if self.doFastDefocus and not self.doInitialCTF:
            papers.append('Vargas2013a')
        return papers
    
    #--------------------------- UTILS functions ---------------------------------------------------
    def _prepareArgs(self,params):
        self._args = ("--micrograph %(micFn)s --oroot %(micDir)s --sampling_rate "
                      "%(samplingRate)s --defocusU %(defocusU)f --defocus_range "
                      "%(defocus_range)f --overlap 0.7 ")
        
        for par, val in params.iteritems():
            self._args += " --%s %s" % (par, str(val))
            
        if self.doFastDefocus and not self.doInitialCTF:
            self._args += " --fastDefocus"

    def _prepareCommand(self):
        self._createFilenameTemplates()
        self._program = 'xmipp_ctf_estimate_from_micrograph'       
        
        # Mapping between base protocol parameters and the package specific
        # command options
        self.__params = {'kV': self._params['voltage'],
                'Cs': self._params['sphericalAberration'],
                'ctfmodelSize': self._params['windowSize'],
                'Q0': self._params['ampContrast'],
                'min_freq': self._params['lowRes'],
                'max_freq': self._params['highRes'],
                'pieceDim': self._params['windowSize']
                }
        self._prepareArgs(self.__params)

        if self.ctfRelations.hasValue():
            self.ctfDict = {}
            for ctf in self.ctfRelations.get():
                ctfName = ctf.getMicrograph().getMicName()
                self.ctfDict[ctfName] = ctf.getDefocusU()
                    
    def _prepareRecalCommand(self, ctfModel):
        if self.recalculate:
            self._defineRecalValues(ctfModel)
            self._createFilenameTemplates()
            self._program = 'xmipp_ctf_estimate_from_psd'       
            self._args = "--psd %(psdFn)s "
            line = ctfModel.getObjComment().split()
    
            # get the size and the image of psd
    
            imgPsd = ctfModel.getPsdFile()
            psdFile = basename(imgPsd)
            imgh = ImageHandler()
            size, _, _, _ = imgh.getDimensions(imgPsd)
            
            mic = ctfModel.getMicrograph()
            micDir = self._getMicrographDir(mic)
            fnCTFparam = self._getFileName('ctfparam', micDir=micDir)
            mdCTFParam = xmipp.MetaData(fnCTFparam)
            downFactor = mdCTFParam.getValue(xmipp.MDL_CTF_DOWNSAMPLE_PERFORMED,
                                             mdCTFParam.firstObject())
            # cleanPath(fnCTFparam)
            
            params2 = {'psdFn': join(micDir, psdFile),
                       'defocusU': float(line[0]),
                       'defocusV': float(line[1]),
                       'angle': line[2],
                      }
            self._params = dict(self._params.items() + params2.items())
            
            # Mapping between base protocol parameters and the package specific command options
            self.__params = {'sampling_rate': self._params['samplingRate']*downFactor,
                             'downSamplingPerformed': downFactor,
                             'kV': self._params['voltage'],
                             'Cs': self._params['sphericalAberration'],
                             'min_freq': line[3],
                             'max_freq': line[4],
                             'defocusU': self._params['defocusU'],
                             'defocusV': self._params['defocusV'],
                             'azimuthal_angle': self._params['angle'],
                             'Q0': self._params['ampContrast'],
                             'defocus_range': 5000,
                             'ctfmodelSize': size
                            }
            
            for par, val in self.__params.iteritems():
                self._args += " --%s %s" % (par, str(val))
    
    def _setPsdFiles(self, ctfModel, micDir):
        ctfModel._psdFile = String(self._getFileName('psd', micDir=micDir))
        ctfModel._xmipp_enhanced_psd = String(self._getFileName('enhanced_psd', micDir=micDir))
        ctfModel._xmipp_ctfmodel_quadrant = String(self._getFileName('ctfmodel_quadrant', micDir=micDir))
        ctfModel._xmipp_ctfmodel_halfplane = String(self._getFileName('ctfmodel_halfplane', micDir=micDir))
    
    def evaluateSingleMicrograph(self,micFn,micDir):
        mdCTFparam=xmipp.MetaData(self._getFileName('ctfparam', micDir=micDir))
        ctfDownFactor=mdCTFparam.getValue(xmipp.MDL_CTF_DOWNSAMPLE_PERFORMED,mdCTFparam.firstObject())
        
        mdEval = md.MetaData()
        objId = mdEval.addObject()

# Check what happen with movies        
#             if md.MDL_TYPE == md.MDL_MICROGRAPH_MOVIE:
#                 mdEval.setValue(md.MDL_MICROGRAPH_MOVIE, micFn, objId)
#                 mdEval.setValue(md.MDL_MICROGRAPH,('%05d@%s'%(1, micFn)), objId)
#             else:
        mdEval.setValue(md.MDL_MICROGRAPH, micFn, objId)
        
        mdEval.setValue(md.MDL_PSD, str(self._getFileName('psd', micDir=micDir)), objId)
        mdEval.setValue(md.MDL_PSD_ENHANCED, str(self._getFileName('enhanced_psd', micDir=micDir)), objId)
        mdEval.setValue(md.MDL_CTF_MODEL, str(self._getFileName('ctfparam', micDir=micDir)), objId)
        mdEval.setValue(md.MDL_IMAGE1, str(self._getFileName('ctfmodel_quadrant', micDir=micDir)), objId)
        mdEval.setValue(md.MDL_IMAGE2, str(self._getFileName('ctfmodel_halfplane', micDir=micDir)), objId)
        mdEval.setValue(md.MDL_CTF_DOWNSAMPLE_PERFORMED,float(ctfDownFactor), objId)
        fnEval = self._getFileName('ctf', micDir=micDir)
        mdEval.write(fnEval)
        
        # Evaluate if estimated ctf is good enough
        # self.runJob("xmipp_ctf_sort_psds","-i %s --downsampling %f"%(fnEval,ctfDownFactor))   
        try:
            self.runJob("xmipp_ctf_sort_psds","-i %s"%(fnEval))
        except Exception:
            pass
#             print >> sys.stderr, "xmipp_ctf_sort_psds has been Failed!"
#             raise ex

        # Check if it is a good micrograph
        fnRejected = self._getTmpPath(basename(micFn +"_rejected.xmd"))
        self.runJob("xmipp_metadata_utilities",'-i %s --query select "%s" -o %s' % (fnEval, self._criterion, fnRejected))
        
        retval=True
        
        if not isMdEmpty(fnRejected):
            mdCTF = md.MetaData(fnEval)
            mdCTF.setValue(md.MDL_ENABLED, -1, mdCTF.firstObject())
            mdCTF.write(fnEval)
            retval=False
        cleanPath(fnRejected)
        return retval
    
    def _createCtfModel(self, mic):
        micDir = self._getMicrographDir(mic)
        ctfparam = self._getFileName('ctfparam', micDir=micDir)
        ctfModel2 = readCTFModel(ctfparam, mic)
        self._setPsdFiles(ctfModel2, micDir)
        return ctfModel2
    
    def _createErrorCtfParam(self, micDir):
                ctfparam = self._getFileName('ctfErrorParam', micDir=micDir)
                f = open(ctfparam, 'w+')
                lines = """# XMIPP_STAR_1 * 
# 
data_fullMicrograph
 _ctfSamplingRate -999
 _ctfVoltage -999
 _ctfDefocusU -999
 _ctfDefocusV -999
 _ctfDefocusAngle -999
 _ctfSphericalAberration -999
 _ctfChromaticAberration -999
 _ctfEnergyLoss -999
 _ctfLensStability -999
 _ctfConvergenceCone -999
 _ctfLongitudinalDisplacement -999
 _ctfTransversalDisplacement -999
 _ctfQ0 -999
 _ctfK -999
 _ctfBgGaussianK -999
 _ctfBgGaussianSigmaU -999
 _ctfBgGaussianSigmaV -999
 _ctfBgGaussianCU -999
 _ctfBgGaussianCV -999
 _ctfBgGaussianAngle -999
 _ctfBgSqrtK -999
 _ctfBgSqrtU -999
 _ctfBgSqrtV -999
 _ctfBgSqrtAngle -999
 _ctfBgBaseline -999
 _ctfBgGaussian2K -999
 _ctfBgGaussian2SigmaU -999
 _ctfBgGaussian2SigmaV -999
 _ctfBgGaussian2CU -999
 _ctfBgGaussian2CV -999
 _ctfBgGaussian2Angle -999
 _ctfX0 -999
 _ctfXF -999
 _ctfY0 -999
 _ctfYF -999
 _ctfCritFitting -999
 _ctfCritCorr13 -999
 _CtfDownsampleFactor -999
 _ctfCritPsdStdQ -999
 _ctfCritPsdPCA1 -999
 _ctfCritPsdPCARuns -999
"""
                f.write(lines)
                f.close()
                return ctfparam<|MERGE_RESOLUTION|>--- conflicted
+++ resolved
@@ -91,30 +91,19 @@
     def getInputMicrographs(self):
         return self.inputMicrographs.get()
 
-<<<<<<< HEAD
-    #--------------------------- INSERT steps functions --------------------------------------------
-=======
     #--------------------------- INSERT steps functions ------------------------
->>>>>>> 1dcaa65c
     def _insertFinalSteps(self, deps):
-        stepId = self._insertFunctionStep('sortPSDStep', prerequisites=deps, wait=True)
+        stepId = self._insertFunctionStep('sortPSDStep', prerequisites=deps)
         return [stepId]
     
     def _getFirstJoinStepName(self):
         # This function will be used for streamming, to check which is
         # the first function that need to wait for all micrographs
-<<<<<<< HEAD
-        # to have completed, this can be overriden in subclasses (ej in Xmipp 'sortPSDStep') 
-        return 'sortPSDStep'
-        
-    #--------------------------- STEPS functions ---------------------------------------------------
-=======
         # to have completed, this can be overriden in subclasses
         # (ej in Xmipp 'sortPSDStep')
         return 'sortPSDStep'
         
     #--------------------------- STEPS functions -------------------------------
->>>>>>> 1dcaa65c
     def _estimateCTF(self, micFn, micDir, micName):
         """ Run the estimate CTF program """
         localParams = self.__params.copy()
