--- conflicted
+++ resolved
@@ -186,11 +186,7 @@
 
         downsampleList=self._calculateDownsampleList(self.inputMics.getSamplingRate())
         deleteTmp = ""
-<<<<<<< HEAD
         self.downsample = 0
-=======
-
->>>>>>> c591e4a0
         for downFactor in downsampleList:
             # Downsample if necessary
             if downFactor != 1:
