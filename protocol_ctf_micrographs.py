--- conflicted
+++ resolved
@@ -458,12 +458,6 @@
         if updateSampling:
             newSampling = mic.getSamplingRate() * self.ctfDownFactor.get()
             mic.setSamplingRate(newSampling)
-
-<<<<<<< HEAD
-    def _createCtfModel(self, mic):
-
-=======
->>>>>>> 9d2f4513
         micDir = self._getMicrographDir(mic)
         ctfparam = self._getFileName('ctf', micDir=micDir)
         ctfModel2 = readCTFModel(ctfparam, mic)
