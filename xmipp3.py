# **************************************************************************
# *
# * Authors:     J.M. De la Rosa Trevin (jmdelarosa@cnb.csic.es)
# *              Adrian Quintana (aquintana@cnb.csic.es)
# *            
# * Unidad de  Bioinformatica of Centro Nacional de Biotecnologia , CSIC
# *
# * This program is free software; you can redistribute it and/or modify
# * it under the terms of the GNU General Public License as published by
# * the Free Software Foundation; either version 2 of the License, or
# * (at your option) any later version.
# *
# * This program is distributed in the hope that it will be useful,
# * but WITHOUT ANY WARRANTY; without even the implied warranty of
# * MERCHANTABILITY or FITNESS FOR A PARTICULAR PURPOSE.  See the
# * GNU General Public License for more details.
# *
# * You should have received a copy of the GNU General Public License
# * along with this program; if not, write to the Free Software
# * Foundation, Inc., 59 Temple Place, Suite 330, Boston, MA
# * 02111-1307  USA
# *
# *  All comments concerning this program package may be sent to the
# *  e-mail address 'scipion@cnb.csic.es'
# *
# **************************************************************************

import os
import sys
import platform
from os.path import join
from collections import OrderedDict
from constants import *

import xmipp
import pyworkflow.dataset as ds
from pyworkflow.object import ObjectWrap

from pyworkflow.utils import Environ, runJob
from pyworkflow.dataset import COL_RENDER_CHECKBOX, COL_RENDER_TEXT, COL_RENDER_IMAGE,\
    COL_RENDER_VOLUME

from xmipp import MetaData, MetaDataInfo, MDL_IMAGE, MDL_IMAGE1, MDL_IMAGE_REF, MDL_ANGLE_ROT, MDL_ANGLE_TILT, MDL_ANGLE_PSI, MDL_REF, \
        MDL_SHIFT_X, MDL_SHIFT_Y, MDL_FLIP, MD_APPEND, MDL_MAXCC, MDL_ENABLED, MDL_CTF_MODEL, MDL_SAMPLINGRATE, DT_DOUBLE, \
        MDL_ANGLE_ROT, MDL_SHIFT_Z, Euler_angles2matrix, Image, FileName, getBlocksInMetaDataFile, label2Str

LABEL_TYPES = { 
               xmipp.LABEL_SIZET: long,
               xmipp.LABEL_DOUBLE: float,
               xmipp.LABEL_INT: int,
               xmipp.LABEL_BOOL: bool              
               }

def getEnviron(xmippFirst=True):
    """ Create the needed environment for Xmipp programs. """
    environ = Environ(os.environ)
    pos = Environ.BEGIN if xmippFirst else Environ.END
    environ.update({
            'PATH': join(os.environ['XMIPP_HOME'], 'bin'),
            'LD_LIBRARY_PATH': join(os.environ['XMIPP_HOME'], 'lib'),
            }, position=pos)
<<<<<<< HEAD
    if  os.environ['CUDA']:
=======
    if  os.environ['CUDA']!='False':#environ variables are strings not booleans
>>>>>>> 9d2f4513
        environ.update({
            'LD_LIBRARY_PATH': os.environ['NVCC_LIBDIR']
            }, position=pos)

    return environ

def runXmippProgram(program, args=""):
    """ Internal shortcut function to launch a Xmipp program. """
    runJob(None, program, args, env=getEnviron())
    
def getLabelPythonType(label):
    """ From xmipp label to python variable type """
    labelType = xmipp.labelType(label)
    return LABEL_TYPES.get(labelType, str)

def getXmippPath(*paths):
    '''Return the path the the Xmipp installation folder
    if a subfolder is provided, will be concatenated to the path'''
    if os.environ.has_key('XMIPP_HOME'):
        return os.path.join(os.environ['XMIPP_HOME'], *paths)  
    else:
        raise Exception('XMIPP_HOME environment variable not set')
    
def getMatlabEnviron(*toolPaths):
    """ Return an Environment prepared for launching Matlab
    scripts using the Xmipp binding.
    """
    env = getEnviron()
    env.set('PATH', os.environ['MATLAB_BINDIR'], Environ.BEGIN)
    env.set('LD_LIBRARY_PATH', os.environ['MATLAB_LIBDIR'], Environ.BEGIN)
    for toolpath in toolPaths:
        env.set('MATLABPATH', toolpath, Environ.BEGIN)
    env.set('MATLABPATH', os.path.join(os.environ['XMIPP_HOME'], 'libraries', 'bindings', 'matlab'),
            Environ.BEGIN)
    
    return env
    
    
class XmippProtocol():
    """ This class groups some common functionalities that
    share some Xmipp protocols, like converting steps.
    """
           
    def _insertConvertStep(self, inputName, xmippClass, resultFn):
        """ Insert the convertInputToXmipp if the inputName attribute
        is not an instance of xmippClass.
        It will return the result filename, if the 
        conversion is needed, this will be input resultFn.
        If not, it will be inputAttr.getFileName()
        """
        inputAttr = getattr(self, inputName)
        if not isinstance(inputAttr, xmippClass):
            self._insertFunctionStep('convertInputToXmipp', inputName, xmippClass, resultFn)
            return resultFn
        return inputAttr.getFileName()
         
    def convertInputToXmipp(self, inputName, xmippClass, resultFn):
        """ This step can be used whenever a conversion is needed.
        It will receive the inputName and get this attribute from self,
        invoke the convert function and check the result files if
        conversion was done (otherwise the input was already in Xmipp format).
        """
        inputAttr = getattr(self, inputName)
        inputXmipp = xmippClass.convert(inputAttr, resultFn)
         
        if inputXmipp is not inputAttr:
            self._insertChild(inputName + 'Xmipp', inputXmipp)
            return [resultFn] # validate resultFn was produced if converted
         
    def getConvertedInput(self, inputName):
        """ Retrieve the converted input, it can be the case that
        it is the same as input, when not conversion was done. 
        """
        return getattr(self, inputName + 'Xmipp', getattr(self, inputName))
        

class XmippMdRow():
    """ Support Xmipp class to store label and value pairs 
    corresponding to a Metadata row. 
    """
    def __init__(self):
        self._labelDict = OrderedDict() # Dictionary containing labels and values
        self._objId = None # Set this id when reading from a metadata
        
    def getObjId(self):
        return self._objId
    
    def hasLabel(self, label):
        return self.containsLabel(label)
    
    def containsLabel(self, label):
        # Allow getValue using the label string
        if isinstance(label, basestring):
            label = xmipp.str2Label(label)
        return label in self._labelDict
    
    def removeLabel(self, label):
        if self.hasLabel(label):
            del self._labelDict[label]
    
    def setValue(self, label, value):
        """args: this list should contains tuples with 
        MetaData Label and the desired value"""
        # Allow setValue using the label string
        if isinstance(label, basestring):
            label = xmipp.str2Label(label)
        self._labelDict[label] = value
            
    def getValue(self, label, default=None):
        """ Return the value of the row for a given label. """
        # Allow getValue using the label string
        if isinstance(label, basestring):
            label = xmipp.str2Label(label)
        return self._labelDict.get(label, default)
    
    def getValueAsObject(self, label, default=None):
        """ Same as getValue, but making an Object wrapping. """
        return ObjectWrap(self.getValue(label, default))
    
    def readFromMd(self, md, objId):
        """ Get all row values from a given id of a metadata. """
        self._labelDict.clear()
        self._objId = objId
        
        for label in md.getActiveLabels():
            self._labelDict[label] = md.getValue(label, objId)
            
    def writeToMd(self, md, objId):
        """ Set back row values to a metadata row. """
        for label, value in self._labelDict.iteritems():
            # TODO: Check how to handle correctly unicode type
            # in Xmipp and Scipion
            t = type(value)
            
            if t is unicode:
                value = str(value)
                
            if t is int and xmipp.labelType(label) == xmipp.LABEL_SIZET:
                value = long(value)
                
            try:
                md.setValue(label, value, objId)
            except Exception, ex:
                print >> sys.stderr, "XmippMdRow.writeToMd: Error writting value to metadata."
                print >> sys.stderr, "                     label: %s, value: %s, type(value): %s" % (label2Str(label), value, type(value))
                raise ex
            
    def readFromFile(self, fn):
        md = xmipp.MetaData(fn)
        self.readFromMd(md, md.firstObject())
        
    def copyFromRow(self, other):
        for label, value in other._labelDict.iteritems():
            self.setValue(label, value)
            
    def __str__(self):
        s = '{'
        for k, v in self._labelDict.iteritems():
            s += '  %s = %s\n' % (xmipp.label2Str(k), v)
        return s + '}'
    
    def __iter__(self):
        return self._labelDict.iteritems()
            
    def printDict(self):
        """ Fancy printing of the row, mainly for debugging. """
        print str(self)
    
    
class RowMetaData():
    """ This class is a wrapper for MetaData in row mode.
    Where only one object is used.
    """
    def __init__(self, filename=None):
        self._md = xmipp.MetaData()
        self._md.setColumnFormat(False)
        self._id = self._md.addObject()
        
        if filename:
            self.read(filename)
        
    def setValue(self, label, value):
        self._md.setValue(label, value, self._id)
        
    def getValue(self, label):
        return self._md.getValue(label, self._id)
        
    def write(self, filename, mode=xmipp.MD_APPEND):
        self._md.write(filename, mode)
        
    def read(self, filename):
        self._md.read(filename)
        self._md.setColumnFormat(False)
        self._id = self._md.firstObject()
        
    def __str__(self):
        return str(self._md)
    
        
def findRow(md, label, value):
    """ Query the metadata for a row with label=value.
    Params:
        md: metadata to query.
        label: label to check value
        value: value for equal condition
    Returns:
        XmippMdRow object of the row found.
        None if no row is found with label=value
    """
    mdQuery = xmipp.MetaData() # store result
    mdQuery.importObjects(md, xmipp.MDValueEQ(label, value))
    n = mdQuery.size()
    
    if n == 0:
        row = None
    elif n == 1:
        row = XmippMdRow()
        row.readFromMd(mdQuery, mdQuery.firstObject())
    else:
        raise Exception("findRow: more than one row found matching the query %s = %s" % (xmipp.label2Str(label), value))
    
    return row

def findRowById(md, value):
    """ Same as findRow, but using MDL_ITEM_ID for label. """
    return findRow(md, xmipp.MDL_ITEM_ID, long(value))
  
  
class XmippSet():
    """ Support class to store sets in Xmipp base on a MetaData. """
    def __init__(self, itemClass):
        """ Create new set, base on a Metadata.
        itemClass: Class that represent the items.
        A method .getFileName should be available to store the md.
        Items contained in XmippSet are supposed to inherit from XmippMdRow.
        """
        self._itemClass = itemClass 
        #self._fileName = fileName      
        self._md = xmipp.MetaData()
        
        
    def __iter__(self):
        """Iterate over the set of images in the MetaData"""
        #self._md.read(self._fileName)
        
        for objId in self._md:  
            item = self._itemClass()
            item.readFromMd(self._md, objId)  
            #m = Image(md.getValue(xmipp.MDL_IMAGE, objId))
            #if self.hasCTF():
            #    m.ctfModel = XmippCTFModel(md.getValue(xmipp.MDL_CTF_MODEL, objId)) 
            yield item
        
#        
#    def setFileName(self, filename):
#        self._fileName = filename
        
    def setMd(self, md):
        self._md = md
        
    def write(self, filename, mode):
        self._md.write(filename, mode)
        
    def append(self, item):
        """Add a new item to the set, the item can be of a base class (EM)
        and will be try to convert it to the respective _itemClass."""
        objId = self._md.addObject()
        # Convert to xmipp micrograph if necessary
        if isinstance(item, self._itemClass):
            itemXmipp = item
        else:
            itemXmipp = self._itemClass.convert(item)
        itemXmipp.writeToMd(self._md, objId)
        
    def sort(self, label):
        self._md.sort(label)
        
    def read(self, filename):
        self._md.read(filename)
        
    def isEmpty(self):
        return self._md.isEmpty()
    
    def getItemClass(self):
        """ Return the Class of the items in the Set. """
        return self._itemClass
    
    def getSize(self):
        return self._md.size()
        
    def convert(self, xmippSetClass, filename):
        """ Convert from a generic set to a xmippSetClass.
        In particular a filename is requiered to store the result MetaData.
        It is also asummed that this class have a .copyInfo method.
        """
        if isinstance(self, xmippSetClass):
            return self
        
        setOut = xmippSetClass(filename)
        setOut.copyInfo(self)
        
        for item in self:
            setOut.append(item)
        setOut.write()
        
        return setOut   
    
    
class XmippDataSet(ds.DataSet):
    """ Provide a DataSet implementation based on Xmipp xmd file.
    The tables of the dataset will be the blocks in the metadata.
    Each block is a table on the dataset and is read as an Xmipp metadata. 
    """
    def __init__(self, filename):
        self._filename = filename
        blocks = xmipp.getBlocksInMetaDataFile(filename)
        
        if not blocks: # If there are no block, add an empty one
            blocks = ['']
        ds.DataSet.__init__(self, blocks)
        
    def _loadTable(self, tableName):
        if tableName:
            mdFn = tableName + "@" + self._filename
        else:
            mdFn = self._filename
        md = xmipp.MetaData(mdFn)
        return self._convertMdToTable(md)
        
    def _getLabelRenderType(self, label, md):
        """ Return the way to render each label. """
        if xmipp.labelIsImage(label):
            value = md.getValue(label, md.firstObject())
            if value.endswith('.vol'):
                return COL_RENDER_VOLUME
            return COL_RENDER_IMAGE
        
        labelType = xmipp.labelType(label)
        if labelType == xmipp.LABEL_BOOL:
            return COL_RENDER_CHECKBOX
        
        return COL_RENDER_TEXT
        
        
    def _convertLabelToColumn(self, label, md):
        """ From an Xmipp label, create the corresponding column. """
        return ds.Column(xmipp.label2Str(label), 
                         getLabelPythonType(label),
                         renderType=self._getLabelRenderType(label, md))
        
    def _convertMdToTable(self, md):
        """ Convert a metatada into a table. """
           
        labels = md.getActiveLabels()
        hasTransformation = self._hasTransformation(labels)  
        columns = [self._convertLabelToColumn(l, md) for l in labels]        
        #NAPA de LUXE (xmipp deberia saber a que campo va asignado el transformation matrix)             
        if hasTransformation:
            columns.append(ds.Column("image_transformationMatrix", str))
            
        labelsStr = [col.getName() for col in columns]        
        
        table = ds.Table(*columns)
        
        for objId in md:
            values = [md.getValue(l, objId) for l in labels]
            if hasTransformation:
                values.append(self._getTransformation(md, objId))
            d = dict(zip(labelsStr, values))
            table.addRow(objId, **d)
            
        return table
    
    def _convertTableToMd(self, table):
        colLabels = [(col.getName(), xmipp.str2Label(col.getName())) 
                     for col in table.iterColumns()]
        md = xmipp.MetaData()
        
        for row in table.iterRows():
            objId = md.addObject()
            for col, label in colLabels:
                if col != 'id':
                    value = getattr(row, col)
                    md.setValue(label, value, objId)
                
        return md
        
    def writeTable(self, tableName, table):
        """ Write changes made to a table. """
        md = self._convertTableToMd(table)
        md.write("%s@%s" % (tableName, self._filename), xmipp.MD_APPEND)

        
    def _hasTransformation(self, labels):
        for l in [xmipp.MDL_SHIFT_X, xmipp.MDL_SHIFT_Y, xmipp.MDL_SHIFT_Z, xmipp.MDL_ANGLE_ROT, xmipp.MDL_ANGLE_TILT, xmipp.MDL_ANGLE_PSI]:
            if l in labels:
                return True
        return False
        
    def _getTransformation(self, md, objId):
        rot  = md.getValue(xmipp.MDL_ANGLE_ROT, objId) or 0.
        tilt = md.getValue(xmipp.MDL_ANGLE_TILT, objId) or 0.
        psi  = md.getValue(xmipp.MDL_ANGLE_PSI, objId) or 0.

        tMatrix = xmipp.Euler_angles2matrix(rot, tilt, psi)
        x = md.getValue(xmipp.MDL_SHIFT_X, objId) or 0.
        y = md.getValue(xmipp.MDL_SHIFT_Y, objId) or 0.
        z = md.getValue(xmipp.MDL_SHIFT_Z, objId) or 0.

        matrix = [tMatrix[0][0], tMatrix[0][1], tMatrix[0][2], x,
                  tMatrix[1][0], tMatrix[1][1], tMatrix[1][2], y,
                  tMatrix[2][0], tMatrix[2][1], tMatrix[2][2], z]

        return matrix
        
        
class ProjMatcher():
    """ Base class for protocols that use a projection """
    
    def projMatchStep(self, volume, angularSampling, symmetryGroup, images, fnAngles, Xdim):
        from pyworkflow.utils.path import cleanPath
        # Generate gallery of projections        
        fnGallery = self._getExtraPath('gallery.stk')
        if volume.endswith('.mrc'):
            volume+=":mrc"
        
        self.runJob("xmipp_angular_project_library", "-i %s -o %s --sampling_rate %f --sym %s --method fourier 1 0.25 bspline --compute_neighbors --angular_distance -1 --experimental_images %s"\
                   % (volume, fnGallery, angularSampling, symmetryGroup, images))
    
        # Assign angles
        self.runJob("xmipp_angular_projection_matching", "-i %s -o %s --ref %s --Ri 0 --Ro %s --max_shift 1000 --search5d_shift %s --search5d_step  %s --append"\
                   % (images, fnAngles, fnGallery, str(Xdim/2), str(int(Xdim/10)), str(int(Xdim/25))))
        
        cleanPath(self._getExtraPath('gallery_sampling.xmd'))
        cleanPath(self._getExtraPath('gallery_angles.doc'))
        cleanPath(self._getExtraPath('gallery.doc'))
    
        # Write angles in the original file and sort
        MD=MetaData(fnAngles)
        for id in MD:
            galleryReference = MD.getValue(xmipp.MDL_REF,id)
            MD.setValue(xmipp.MDL_IMAGE_REF, "%05d@%s" % (galleryReference+1,fnGallery), id)
        MD.write(fnAngles)
        
    def produceAlignedImagesStep(self, volumeIsCTFCorrected, fn, images):
        
        from numpy import array, dot
        fnOut = 'classes_aligned@' + fn
        MDin = MetaData(images)
        MDout = MetaData()
        n = 1
        hasCTF = MDin.containsLabel(xmipp.MDL_CTF_MODEL)
        for i in MDin:
            fnImg = MDin.getValue(xmipp.MDL_IMAGE,i)
            fnImgRef = MDin.getValue(xmipp.MDL_IMAGE_REF,i)
            maxCC = MDin.getValue(xmipp.MDL_MAXCC,i)
            rot =  MDin.getValue(xmipp.MDL_ANGLE_ROT,i)
            tilt = MDin.getValue(xmipp.MDL_ANGLE_TILT,i)
            psi =-1.*MDin.getValue(xmipp.MDL_ANGLE_PSI,i)
            flip = MDin.getValue(xmipp.MDL_FLIP,i)
            if flip:
                psi = -psi
            eulerMatrix = Euler_angles2matrix(0.,0.,psi)
            x = MDin.getValue(xmipp.MDL_SHIFT_X,i)
            y = MDin.getValue(xmipp.MDL_SHIFT_Y,i)
            shift = array([x, y, 0])
            shiftOut = dot(eulerMatrix, shift)
            [x,y,z]= shiftOut
            if flip:
                x = -x
            id = MDout.addObject()
            MDout.setValue(xmipp.MDL_IMAGE, fnImg, id)
            MDout.setValue(xmipp.MDL_IMAGE_REF, fnImgRef, id)
            MDout.setValue(xmipp.MDL_IMAGE1, "%05d@%s"%(n, self._getExtraPath("diff.stk")), id)
            if hasCTF:
                fnCTF = MDin.getValue(xmipp.MDL_CTF_MODEL,i)
                MDout.setValue(xmipp.MDL_CTF_MODEL,fnCTF,id)
            MDout.setValue(xmipp.MDL_MAXCC, maxCC, id)
            MDout.setValue(xmipp.MDL_ANGLE_ROT, rot, id)
            MDout.setValue(xmipp.MDL_ANGLE_TILT, tilt, id)
            MDout.setValue(xmipp.MDL_ANGLE_PSI, psi, id)
            MDout.setValue(xmipp.MDL_SHIFT_X, x,id)
            MDout.setValue(xmipp.MDL_SHIFT_Y, y,id)
            MDout.setValue(xmipp.MDL_FLIP,flip,id)
            MDout.setValue(xmipp.MDL_ENABLED,1,id)
            n+=1
        MDout.write(fnOut,xmipp.MD_APPEND)
        
        # Actually create the differences
        img = Image()
        imgRef = Image()
        if hasCTF and volumeIsCTFCorrected:
            Ts = MDin.getValue(xmipp.MDL_SAMPLINGRATE, MDin.firstObject())
    
        for i in MDout:
            img.readApplyGeo(MDout,i)
            imgRef.read(MDout.getValue(xmipp.MDL_IMAGE_REF,i))
            if hasCTF and volumeIsCTFCorrected:
                fnCTF = MDout.getValue(xmipp.MDL_CTF_MODEL,i)
                imgRef.applyCTF(fnCTF,Ts)
                img.convert2DataType(DT_DOUBLE)
            imgDiff = img-imgRef
            imgDiff.write(MDout.getValue(xmipp.MDL_IMAGE1,i))

class HelicalFinder():
    """ Base class for protocols that find helical symmetry """

    def getSymmetry(self,dihedral):
        if dihedral:
            return "helicalDihedral"
        else:
            return "helical"

    def runCoarseSearch(self,fnVol,dihedral,heightFraction,z0,zF,zStep,rot0,rotF,rotStep,Nthr,fnOut,cylinderInnerRadius,cylinderOuterRadius,height,Ts):
        args="-i %s --sym %s --heightFraction %f -z %f %f %f --rotHelical %f %f %f --thr %d -o %s --sampling %f"%(fnVol,self.getSymmetry(dihedral),heightFraction,
                                                                                z0,zF,zStep,rot0,rotF,rotStep,Nthr,fnOut,Ts)
        if cylinderOuterRadius>0 and cylinderInnerRadius<0:
            args+=" --mask cylinder %d %d"%(-cylinderOuterRadius,-height)
        elif cylinderOuterRadius>0 and cylinderInnerRadius>0:
            args+=" --mask tube %d %d %d"%(-cylinderInnerRadius,-cylinderOuterRadius,-height)
        self.runJob('xmipp_volume_find_symmetry',args, numberOfMpi=1)

    def runFineSearch(self, fnVol, dihedral, fnCoarse, fnFine, heightFraction, z0, zF, rot0, rotF, cylinderInnerRadius, cylinderOuterRadius, height, Ts):
        md=MetaData(fnCoarse)
        objId=md.firstObject()
        rotInit=md.getValue(MDL_ANGLE_ROT,objId)
        zInit=md.getValue(MDL_SHIFT_Z,objId)
        args="-i %s --sym %s --heightFraction %f --localHelical %f %f -o %s -z %f %f 1 --rotHelical %f %f 1 --sampling %f"%(fnVol,self.getSymmetry(dihedral),heightFraction,
                                                                                           zInit,rotInit,fnFine,z0,zF,rot0,rotF,Ts)
        if cylinderOuterRadius>0 and cylinderInnerRadius<0:
            args+=" --mask cylinder %d %d"%(-cylinderOuterRadius,-height)
        elif cylinderOuterRadius>0 and cylinderInnerRadius>0:
            args+=" --mask tube %d %d %d"%(-cylinderInnerRadius,-cylinderOuterRadius,-height)
        self.runJob('xmipp_volume_find_symmetry',args, numberOfMpi=1)

    def runSymmetrize(self, fnVol, dihedral, fnParams, fnOut, heightFraction, cylinderInnerRadius, cylinderOuterRadius, height, Ts):
        md=MetaData(fnParams)
        objId=md.firstObject()
        rot0=md.getValue(MDL_ANGLE_ROT,objId)
        z0=md.getValue(MDL_SHIFT_Z,objId)
        args="-i %s --sym %s --helixParams %f %f --heightFraction %f -o %s --sampling %f"%(fnVol,self.getSymmetry(dihedral),z0,rot0,heightFraction,fnOut,Ts)
        self.runJob('xmipp_transform_symmetrize',args,numberOfMpi=1)
        doMask=False
        if cylinderOuterRadius>0 and cylinderInnerRadius<0:
            args="-i %s --mask cylinder %d %d"%(fnVol,-cylinderOuterRadius,-height)
            doMask=True
        elif cylinderOuterRadius>0 and cylinderInnerRadius>0:
            args="-i %s --mask tube %d %d %d"%(fnVol,-cylinderInnerRadius,-cylinderOuterRadius,-height)
            doMask=True
        if doMask:
            self.runJob('xmipp_transform_mask',args,numberOfMpi=1)
            

# ---------------- Legacy code from 'protlib_xmipp.py' ----------------------

def xmippExists(path):
    return xmipp.FileName(path).exists()
            
            
class XmippScript():
    ''' This class will serve as wrapper around the XmippProgram class
    to have same facilities from Python scripts'''
    def __init__(self, runWithoutArgs=False):
        self._prog = xmipp.Program(runWithoutArgs)
        
    def defineParams(self):
        ''' This function should be overwrited by subclasses for 
        define its own parameters'''
        pass
    
    def readParams(self):
        ''' This function should be overwrited by subclasses for 
        and take desired params from command line'''
        pass
    
    def checkParam(self, param):
        return self._prog.checkParam(param)
    
    def getParam(self, param, index=0):
        return self._prog.getParam(param, index)
    
    def getIntParam(self, param, index=0):
        return int(self._prog.getParam(param, index))
    
    def getDoubleParam(self, param, index=0):
        return float(self._prog.getParam(param, index))
    
    def getListParam(self, param):
        return self._prog.getListParam(param)
    
    def addUsageLine(self, line, verbatim=False):
        self._prog.addUsageLine(line, verbatim)

    def addExampleLine(self, line, verbatim=True):
        self._prog.addExampleLine(line, verbatim)
        
    def addParamsLine(self, line):
        self._prog.addParamsLine(line)
    
    def run(self):
        ''' This function should be overwrited by subclasses and
        it the main body of the script'''   
        pass
     
    def tryRun(self):
        ''' This function should be overwrited by subclasses and
        it the main body of the script'''
        try:
            self.defineParams()
            doRun = self._prog.read(sys.argv)
            if doRun:
                self.readParams()
                self.run()
        except Exception:
            import traceback
            traceback.print_exc(file=sys.stderr)
            
        
class ScriptIJBase(XmippScript):
    def __init__(self, name):
        XmippScript.__init__(self)
        self.name = name
    
    def defineOtherParams(self):
        pass
    
    def readOtherParams(self):
        pass
    
    def defineParams(self):
        self.addParamsLine('  --input <...>            : Input files to show');
        self.addParamsLine('         alias -i;');
        self.addParamsLine('  [--memory <mem="2g">]    : Memory amount for JVM');
        self.addParamsLine('         alias -m;');
        self.defineOtherParams()
    
    def readInputFiles(self):
        self.inputFiles = self.getListParam('-i')
        
    def readParams(self):
        self.readInputFiles()
        self.memory = self.getParam('--memory')
        files = []
        missingFiles = []
        for f in self.inputFiles:
            if xmippExists(f):
                files.append('"%s"' % f) # Escape with " for filenames containing spaces
            else:
                missingFiles.append(f)
        self.inputFiles = files
        if len(missingFiles):
            print "Missing files: \n %s" % '  \n'.join(missingFiles)
        
        self.args = "-i %s" % ' '.join(self.inputFiles)
        self.readOtherParams()
 
 
class ScriptPluginIJ(ScriptIJBase):
    def __init__(self, macro):
        ScriptIJBase.__init__(self, macro)
                  
    def run(self):
        runImageJPlugin(self.memory, self.name, self.args)
     
     
class ScriptAppIJ(ScriptIJBase):
    def __init__(self, name):
        ScriptIJBase.__init__(self, name)
                  
    def run(self):
        if len(self.inputFiles) > 0:
            runJavaIJapp(self.memory, self.name, self.args, batchMode=False)
        else:
            print "No input files. Exiting..."
            
    
def getImageJPluginCmd(memory, macro, args, batchMode=False):
    if len(memory) == 0:
        memory = "1g"
        print "No memory size provided. Using default: " + memory
    imagej_home = getXmippPath('external', 'imagej')
    plugins_dir = os.path.join(imagej_home, "plugins")
    macro = os.path.join(imagej_home, "macros", macro)
    imagej_jar = os.path.join(imagej_home, "ij.jar")
    cmd = """ java -Xmx%s -Dplugins.dir=%s -jar %s -macro %s "%s" """ % (memory, plugins_dir, imagej_jar, macro, args)
    if batchMode:
        cmd += " &"
    return cmd


def runImageJPlugin(memory, macro, args, batchMode=False):
    os.system(getImageJPluginCmd(memory, macro, args, batchMode))


def getArchitecture():
    arch = platform.architecture()[0]
    for a in ['32', '64']:
        if a in arch:
            return a
    return 'NO_ARCH' 
    
def getJavaIJappCmd(memory, appName, args, batchMode=False):
    '''Launch an Java application based on ImageJ '''
    if len(memory) == 0:
        memory = "2g"
        print "No memory size provided. Using default: " + memory
    imagej_home = getXmippPath("external", "imagej")
    lib = getXmippPath("lib")
    javaLib = getXmippPath('java', 'lib')
    plugins_dir = os.path.join(imagej_home, "plugins")
    arch = getArchitecture()
    cmd = "java -Xmx%(memory)s -d%(arch)s -Djava.library.path=%(lib)s -Dplugins.dir=%(plugins_dir)s -cp %(imagej_home)s/*:%(javaLib)s/* %(appName)s %(args)s" % locals()
    if batchMode:
        cmd += " &"
    return cmd
    
def runJavaIJapp(memory, appName, args, batchMode=True):
    cmd = getJavaIJappCmd(memory, appName, args, batchMode)
    print cmd
    os.system(cmd)
    
def runJavaJar(memory, jarName, args, batchMode=True):
    jarPath = getXmippPath(jarName)
    runJavaIJapp(memory, '-jar %s' % jarPath, args, batchMode)



class ScriptShowJ(ScriptAppIJ):
    def __init__(self, viewer='xmipp.viewer.Viewer'):
        ScriptAppIJ.__init__(self, viewer)
        
    def defineOtherParams(self):
        self.addParamsLine('  [--mode <mode_value=image>]           : List of params ')
        self.addParamsLine('     where <mode_value> image gallery metadata rotspectra')
        self.addParamsLine('         alias -d;')
        self.addParamsLine('  [--poll]                            : Keeps checking for changes on input files  (for image mode only!)')
        self.addParamsLine('         alias -p;')
        self.addParamsLine('  [--render <...>]    : Specifies image columns to render (for metadata mode only)')
        self.addParamsLine('                          : by default the first one that can be visualized is rendered')
        self.addParamsLine('  [--visible <...>]    : Specifies visible labels')
        self.addParamsLine('  [--order <...>]    : Specifies labels order')
        self.addParamsLine('  [--labels <...>]    : Specifies labels to display')
        self.addParamsLine('  [--sortby <...>]    : Specifies label to sort by. asc or desc mode can be added')
        
        self.addParamsLine('         alias -e;')
        self.addParamsLine('  [--rows <rows>]                            : number of rows in table')
        self.addParamsLine('         alias -r;')
        self.addParamsLine('  [--columns <columns>]                            : number of columns in table')
        self.addParamsLine('         alias -c;')
        self.addParamsLine('  [--zoom <zoom>]                            : zoom for images')
        self.addParamsLine('         alias -z;')
        self.addParamsLine('  [--view <axis="z">]                        : Viewer position (for volumes only)')
        self.addParamsLine('     where <axis> z y x z_pos y_pos x_pos')
        self.addParamsLine('  [--dont_apply_geo]                        : Does not read geometrical information(for metadata only)')
        self.addParamsLine('  [--dont_wrap]                             : Does not wrap (for metadata only)')
        self.addParamsLine('  [--debug] : debug')
        self.addParamsLine('  [--mask_toolbar] : Open mask toolbar (only valid for images)')
        self.addParamsLine('  [--label_alias <alias_string>]  : Activate some metadata label alias, for example')
        self.addParamsLine('                                  : anglePsi=aPsi;shiftX=sX;shiftY:sY')
        self.addParamsLine('  [--label_relion]                : Activates the mapping to Relion labels')
        self.addParamsLine('  [--label_bsoft]                 : Activates the mapping to Bsoft labels')
        
    def readOtherParams(self):
        #FIXME: params seems to be they cannot be passed directly to java
        params = ['--mode', '--rows', '--columns', '--zoom', '--view', '--sortby']
        for p in params:
            if self.checkParam(p):
                self.args += " %s %s" % (p, self.getParam(p))
        params = [ '--render', '--visible', '--order', '--labels']
        pvalues = ''
        for p in params:
            if self.checkParam(p):
                for pvalue in self.getListParam(p):
                    pvalues = '%s %s'%(pvalues, pvalue)
                    
                self.args += " %s %s" % (p, pvalues)
        params = ['--poll', '--debug', '--dont_apply_geo', '--dont_wrap', '--mask_toolbar']
        for p in params:
            if self.checkParam(p):
                self.args += " %s" % p
                
        # Set environment var for extra label alias
        if self.checkParam('--label_alias'):
            os.environ['XMIPP_EXTRA_ALIASES'] = self.getParam('--label_alias')
        elif self.checkParam('--label_bsoft'):
            from protlib_import import bsoftLabelString
            os.environ['XMIPP_EXTRA_ALIASES'] = bsoftLabelString()
        elif self.checkParam('--label_relion') or self.getParam('-i').endswith('.star'):
            from protlib_import import relionLabelString
            os.environ['XMIPP_EXTRA_ALIASES'] = relionLabelString()
            

def createMetaDataFromPattern(pattern, isStack=False, label="image"):
    ''' Create a metadata from files matching pattern'''
    import glob
    files = glob.glob(pattern)
    files.sort()

    label = xmipp.str2Label(label) #Check for label value
    
    mD = xmipp.MetaData()
    inFile = xmipp.FileName()
    
    nSize = 1
    for file in files:
        fileAux=file
        if isStack:
            if file.endswith(".mrc"):
                fileAux=file+":mrcs"
            x, x, x, nSize = xmipp.getImageSize(fileAux)
        if nSize != 1:
            counter = 1
            for jj in range(nSize):
                inFile.compose(counter, fileAux)
                objId = mD.addObject()
                mD.setValue(label, inFile, objId)
                mD.setValue(xmipp.MDL_ENABLED, 1, objId)
                counter += 1
        else:
            objId = mD.addObject()
            mD.setValue(label, fileAux, objId)
            mD.setValue(xmipp.MDL_ENABLED, 1, objId)
    return mD            <|MERGE_RESOLUTION|>--- conflicted
+++ resolved
@@ -59,11 +59,7 @@
             'PATH': join(os.environ['XMIPP_HOME'], 'bin'),
             'LD_LIBRARY_PATH': join(os.environ['XMIPP_HOME'], 'lib'),
             }, position=pos)
-<<<<<<< HEAD
-    if  os.environ['CUDA']:
-=======
     if  os.environ['CUDA']!='False':#environ variables are strings not booleans
->>>>>>> 9d2f4513
         environ.update({
             'LD_LIBRARY_PATH': os.environ['NVCC_LIBDIR']
             }, position=pos)
