--- conflicted
+++ resolved
@@ -299,20 +299,6 @@
     
 
     def _createItemMatrix(self, particle, row):
-<<<<<<< HEAD
-        from pyworkflow.em.packages.xmipp3.convert import createItemMatrix
-        
-        createItemMatrix(particle, row, align=em.ALIGN_PROJ)
-        setXmippAttributes(particle, row, xmipp.MDL_SHIFT_X, xmipp.MDL_SHIFT_Y, xmipp.MDL_ANGLE_TILT, xmipp.MDL_SCALE, xmipp.MDL_MAXCC, xmipp.MDL_MAXCC_PERCENTILE, xmipp.MDL_WEIGHT, xmipp.MDL_JUMPER0)
-        if row.containsLabel(xmipp.MDL_CONTINUOUS_X):
-            setXmippAttributes(particle, row, xmipp.MDL_CONTINUOUS_X, xmipp.MDL_CONTINUOUS_Y, xmipp.MDL_COST, xmipp.MDL_WEIGHT_CONTINUOUS2, xmipp.MDL_CONTINUOUS_SCALE_X, xmipp.MDL_CONTINUOUS_SCALE_Y, xmipp.MDL_COST_PERCENTILE)
-        if row.containsLabel(xmipp.MDL_ANGLE_DIFF):
-            setXmippAttributes(particle, row, xmipp.MDL_ANGLE_DIFF, xmipp.MDL_WEIGHT_JUMPER)
-        if row.containsLabel(xmipp.MDL_ANGLE_DIFF2):
-            setXmippAttributes(particle, row, xmipp.MDL_ANGLE_DIFF2, xmipp.MDL_WEIGHT_JUMPER2)
-        if row.containsLabel(xmipp.MDL_WEIGHT_SSNR):
-            setXmippAttributes(particle, row, xmipp.MDL_WEIGHT_SSNR)
-=======
         # We are using here an special type of iteration over the metadata
         # in this case the metadata may contains less elements than the 
         # input set of particles, so row=None here
@@ -339,7 +325,6 @@
                 self.lastRow = next(self.iterMd)
             except StopIteration:
                 self.lastRow = None
->>>>>>> 95f93f75
 
     def getLastFinishedIter(self):
         fnFscs=sorted(glob(self._getExtraPath("Iter???/fsc.xmd")))
