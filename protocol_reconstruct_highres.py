# **************************************************************************
# *
# * Authors:     Carlos Oscar Sorzano (coss@cnb.csic.es)
# *
# * Unidad de  Bioinformatica of Centro Nacional de Biotecnologia , CSIC
# *
# * This program is free software; you can redistribute it and/or modify
# * it under the terms of the GNU General Public License as published by
# * the Free Software Foundation; either version 2 of the License, or
# * (at your option) any later version.
# *
# * This program is distributed in the hope that it will be useful,
# * but WITHOUT ANY WARRANTY; without even the implied warranty of
# * MERCHANTABILITY or FITNESS FOR A PARTICULAR PURPOSE.  See the
# * GNU General Public License for more details.
# *
# * You should have received a copy of the GNU General Public License
# * along with this program; if not, write to the Free Software
# * Foundation, Inc., 59 Temple Place, Suite 330, Boston, MA
# * 02111-1307  USA
# *
# *  All comments concerning this program package may be sent to the
# *  e-mail address 'jmdelarosa@cnb.csic.es'
# *
# **************************************************************************
"""
Protocol to perform high-resolution reconstructions
"""

from pyworkflow.object import Float
from pyworkflow.protocol.constants import LEVEL_ADVANCED
from pyworkflow.protocol.params import PointerParam, StringParam, FloatParam, BooleanParam, IntParam, EnumParam
from pyworkflow.utils.path import cleanPath, makePath, copyFile, moveFile, createLink
from pyworkflow.em.protocol import ProtRefine3D
from pyworkflow.em.data import SetOfVolumes, Volume
from pyworkflow.em.metadata.utils import getFirstRow, getSize
from convert import writeSetOfParticles
from os.path import join, exists
from pyworkflow.em.packages.xmipp3.convert import readSetOfParticles, setXmippAttributes
import pyworkflow.em as em
from pyworkflow.em.convert import ImageHandler
from glob import glob

from xmipp import MetaData, MDL_RESOLUTION_FRC, MDL_RESOLUTION_FREQREAL, MDL_SAMPLINGRATE, MDL_WEIGHT_SSNR, \
                  MDL_WEIGHT, MD_APPEND, MDL_XSIZE, MDL_WEIGHT_CONTINUOUS2, MDL_CONTINUOUS_SCALE_X, MDL_CONTINUOUS_SCALE_Y, MDL_ANGLE_DIFF, \
                  MDL_COUNT, MDL_SHIFT_X, MDL_SHIFT_Y, MDL_CONTINUOUS_X, MDL_CONTINUOUS_Y, MDL_SCALE, MDL_MAXCC, MDL_MAXCC_PERCENTILE, MDL_WEIGHT_JUMPER, MDL_CTF_DEFOCUSU, \
                  MDL_COST, MDL_COST_PERCENTILE, MDL_CTF_MODEL, MDL_PARTICLE_ID, MDL_ANGLE_TILT

from xmipp3 import HelicalFinder
import pyworkflow.em.metadata as metadata

class XmippProtReconstructHighRes(ProtRefine3D, HelicalFinder):
    """Reconstruct a volume at high resolution"""
    _label = 'highres'
    
    SPLIT_STOCHASTIC = 0
    SPLIT_FIXED = 1
    
    GLOBAL_ALIGNMENT = 0
    LOCAL_ALIGNMENT = 1
    
    #--------------------------- DEFINE param functions --------------------------------------------
    def _defineParams(self, form):
        form.addSection(label='Input')
        
        form.addParam('doContinue', BooleanParam, default=False,
                      label='Continue from a previous run?',
                      help='If you set to *Yes*, you should select a previous'
                      'run of type *%s* class and some of the input parameters'
                      'will be taken from it.' % self.getClassName())
        form.addParam('inputParticles', PointerParam, label="Full-size Images", important=True, 
                      pointerClass='SetOfParticles', allowsNull=True,
                      help='Select a set of images at full resolution')
        form.addParam('inputVolumes', PointerParam, label="Initial volumes", important=True,
                      condition='not doContinue', pointerClass='Volume, SetOfVolumes',
                      help='Select a set of volumes with 2 volumes or a single volume')
        form.addParam('particleRadius', IntParam, default=-1, 
                     condition='not doContinue', label='Radius of particle (px)',
                     help='This is the radius (in pixels) of the spherical mask covering the particle in the input images')       

        form.addParam('continueRun', PointerParam, pointerClass=self.getClassName(),
                      condition='doContinue', allowsNull=True,
                      label='Select previous run',
                      help='Select a previous run to continue from.')
        form.addParam('symmetryGroup', StringParam, default="c1",
                      label='Symmetry group', 
                      help='See http://xmipp.cnb.uam.es/twiki/bin/view/Xmipp/Symmetry for a description of the symmetry groups format'
                        'If no symmetry is present, give c1')
        form.addParam('numberOfIterations', IntParam, default=6, label='Number of iterations')
        form.addParam("saveSpace", BooleanParam, default=False, label="Remove intermediary files")
        
        form.addSection(label='Next Reference')
        form.addParam('nextResolutionCriterion',FloatParam, label="FSC criterion", default=0.143, 
                      help='The resolution of the reconstruction is defined as the inverse of the frequency at which '\
                      'the FSC drops below this value. Typical values are 0.143 and 0.5')
        form.addParam('nextLowPass', BooleanParam, label="Low pass filter?", default=True,
                      help='Apply a low pass filter to the previous iteration whose maximum frequency is '\
                           'the current resolution(A) + resolutionOffset(A). If resolutionOffset>0, then fewer information' \
                           'is used (meant to avoid overfitting). If resolutionOffset<0, then more information is allowed '\
                           '(meant for a greedy convergence).')
        form.addParam('nextResolutionOffset', FloatParam, label="Resolution offset (A)", default=2, condition='nextLowPass')
        form.addParam('nextSpherical', BooleanParam, label="Spherical mask?", default=True,
                      help='Apply a spherical mask of the size of the particle')
        form.addParam('nextPositivity', BooleanParam, label="Positivity?", default=True,
                      help='Remove from the next reference all negative values')
        form.addParam('nextMask', PointerParam, label="Mask", pointerClass='VolumeMask', allowsNull=True,
                      help='The mask values must be between 0 (remove these pixels) and 1 (let them pass). Smooth masks are recommended.')
        form.addParam('nextReferenceScript', StringParam, label="Next reference command", default="", expertLevel=LEVEL_ADVANCED, 
                      help='A command template that is used to generate next reference. The following variables can be used ' 
                           '%(sampling)s %(dim)s %(volume)s %(iterDir)s. The command should read Spider volumes and modify the input volume.'
                           'the command should be accessible either from the PATH or provide the absolute path.\n'
                           'Examples: \n'
                           'xmipp_transform_filter -i %(volume)s --fourier low_pass 15 --sampling %(sampling)s\n' 
                           '/home/joe/myScript %(volume)s sampling=%(sampling)s dim=%(dim)s')
        form.addParam('nextRemove', BooleanParam, label="Remove reference to save space?", default=True, expertLevel=LEVEL_ADVANCED, 
                      help='Remove reference volumes once they are not needed any more.')

        form.addSection(label='Angular assignment')
        form.addParam('splitMethod', EnumParam, label='Image split method', choices=['Stochastic','Fixed'], default=self.SPLIT_FIXED, expertLevel=LEVEL_ADVANCED)
        form.addParam('multiresolution', BooleanParam, label='Multiresolution approach', default=True, expertLevel=LEVEL_ADVANCED,
                      help="In the multiresolution approach the sampling rate of the images is adapted to the current resolution")
        form.addParam('angularMaxShift', FloatParam, label="Max. shift (%)", default=10,
                      help='Maximum shift as a percentage of the image size')
        line=form.addLine('Tilt angle:', help='0 degrees represent top views, 90 degrees represent side views', expertLevel=LEVEL_ADVANCED)
        line.addParam('angularMinTilt', FloatParam, label="Min.", default=0, expertLevel=LEVEL_ADVANCED)
        line.addParam('angularMaxTilt', FloatParam, label="Max.", default=90, expertLevel=LEVEL_ADVANCED)
        form.addParam('alignmentMethod', EnumParam, label='Image alignment', choices=['Global','Local'], default=self.GLOBAL_ALIGNMENT)

        form.addParam('shiftSearch5d', FloatParam, label="Shift search", default=7.0, condition='alignmentMethod==0',
                  expertLevel=LEVEL_ADVANCED, help="In pixels. The next shift is searched from the previous shift plus/minus this amount.")
        form.addParam('shiftStep5d', FloatParam, label="Shift step", default=2.0, condition='alignmentMethod==0', 
	              expertLevel=LEVEL_ADVANCED, help="In pixels")

        form.addParam('contShift', BooleanParam, label="Optimize shifts?", default=True, condition='alignmentMethod==1',
                      help='Optimize shifts within a limit')
        form.addParam('contMaxShiftVariation', FloatParam, label="Max. shift variation", default=2, condition='alignmentMethod==1', expertLevel=LEVEL_ADVANCED,
                                 help="Percentage of the image size")
        form.addParam('contScale', BooleanParam, label="Optimize scale?", default=True, condition='alignmentMethod==1',
                      help='Optimize scale within a limit')
        form.addParam('contMaxScale', FloatParam, label="Max. scale variation", default=0.02, condition='alignmentMethod==1', expertLevel=LEVEL_ADVANCED)
        form.addParam('contAngles', BooleanParam, label="Optimize angles?", default=True, condition='alignmentMethod==1',
                      help='Optimize angles within a limit')
        form.addParam('contGrayValues', BooleanParam, label="Optimize gray values?", default=False, condition='alignmentMethod==1',
                      help='Optimize gray values. Do not perform this unless the reconstructed volume is gray-compatible with the projections,'\
                      ' i.e., the volumes haven been produced from projections')
        form.addParam('contMaxGrayScale', FloatParam, label="Max. gray scale variation", default=5, condition='alignmentMethod==1', expertLevel=LEVEL_ADVANCED)
        form.addParam('contMaxGrayShift', FloatParam, label="Max. gray shift variation", default=5, condition='alignmentMethod==1', expertLevel=LEVEL_ADVANCED,
                                 help='As a factor of the image standard deviation')
        form.addParam('contDefocus', BooleanParam, label="Optimize defocus?", condition='alignmentMethod==1', default=True)
        form.addParam('contMaxDefocus', FloatParam, label="Max. defocus variation", default=200, condition='alignmentMethod==1', expertLevel=LEVEL_ADVANCED,
                                 help="In Angstroms")
        form.addParam('contPadding', IntParam, label="Fourier padding factor", default=2, condition='alignmentMethod==1', expertLevel=LEVEL_ADVANCED,
                      help='The volume is zero padded by this factor to produce projections')
        
        form.addSection(label='Weights')
        form.addParam('weightSSNR', BooleanParam, label="Weight by SSNR?", default=True,
                      help='Weight input images by SSNR')
        form.addParam('weightContinuous', BooleanParam, label="Weight by Continuous cost?", default=True, condition='alignmentMethod==1',
                      help='Weight input images by angular assignment cost')
        form.addParam('weightJumper', BooleanParam, label="Weight by angular stability?", default=True,
                      help='Weight input images by angular stability between iterations')
        form.addParam('minCTF', FloatParam, label="Minimum CTF value", default=0.03, expertLevel=LEVEL_ADVANCED,
                      help='A Fourier coefficient is not considered if its CTF is below this value. Note that setting a too low value for this parameter amplifies noise.')
        
        form.addSection(label='Post-processing')
        form.addParam('postAdHocMask', PointerParam, label="Mask", pointerClass='VolumeMask', allowsNull=True,
                      help='The mask values must be between 0 (remove these pixels) and 1 (let them pass). Smooth masks are recommended.')
        groupSymmetry = form.addGroup('Symmetry')
        groupSymmetry.addParam('postSymmetryWithinMask', BooleanParam, label="Symmetrize volume within mask?", default=False)
        groupSymmetry.addParam('postSymmetryWithinMaskType', StringParam, label="Mask symmetry", default="i1", condition="postSymmetryWithinMask",
                           help='If See http://xmipp.cnb.uam.es/twiki/bin/view/Xmipp/Symmetry for a description of the symmetry groups format'
                           'If no symmetry is present, give c1')
        groupSymmetry.addParam('postSymmetryWithinMaskMask', PointerParam, label="Mask", pointerClass='VolumeMask', allowsNull=True, condition="postSymmetryWithinMask",
                               help='The mask values must be between 0 (remove these pixels) and 1 (let them pass). Smooth masks are recommended.')
        groupSymmetry.addParam('postSymmetryHelical', BooleanParam, label="Apply helical symmetry?", default=False)
        groupSymmetry.addParam('postSymmetryHelicalRadius', IntParam, label="Radius", default=-1, condition='postSymmetryHelical',
                               help="In voxels")
        groupSymmetry.addParam('postSymmetryHelicalDihedral', BooleanParam, label="Dihedral symmetry", default=False,
                               condition='postSymmetryHelical')
        groupSymmetry.addParam('postSymmetryHelicalMinRot', FloatParam, label="Min. Rotation", default=0, condition='postSymmetryHelical',
                               help="In degrees")
        groupSymmetry.addParam('postSymmetryHelicalMaxRot', FloatParam, label="Max. Rotation", default=360, condition='postSymmetryHelical',
                               help="In degrees")
        groupSymmetry.addParam('postSymmetryHelicalMinZ', FloatParam, label="Min. Z shift", default=0, condition='postSymmetryHelical',
                               help="In angstroms")
        groupSymmetry.addParam('postSymmetryHelicalMaxZ', FloatParam, label="Max. Z shift", default=40, condition='postSymmetryHelical',
                               help="In angstroms")
        form.addParam('postScript', StringParam, label="Post-processing command", default="", expertLevel=LEVEL_ADVANCED, 
                      help='A command template that is used to post-process the reconstruction. The following variables can be used ' 
                           '%(sampling)s %(dim)s %(volume)s %(iterDir)s. The command should read Spider volumes and modify the input volume.'
                           'the command should be accessible either from the PATH or provide the absolute path.\n'
                           'Examples: \n'
                           'xmipp_transform_filter -i %(volume)s --fourier low_pass 15 --sampling %(sampling)s\n' 
                           '/home/joe/myScript %(volume)s sampling=%(sampling)s dim=%(dim)s')

        form.addParallelSection(threads=4, mpi=1)
    
    #--------------------------- INSERT steps functions --------------------------------------------
    def _insertAllSteps(self):
        self.imgsFn=self._getExtraPath('images.xmd')
        if self.doContinue:
            self.copyAttributes(self.continueRun.get(), 'particleRadius')
            self.copyAttributes(self.continueRun.get(), 'inputVolumes')
            if not self.inputParticles.hasValue():
                self.copyAttributes(self.continueRun.get(), 'inputParticles')
            else:
                self._insertFunctionStep('convertInputStep', self.inputParticles.getObjId())
            self._insertFunctionStep('copyBasicInformation')
            firstIteration=self.getNumberOfPreviousIterations()+1
        else:
            self._insertFunctionStep('convertInputStep', self.inputParticles.getObjId())
            if self.weightSSNR:
                self._insertFunctionStep('doWeightSSNR')
            self._insertFunctionStep('doIteration000', self.inputVolumes.getObjId())
            firstIteration=1
        self.TsOrig=self.inputParticles.get().getSamplingRate()
        for self.iteration in range(firstIteration,firstIteration+self.numberOfIterations.get()):
            self.insertIteration(self.iteration)
        self._insertFunctionStep("createOutput")
    
    def insertIteration(self,iteration):
        if self.alignmentMethod==self.GLOBAL_ALIGNMENT:
            self._insertFunctionStep('globalAssignment',iteration)
        else:
            self._insertFunctionStep('localAssignment',iteration)
        self._insertFunctionStep('weightParticles',iteration)
        self._insertFunctionStep('qualifyParticles',iteration)
        self._insertFunctionStep('reconstruct',iteration)
        self._insertFunctionStep('postProcessing',iteration)
        self._insertFunctionStep('evaluateReconstructions',iteration)
        self._insertFunctionStep('cleanDirectory',iteration)

    #--------------------------- STEPS functions ---------------------------------------------------
    def convertInputStep(self, inputParticlesId):
        writeSetOfParticles(self.inputParticles.get(),self.imgsFn)
        self.runJob('xmipp_metadata_utilities','-i %s --fill image1 constant noImage'%self.imgsFn,numberOfMpi=1)
        self.runJob('xmipp_metadata_utilities','-i %s --operate modify_values "image1=image"'%self.imgsFn,numberOfMpi=1)
        self.runJob('xmipp_metadata_utilities','-i %s --fill particleId constant 1'%self.imgsFn,numberOfMpi=1)
        self.runJob('xmipp_metadata_utilities','-i %s --operate modify_values "particleId=itemId"'%self.imgsFn,numberOfMpi=1)
        imgsFnId=self._getExtraPath('imagesId.xmd')
        self.runJob('xmipp_metadata_utilities','-i %s --operate keep_column particleId -o %s'%(self.imgsFn,imgsFnId),numberOfMpi=1)

    def createOutput(self):
        # get last iteration
        fnIterDir=glob(self._getExtraPath("Iter*"))
        lastIter=len(fnIterDir)-1
        fnLastDir=self._getExtraPath("Iter%03d"%lastIter)
        fnLastVol=join(fnLastDir,"volumeAvg.mrc")
        Ts=self.readInfoField(fnLastDir,"sampling",MDL_SAMPLINGRATE)
        if exists(fnLastVol):
            volume=Volume()
            volume.setFileName(fnLastVol)
            volume.setSamplingRate(Ts)
            self._defineOutputs(outputVolume=volume)
            self._defineSourceRelation(self.inputParticles.get(),volume)
            self._defineSourceRelation(self.inputVolumes.get(),volume)

        fnLastAngles=join(fnLastDir,"angles.xmd")
        if exists(fnLastAngles):
            fnAngles=self._getPath("angles.xmd")
            self.runJob('xmipp_metadata_utilities','-i %s -o %s --operate modify_values "image=image1"'%(fnLastAngles,fnAngles),numberOfMpi=1)
            self.runJob('xmipp_metadata_utilities','-i %s --operate sort particleId'%fnAngles,numberOfMpi=1)
            self.runJob('xmipp_metadata_utilities','-i %s --operate drop_column image1'%fnAngles,numberOfMpi=1)
            self.runJob('xmipp_metadata_utilities','-i %s --operate modify_values "itemId=particleId"'%fnAngles,numberOfMpi=1)
            imgSetOut = self._createSetOfParticles()
            imgSetOut.copyInfo(self.inputParticles.get())
            readSetOfParticles(fnAngles,imgSetOut, postprocessImageRow=self._postprocessImageRow)
            self._defineOutputs(outputParticles=imgSetOut)
            self._defineSourceRelation(self.inputParticles, imgSetOut)
    
<<<<<<< HEAD
=======
    def getLastIter(self):
        fnDirs=sorted(glob(self._getExtraPath("Iter???")))
        lastDir=fnDirs[-1]
        return int(lastDir[-3:])
    
>>>>>>> b0f1508a
    def _postprocessImageRow(self, particle, row):
        setXmippAttributes(particle, row, MDL_SHIFT_X, MDL_SHIFT_Y, MDL_ANGLE_TILT, MDL_SCALE, MDL_MAXCC, MDL_MAXCC_PERCENTILE, MDL_WEIGHT)
        if row.containsLabel(MDL_CONTINUOUS_X):
            setXmippAttributes(particle, row, MDL_CONTINUOUS_X, MDL_CONTINUOUS_Y, MDL_COST, MDL_WEIGHT_CONTINUOUS2, MDL_CONTINUOUS_SCALE_X, MDL_CONTINUOUS_SCALE_Y, MDL_COST_PERCENTILE)
        if row.containsLabel(MDL_ANGLE_DIFF):
            setXmippAttributes(particle, row, MDL_ANGLE_DIFF, MDL_WEIGHT_JUMPER)
        if row.containsLabel(MDL_WEIGHT_SSNR):
            setXmippAttributes(particle, row, MDL_WEIGHT_SSNR)
    
    def getNumberOfPreviousIterations(self):
        fnDirs=sorted(glob(self.continueRun.get()._getExtraPath("Iter???")))
        lastDir=fnDirs[-1]
        return int(lastDir[-3:])

    def copyBasicInformation(self):
        previousRun=self.continueRun.get()
        if not self.inputParticles.hasValue():
            copyFile(previousRun._getExtraPath('images.xmd'),self._getExtraPath('images.xmd'))
            copyFile(previousRun._getExtraPath('imagesId.xmd'),self._getExtraPath('imagesId.xmd'))
        if previousRun.weightSSNR:
            copyFile(previousRun._getExtraPath('ssnrWeights.xmd'),self._getExtraPath('ssnrWeights.xmd'))
        elif self.weightSSNR:
            self.doWeightSSNR()
        
        lastIter=self.getNumberOfPreviousIterations()
        for i in range(0,lastIter+1):
            createLink(previousRun._getExtraPath("Iter%03d"%i),join(self._getExtraPath("Iter%03d"%i)))

    def doWeightSSNR(self):
        R=self.particleRadius.get()
        if R<=0:
            R=self.inputParticles.get().getDimensions()[0]/2
        self.runJob("xmipp_image_ssnr", "-i %s -R %d --sampling %f --normalizessnr"%\
                    (self.imgsFn,R,self.inputParticles.get().getSamplingRate()),numberOfMpi=self.numberOfMpi.get()*self.numberOfThreads.get())
        self.runJob('xmipp_metadata_utilities','-i %s -o %s --operate keep_column "particleId weightSSNR" '%\
                    (self.imgsFn,self._getExtraPath("ssnrWeights.xmd")),numberOfMpi=1)
        
    def doIteration000(self, inputVolumesId):
        fnDirCurrent=self._getExtraPath('Iter000')
        makePath(fnDirCurrent)
        
        # Split data
        if self.splitMethod == self.SPLIT_FIXED:
            self.runJob("xmipp_metadata_split","-i %s --oroot %s/images -n 2"%(self.imgsFn,fnDirCurrent),numberOfMpi=1)
            for i in range(1,3):
                moveFile("%s/images%06d.xmd"%(fnDirCurrent,i),"%s/images%02d.xmd"%(fnDirCurrent,i))
        
        # Get volume sampling rate
        TsCurrent=self.inputVolumes.get().getSamplingRate()
        self.writeInfoField(fnDirCurrent,"sampling",MDL_SAMPLINGRATE,TsCurrent)

        # Copy reference volumes and window if necessary
        Xdim=self.inputParticles.get().getDimensions()[0]
        newXdim=long(round(Xdim*self.TsOrig/TsCurrent))
        self.writeInfoField(fnDirCurrent,"size",MDL_XSIZE,newXdim)
        
        img = ImageHandler()
        if isinstance(self.inputVolumes.get(),SetOfVolumes):
            i=1
            for vol in self.inputVolumes.get():
                fnVol=join(fnDirCurrent,"volume%02d.vol"%i)
                img.convert(vol, fnVol)
                if newXdim!=vol.getDim()[0]:
                    self.runJob('xmipp_transform_window',"-i %s --size %d"%(fnVol,newXdim),numberOfMpi=1)
                i+=1
        else:
            fnVol1=join(fnDirCurrent,"volume%02d.vol"%1)
            fnVol2=join(fnDirCurrent,"volume%02d.vol"%2)
            vol=self.inputVolumes.get()
            img.convert(vol, fnVol1)
            if newXdim!=vol.getDim()[0]:
                self.runJob('xmipp_transform_window',"-i %s --size %d"%(fnVol1,newXdim),numberOfMpi=1)
            self.runJob('xmipp_transform_randomize_phases',"-i %s -o %s --freq discrete 0.25"%(fnVol1,fnVol2),numberOfMpi=1)
        
        # Compare both reconstructions
        self.evaluateReconstructions(0)

    def evaluateReconstructions(self,iteration):
        fnDirCurrent=self._getExtraPath("Iter%03d"%iteration)
        fnVol1=join(fnDirCurrent,"volume%02d.vol"%1)
        fnVol2=join(fnDirCurrent,"volume%02d.vol"%2)
        TsCurrent=self.readInfoField(fnDirCurrent,"sampling",MDL_SAMPLINGRATE)
        
        # Align volumes
        letter=self.symmetryGroup.get()[0]
        fnVolAvg=join(fnDirCurrent,"volumeAvg.mrc")
        self.runJob('xmipp_image_operate','-i %s --plus %s -o %s'%(fnVol1,fnVol2,fnVolAvg),numberOfMpi=1)
        self.runJob('xmipp_image_operate','-i %s --mult 0.5'%fnVolAvg,numberOfMpi=1)
        if letter!='i' and letter!='d':
            self.runJob('xmipp_volume_align','--i1 %s --i2 %s --local --apply'%(fnVolAvg,fnVol1),numberOfMpi=1)
            self.runJob('xmipp_volume_align','--i1 %s --i2 %s --local --apply'%(fnVolAvg,fnVol2),numberOfMpi=1)
     
        # Estimate resolution
        fnFsc=join(fnDirCurrent,"fsc.xmd")
        self.runJob('xmipp_resolution_fsc','--ref %s -i %s -o %s --sampling_rate %f'%(fnVol1,fnVol2,fnFsc,TsCurrent),numberOfMpi=1)
        fnBeforeVol1=join(fnDirCurrent,"volumeBeforePostProcessing%02d.vol"%1)
        fnBeforeVol2=join(fnDirCurrent,"volumeBeforePostProcessing%02d.vol"%2)
        if exists(fnBeforeVol1) and exists(fnBeforeVol2):
            fnBeforeFsc=join(fnDirCurrent,"fscBeforePostProcessing.xmd")
            self.runJob('xmipp_resolution_fsc','--ref %s -i %s -o %s --sampling_rate %f'%(fnBeforeVol1,fnBeforeVol2,fnBeforeFsc,TsCurrent),
                        numberOfMpi=1)
        md = MetaData(fnFsc)
        resolution=2*TsCurrent
        for objId in md:
            fsc = md.getValue(MDL_RESOLUTION_FRC,objId)
            if fsc<self.nextResolutionCriterion.get():
                resolution=md.getValue(MDL_RESOLUTION_FREQREAL,objId)
                break
        self.writeInfoField(fnDirCurrent,"resolution",MDL_RESOLUTION_FREQREAL,resolution)
        
        # Filter the average to that resolution
        self.runJob('xmipp_transform_filter','-i %s --fourier low_pass %f --sampling %f'%(fnVolAvg,resolution,TsCurrent),numberOfMpi=1)
        self.runJob('xmipp_image_header','-i %s --sampling_rate %f'%(fnVolAvg,TsCurrent),numberOfMpi=1)
        
        # A little bit of statistics (accepted and rejected particles, number of directions, ...)
        if iteration>0:
            from xmipp import AGGR_MAX
            for i in range(1,3):
                fnAnglesi = join(fnDirCurrent,"angles%02d.xmd"%i)
                mdAngles = MetaData(fnAnglesi)
                mdUnique    = MetaData()
                mdUnique.aggregateMdGroupBy(mdAngles, AGGR_MAX, [MDL_PARTICLE_ID], MDL_WEIGHT, MDL_WEIGHT) 
                mdUnique.sort(MDL_PARTICLE_ID)
                fnAnglesUnique = join(fnDirCurrent,"imagesUsed%02d.xmd"%i)
                mdUnique.write(fnAnglesUnique)
    
            fnUsed=join(fnDirCurrent,"imagesUsed.xmd")
            fnUsed1=join(fnDirCurrent,"imagesUsed01.xmd")
            fnUsed2=join(fnDirCurrent,"imagesUsed02.xmd")
            self.runJob('xmipp_metadata_utilities',"-i %s --set union %s -o %s"%(fnUsed1,fnUsed2,fnUsed),numberOfMpi=1)
            cleanPath(fnUsed1)
            cleanPath(fnUsed2)
            fnAngles=join(fnDirCurrent,"angles.xmd")
            fnUsedId=join(fnDirCurrent,"imagesUsedId.xmd")
            self.runJob('xmipp_metadata_utilities',"-i %s --operate keep_column particleId -o %s"%(fnUsed,fnUsedId),numberOfMpi=1)
            self.runJob('xmipp_metadata_utilities',"-i %s --set natural_join %s"%(fnUsed,fnAngles),numberOfMpi=1)
    
            fnImages=self._getExtraPath("images.xmd")
            fnImagesId=self._getExtraPath('imagesId.xmd')
            fnImagesRejected=join(fnDirCurrent,"imagesRejected.xmd")
            self.runJob('xmipp_metadata_utilities',"-i %s --set subtraction %s particleId -o %s"%(fnImagesId,fnUsedId,fnImagesRejected),numberOfMpi=1)
            self.runJob('xmipp_metadata_utilities',"-i %s --set natural_join %s"%(fnImagesRejected,fnImages),numberOfMpi=1)
            cleanPath(fnUsedId)
    
            Nimages=getSize(fnImages)
            Nrepeated=getSize(join(fnDirCurrent,"angles.xmd"))
            Nunique=getSize(fnUsed)
            Nrejected=getSize(fnImagesRejected)
            
            fh=open(join(fnDirCurrent,"statistics.txt"),'w')
            fh.write("Number of input    images: %d\n"%Nimages)
            fh.write("Number of used     images: %d\n"%Nunique)
            fh.write("Number of rejected images: %d\n"%Nrejected)
            fh.write("Average number of directions per used image: %f\n"%(float(Nrepeated)/Nunique))
            fh.close()
    
    def readInfoField(self,fnDir,block,label):
        md = MetaData("%s@%s"%(block,join(fnDir,"iterInfo.xmd")))
        return md.getValue(label,md.firstObject())

    def writeInfoField(self,fnDir,block,label, value):
        md = MetaData()
        objId=md.addObject()
        md.setValue(label,value,objId)
        md.write("%s@%s"%(block,join(fnDir,"iterInfo.xmd")),MD_APPEND)
    
    def prepareImages(self,fnDirPrevious,fnDir,TsCurrent,getShiftsFrom=''):
        print "Preparing images to sampling rate=",TsCurrent
        Xdim=self.inputParticles.get().getDimensions()[0]
        newXdim=long(round(Xdim*self.TsOrig/TsCurrent))
        if newXdim<40:
            newXdim=long(40)
            TsCurrent=Xdim*(self.TsOrig/newXdim)
        self.writeInfoField(fnDir,"sampling",MDL_SAMPLINGRATE,TsCurrent)
        self.writeInfoField(fnDir,"size",MDL_XSIZE,newXdim)
        
        # Prepare particles
        fnDir0=self._getExtraPath("Iter000")
        fnNewParticles=join(fnDir,"images.stk")
        if newXdim!=Xdim:
            self.runJob("xmipp_image_resize","-i %s -o %s --fourier %d"%(self.imgsFn,fnNewParticles,newXdim),numberOfMpi=self.numberOfMpi.get()*self.numberOfThreads.get())
        else:
            self.runJob("xmipp_image_convert","-i %s -o %s --save_metadata_stack %s"%(self.imgsFn,fnNewParticles,join(fnDir,"images.xmd")),
                        numberOfMpi=1)
        R=self.particleRadius.get()
        if R<=0:
            R=self.inputParticles.get().getDimensions()[0]/2
        R=min(round(R*self.TsOrig/TsCurrent*(1+self.angularMaxShift.get()*0.01)),newXdim/2)
        self.runJob("xmipp_transform_mask","-i %s --mask circular -%d"%(fnNewParticles,R),numberOfMpi=self.numberOfMpi.get()*self.numberOfThreads.get())
        fnSource=join(fnDir,"images.xmd")
        if self.splitMethod==self.SPLIT_STOCHASTIC:
            self.runJob('xmipp_metadata_utilities','-i %s --set intersection %s particleId particleId -o %s/all_images.xmd'%\
                        (fnSource,self._getExtraPath('images.xmd'),fnDir),numberOfMpi=1)
            self.runJob("xmipp_metadata_split","-i %s/all_images.xmd --oroot %s/images -n 2"%(fnDir,fnDir),numberOfMpi=1)
            cleanPath("%s/all_images.xmd"%fnDir)
            for i in range(1,3):
                moveFile("%s/images%06d.xmd"%(fnDir,i),"%s/images%02d.xmd"%(fnDir,i))
        else:
            for i in range(1,3):
                fnImagesi=join(fnDir,"images%02d.xmd"%i)
                self.runJob('xmipp_metadata_utilities','-i %s --set intersection %s/images%02d.xmd particleId particleId -o %s'%\
                            (fnSource,fnDir0,i,fnImagesi),numberOfMpi=1)
        cleanPath(fnSource)
        
        if getShiftsFrom!="":
            fnPreviousAngles=join(getShiftsFrom,"angles.xmd")
            TsPrevious=self.readInfoField(getShiftsFrom,"sampling",MDL_SAMPLINGRATE)
            fnAux=join(fnDir,"aux.xmd")
            for i in range(1,3):
                fnImagesi=join(fnDir,"images%02d.xmd"%i)
                self.runJob('xmipp_metadata_utilities','-i %s --set join %s particleId particleId -o %s'%\
                            (fnImagesi,fnPreviousAngles,fnAux),numberOfMpi=1)
                self.adaptShifts(fnAux, TsPrevious, fnImagesi, TsCurrent)
            cleanPath(fnAux)
        
    def prepareReferences(self,fnDirPrevious,fnDir,TsCurrent,targetResolution):
        print "Preparing references to sampling rate=",TsCurrent
        fnMask=''
        newXdim=self.readInfoField(fnDir,"size",MDL_XSIZE)
        if self.nextMask.hasValue():
            fnMask=join(fnDir,"mask.vol")
            self.prepareMask(self.nextMask.get(), fnMask, TsCurrent, newXdim)
        TsPrevious=self.readInfoField(fnDirPrevious,"sampling",MDL_SAMPLINGRATE)
        for i in range(1,3):
            fnPreviousVol=join(fnDirPrevious,"volume%02d.vol"%i)
            fnReferenceVol=join(fnDir,"volumeRef%02d.vol"%i)
            if TsPrevious!=TsCurrent:
                self.runJob("xmipp_image_resize","-i %s -o %s --dim %d"%(fnPreviousVol,fnReferenceVol,newXdim),numberOfMpi=1)
            else:
                copyFile(fnPreviousVol, fnReferenceVol)
            self.runJob('xmipp_transform_filter','-i %s --fourier fsc %s --sampling %f'%(fnReferenceVol,join(fnDirPrevious,"fsc.xmd"),TsCurrent),numberOfMpi=1)
            if self.nextLowPass:
                self.runJob('xmipp_transform_filter','-i %s --fourier low_pass %f --sampling %f'%\
                            (fnReferenceVol,targetResolution+self.nextResolutionOffset.get(),TsCurrent),numberOfMpi=1)
            if self.nextSpherical:
                R=self.particleRadius.get()
                if R<=0:
                    R=self.inputParticles.get().getDimensions()[0]/2
                self.runJob('xmipp_transform_mask','-i %s --mask circular -%d'%\
                            (fnReferenceVol,round(R*self.TsOrig/TsCurrent)),numberOfMpi=1)
            if self.nextPositivity:
                self.runJob('xmipp_transform_threshold','-i %s --select below 0 --substitute value 0'%fnReferenceVol,numberOfMpi=1)
            if fnMask!='':
                self.runJob('xmipp_image_operate','-i %s --mult %s'%(fnReferenceVol,fnMask),numberOfMpi=1)
            if self.nextReferenceScript!="":
                scriptArgs = {'volume': fnReferenceVol,
                              'sampling': TsCurrent,
                              'dim': newXdim,
                              'iterDir': fnDir}
                cmd = self.nextReferenceScript % scriptArgs
                self.runJob(cmd, '', numberOfMpi=1)
            
        if fnMask!='':
            cleanPath(fnMask)

    def prepareMask(self,maskObject,fnMask,TsMaskOut,XdimOut):
        img=ImageHandler()
        img.convert(maskObject, fnMask)
        self.runJob('xmipp_image_resize',"-i %s --factor %f"%(fnMask,maskObject.getSamplingRate()/TsMaskOut),numberOfMpi=1)
        maskXdim, _, _, _ =img.getDimensions((1,fnMask))
        if XdimOut!=maskXdim:
            self.runJob('xmipp_transform_window',"-i %s --size %d"%(fnMask,XdimOut),numberOfMpi=1)

    def calculateAngStep(self,newXdim,TsCurrent,ResolutionAlignment):
        k=newXdim*TsCurrent/ResolutionAlignment # Freq. index
        from math import atan2,pi
        return atan2(1,k)*180.0/pi # Corresponding angular step

    def globalAssignment(self,iteration):
        fnDirPrevious=self._getExtraPath("Iter%03d"%(iteration-1))
        fnDirCurrent=self._getExtraPath("Iter%03d"%iteration)
        makePath(fnDirCurrent)
        previousResolution=self.readInfoField(fnDirPrevious,"resolution",MDL_RESOLUTION_FREQREAL)

        if self.alignmentMethod==self.GLOBAL_ALIGNMENT:
            fnGlobal=join(fnDirCurrent,"globalAssignment")
            makePath(fnGlobal)
    
            targetResolution=previousResolution*0.8
            if self.multiresolution:
                TsCurrent=max(self.TsOrig,targetResolution/3)
            else:
                TsCurrent=self.TsOrig
            getShiftsFrom=''
            if iteration>1:
                getShiftsFrom=fnDirPrevious
            self.prepareImages(fnDirPrevious,fnGlobal,TsCurrent,getShiftsFrom)
            self.prepareReferences(fnDirPrevious,fnGlobal,TsCurrent,targetResolution)

            # Calculate angular step at this resolution
            ResolutionAlignment=previousResolution
            if self.nextLowPass:
                ResolutionAlignment+=self.nextResolutionOffset.get()
            newXdim=self.readInfoField(fnGlobal,"size",MDL_XSIZE)
            angleStep=self.calculateAngStep(newXdim, TsCurrent, ResolutionAlignment)
            angleStep=max(angleStep,3.0)
            self.writeInfoField(fnGlobal,"angleStep",MDL_ANGLE_DIFF,float(angleStep))
            
            # Global alignment
            for i in range(1,3):
                fnDirSignificant=join(fnGlobal,"significant%02d"%i)
                fnImgs=join(fnGlobal,"images%02d.xmd"%i)
                makePath(fnDirSignificant)

                # Create defocus groups
                row=getFirstRow(fnImgs)
                if row.containsLabel(MDL_CTF_MODEL) or row.containsLabel(MDL_CTF_DEFOCUSU):
                    self.runJob("xmipp_ctf_group","--ctfdat %s -o %s/ctf:stk --pad 2.0 --sampling_rate %f --phase_flipped  --error 0.1 --resol %f"%\
                                (fnImgs,fnDirSignificant,TsCurrent,targetResolution),numberOfMpi=1)
                    moveFile("%s/ctf_images.sel"%fnDirSignificant,"%s/ctf_groups.xmd"%fnDirSignificant)
                    cleanPath("%s/ctf_split.doc"%fnDirSignificant)
                    md = MetaData("numberGroups@%s"%join(fnDirSignificant,"ctfInfo.xmd"))
                    fnCTFs="%s/ctf_ctf.stk"%fnDirSignificant
                    numberGroups=md.getValue(MDL_COUNT,md.firstObject())
                    ctfPresent=True
                else:
                    numberGroups=1
                    ctfPresent=False
                    fnCTFs=""

                # Generate projections
                fnReferenceVol=join(fnGlobal,"volumeRef%02d.vol"%i)
                fnGallery=join(fnDirSignificant,"gallery%02d.stk"%i)
                fnGalleryMd=join(fnDirSignificant,"gallery%02d.xmd"%i)
                args="-i %s -o %s --sampling_rate %f --sym %s --min_tilt_angle %f --max_tilt_angle %f"%\
                     (fnReferenceVol,fnGallery,angleStep,self.symmetryGroup,self.angularMinTilt.get(),self.angularMaxTilt.get())
                args+=" --compute_neighbors --angular_distance -1 --experimental_images %s"%self._getExtraPath("images.xmd")
                self.runJob("xmipp_angular_project_library",args,numberOfMpi=self.numberOfMpi.get()*self.numberOfThreads.get())
                cleanPath(join(fnDirSignificant,"gallery_angles%02d.doc"%i))
                moveFile(join(fnDirSignificant,"gallery%02d.doc"%i), fnGalleryMd)
                fnAngles=join(fnGlobal,"anglesDisc%02d.xmd"%i)
                for j in range(1,numberGroups+1):
                    fnAnglesGroup=join(fnDirSignificant,"angles_group%03d.xmd"%j)
                    if not exists(fnAnglesGroup):
                        if ctfPresent:
                            fnGroup="ctfGroup%06d@%s/ctf_groups.xmd"%(j,fnDirSignificant)                            
                            fnGalleryGroup=fnGallery
                            fnGalleryGroupMd=fnGalleryMd
                        else:
                            fnGroup=fnImgs
                            fnGalleryGroupMd=fnGalleryMd
                        if getSize(fnGroup)==0: # If the group is empty
                            continue
                        maxShift=round(self.angularMaxShift.get()*newXdim/100)
                        R=self.particleRadius.get()
                        if R<=0:
                            R=self.inputParticles.get().getDimensions()[0]/2
                        R=R*self.TsOrig/TsCurrent
                        args='-i %s -o %s --ref %s --Ri 0 --Ro %d --max_shift %d --search5d_shift %d --search5d_step %f --mem 2 --append --pad 2.0'%\
                             (fnGroup,join(fnDirSignificant,"angles_group%03d.xmd"%j),fnGalleryGroup,R,maxShift,self.shiftSearch5d.get(),self.shiftStep5d.get())
                        if ctfPresent:
                            args+=" --ctf %d@%s"%(j,fnCTFs)
                        if self.numberOfMpi>1:
                            args+=" --mpi_job_size 2"
                        self.runJob('xmipp_angular_projection_matching',args,numberOfMpi=self.numberOfMpi.get()*self.numberOfThreads.get())
                        if j==1:
                            copyFile(fnAnglesGroup, fnAngles)
                        else:
                            self.runJob("xmipp_metadata_utilities","-i %s --set union %s"%(fnAngles,fnAnglesGroup),numberOfMpi=1)
                self.runJob("xmipp_metadata_utilities","-i %s --set join %s image"%(fnAngles,fnImgs),numberOfMpi=1)
                if self.saveSpace and ctfPresent:
                    self.runJob("rm -f",fnDirSignificant+"/gallery*",numberOfMpi=1)
                
    def adaptShifts(self, fnSource, TsSource, fnDest, TsDest):
        K=TsSource/TsDest
        copyFile(fnSource,fnDest)
        row=getFirstRow(fnDest)
        if row.containsLabel(MDL_SHIFT_X):
            self.runJob('xmipp_metadata_utilities','-i %s --operate modify_values "shiftX=%f*shiftX"'%(fnDest,K),numberOfMpi=1)
            self.runJob('xmipp_metadata_utilities','-i %s --operate modify_values "shiftY=%f*shiftY"'%(fnDest,K),numberOfMpi=1)
        if row.containsLabel(MDL_CONTINUOUS_X):
            self.runJob('xmipp_metadata_utilities','-i %s --operate modify_values "continuousX=%f*continuousX"'%(fnDest,K),numberOfMpi=1)
            self.runJob('xmipp_metadata_utilities','-i %s --operate modify_values "continuousY=%f*continuousY"'%(fnDest,K),numberOfMpi=1)

    def localAssignment(self,iteration):
        fnDirPrevious=self._getExtraPath("Iter%03d"%(iteration-1))
        if self.alignmentMethod==self.LOCAL_ALIGNMENT:
            fnDirCurrent=self._getExtraPath("Iter%03d"%iteration)
            fnDirLocal=join(fnDirCurrent,"localAssignment")
            makePath(fnDirLocal)

            previousResolution=self.readInfoField(fnDirPrevious,"resolution",MDL_RESOLUTION_FREQREAL)
            targetResolution=previousResolution*0.8
            if self.multiresolution:
                TsCurrent=max(self.TsOrig,targetResolution/3)
            else:
                TsCurrent=self.TsOrig
            self.writeInfoField(fnDirLocal,"sampling",MDL_SAMPLINGRATE,TsCurrent)
            TsCurrent=self.readInfoField(fnDirLocal,"sampling",MDL_SAMPLINGRATE) # Write and read to guarantee consistency with previous directories 
            
            # Prepare images and references
            produceNewReferences=True
            fnDirGlobal=join(fnDirCurrent,"globalAssignment")
            if exists(fnDirGlobal):
                TsGlobal=self.readInfoField(fnDirGlobal,"sampling",MDL_SAMPLINGRATE)
                if TsGlobal==TsCurrent:
                    produceNewReferences=False
            if produceNewReferences:
                self.prepareImages(fnDirPrevious,fnDirLocal,TsCurrent,fnDirPrevious)
                self.prepareReferences(fnDirPrevious,fnDirLocal,TsCurrent,targetResolution)
            else:
                newXdim=self.readInfoField(fnDirGlobal,"size",MDL_XSIZE)
                self.writeInfoField(fnDirLocal,"size",MDL_XSIZE,newXdim)
                for i in range(1,3):
                    createLink(join(fnDirGlobal,"images%02d.xmd"%i),join(fnDirLocal,"images%02d.xmd"%i))
                    createLink(join(fnDirGlobal,"volumeRef%02d.vol"%i),join(fnDirLocal,"volumeRef%02d.vol"%i))

            # Compute maximum angular deviation
            ResolutionAlignment=previousResolution
            if self.nextLowPass:
                ResolutionAlignment+=self.nextResolutionOffset.get()
            newXdim=self.readInfoField(fnDirLocal,"size",MDL_XSIZE)
            maxAngle=3*self.calculateAngStep(newXdim, TsCurrent, ResolutionAlignment)

            for i in range(1,3):
                fnLocalXmd=join(fnDirLocal,"anglesCont%02d.xmd"%i)
                if not exists(fnLocalXmd):
                    fnLocalImages=join(fnDirLocal,"images%02d.xmd"%i)
    
                    # Starting angles
                    fnLocalAssignment=join(fnDirLocal,"anglesDisc%02d.xmd"%i)
                    if exists(fnDirGlobal):
                        fnGlobalAssignment=join(fnDirGlobal,"anglesDisc%02d.xmd"%i)
                        TsGlobal=self.readInfoField(fnDirGlobal,"sampling",MDL_SAMPLINGRATE)
                        if TsGlobal==TsCurrent:
                            copyFile(fnGlobalAssignment,fnLocalAssignment)
                        else:
                            self.adaptShifts(fnGlobalAssignment,TsGlobal,fnLocalAssignment,TsCurrent)
                    else:
                        TsPrevious=self.readInfoField(fnDirPrevious,"sampling",MDL_SAMPLINGRATE)
                        fnAux=join(fnDirLocal,"aux.xmd")
                        self.runJob("xmipp_metadata_utilities","-i %s --set intersection %s particleId particleId -o %s"%\
                                    (join(fnDirPrevious,"angles.xmd"),fnLocalImages,fnAux),numberOfMpi=1)
                        self.adaptShifts(fnAux,TsPrevious,fnLocalAssignment,TsCurrent)
                        cleanPath(fnAux)
                    self.runJob("xmipp_metadata_utilities","-i %s --operate drop_column image"%fnLocalAssignment,numberOfMpi=1)
                    self.runJob("xmipp_metadata_utilities","-i %s --set join %s particleId"%(fnLocalAssignment,fnLocalImages),numberOfMpi=1)
    
                    fnVol=join(fnDirLocal,"volumeRef%02d.vol"%i)
                    fnLocalStk=join(fnDirLocal,"anglesCont%02d.stk"%i)
                    
                    R=self.particleRadius.get()
                    if R<=0:
                        R=self.inputParticles.get().getDimensions()[0]/2
                    R=round(R*self.TsOrig/TsCurrent)
                    args="-i %s -o %s --sampling %f --Rmax %d --padding %d --ref %s --max_resolution %f --applyTo image1"%\
                       (fnLocalAssignment,fnLocalStk,TsCurrent,R,self.contPadding.get(),fnVol,previousResolution)
                    if self.contShift:
                        args+=" --optimizeShift --max_shift %f"%(self.contMaxShiftVariation.get()*newXdim*0.01)
                    if self.contScale:
                        args+=" --optimizeScale --max_scale %f"%self.contMaxScale.get() 
                    if self.contAngles:
                        args+=" --optimizeAngles --max_angular_change %f"%maxAngle
                    if self.contGrayValues:
                        args+=" --optimizeGray --max_gray_scale %f --max_gray_shift %f"%(self.contMaxGrayScale.get(),self.contMaxGrayShift.get())
                    if self.contDefocus:
                        args+=" --optimizeDefocus --max_defocus_change %f"%self.contMaxDefocus.get()
                    if self.inputParticles.get().isPhaseFlipped():
                        args+=" --phaseFlipped"
                    #if self.weightResiduals:
                    #    args+=" --oresiduals %s"%join(fnDirLocal,"residuals%02i.stk"%i)
                    self.runJob("xmipp_angular_continuous_assign2",args,numberOfMpi=self.numberOfMpi.get()*self.numberOfThreads.get())
                    self.runJob("xmipp_transform_mask","-i %s --mask circular -%d"%(fnLocalStk,R),numberOfMpi=self.numberOfMpi.get()*self.numberOfThreads.get())

    def weightParticles(self, iteration):
        fnDirCurrent=self._getExtraPath("Iter%03d"%iteration)
        from math import exp
        for i in range(1,3):
            # Grab file
            fnDirGlobal=join(fnDirCurrent,"globalAssignment")
            fnDirLocal=join(fnDirCurrent,"localAssignment")
            fnAnglesCont=join(fnDirLocal,"anglesCont%02d.xmd"%i)
            fnAnglesDisc=join(fnDirGlobal,"anglesDisc%02d.xmd"%i)
            fnAngles=join(fnDirCurrent,"angles%02d.xmd"%i)
            if exists(fnAnglesCont):
                copyFile(fnAnglesCont, fnAngles)
                TsCurrent=self.readInfoField(fnDirLocal,"sampling",MDL_SAMPLINGRATE)
                Xdim=self.readInfoField(fnDirLocal,"size",MDL_XSIZE)
            else:
                if exists(fnAnglesDisc):
                    copyFile(fnAnglesDisc, fnAngles)
                    TsCurrent=self.readInfoField(fnDirGlobal,"sampling",MDL_SAMPLINGRATE)
                    Xdim=self.readInfoField(fnDirGlobal,"size",MDL_XSIZE)
                else:
                    raise Exception("Angles for iteration "+str(iteration)+" not found")
            self.writeInfoField(fnDirCurrent,"sampling",MDL_SAMPLINGRATE,TsCurrent)
            self.writeInfoField(fnDirCurrent,"size",MDL_XSIZE,Xdim)
                
            if self.weightSSNR:
                row=getFirstRow(fnAngles)
                if row.containsLabel(MDL_WEIGHT_SSNR):
                    self.runJob("xmipp_metadata_utilities","-i %s --operate drop_column weightSSNR"%fnAngles,numberOfMpi=1)
                self.runJob("xmipp_metadata_utilities","-i %s --set join %s particleId"%\
                            (fnAngles,self._getExtraPath("ssnrWeights.xmd")),numberOfMpi=1)
            if self.weightJumper and iteration>1:
                fnDirPrevious=self._getExtraPath("Iter%03d"%(iteration-1))
                if self.splitMethod == self.SPLIT_FIXED:
                    fnPreviousAngles=join(fnDirPrevious,"angles%02d.xmd"%i)
                else:
                    fnPreviousAngles=join(fnDirCurrent,"aux.xmd")
                    self.runJob("xmipp_metadata_utilities","-i %s --set intersection %s particleId particleId -o %s"%\
                                (join(fnDirPrevious,"angles.xmd"),fnAngles,fnPreviousAngles),numberOfMpi=1)
                self.runJob("xmipp_angular_distance","--ang1 %s --ang2 %s --compute_weights --oroot %s"%\
                            (fnPreviousAngles,fnAngles,fnDirCurrent+"/jumper"),numberOfMpi=1)
                moveFile(fnDirCurrent+"/jumper_weights.xmd", fnAngles)
                if self.splitMethod == self.SPLIT_STOCHASTIC:
                    cleanPath(fnPreviousAngles)

            #if self.weightResiduals and exists(fnAnglesCont):
            #    fnCovariance=join(fnDirLocal,"covariance%02d.stk"%i)
            #    self.runJob("xmipp_image_residuals","-i %s -o %s --normalizeDivergence"%(fnAngles,fnCovariance),numberOfMpi=1)
            #    moveFile(join(fnDirLocal,"covariance%02d.xmd"%i),fnAngles)
            
            md=MetaData(fnAngles)
            for objId in md:
                weight=1.0
                if self.weightSSNR:
                    aux=md.getValue(MDL_WEIGHT_SSNR,objId)
                    weight*=aux
                if self.weightContinuous and exists(fnAnglesCont) and self.alignmentMethod==self.LOCAL_ALIGNMENT:
                    aux=md.getValue(MDL_WEIGHT_CONTINUOUS2,objId)
                    weight*=aux
                #if self.weightResiduals and exists(fnAnglesCont):
                #    aux=md.getValue(MDL_ZSCORE_RESCOV,objId)
                #    aux/=3
                #    weight*=exp(-0.5*aux*aux)
                #    aux=md.getValue(MDL_ZSCORE_RESMEAN,objId)
                #    aux/=3
                #    weight*=exp(-0.5*aux*aux)
                #    aux=md.getValue(MDL_ZSCORE_RESVAR,objId)
                #    aux/=3
                #    weight*=exp(-0.5*aux*aux)
                if self.weightJumper and iteration>1:
                    aux=md.getValue(MDL_WEIGHT_JUMPER,objId)
                    weight*=aux
                md.setValue(MDL_WEIGHT,weight,objId)
            md.write(fnAngles)
            
        fnAngles=join(fnDirCurrent,"angles.xmd")
        fnAngles1=join(fnDirCurrent,"angles01.xmd")
        fnAngles2=join(fnDirCurrent,"angles02.xmd")
        self.runJob('xmipp_metadata_utilities',"-i %s --set union %s -o %s"%(fnAngles1,fnAngles2,fnAngles),numberOfMpi=1)

    def qualifyParticles(self, iteration):
        fnDirCurrent=self._getExtraPath("Iter%03d"%iteration)
        fnDirPrevious=self._getExtraPath("Iter%03d"%(iteration-1))
        fnAngles=join(fnDirCurrent,"angles.xmd")
        fnAnglesQualified=join(fnDirCurrent,"angles_qualified.xmd")
        
        # Qualify according to CC and COST by defocus groups
        row=getFirstRow(fnAngles)
        if row.containsLabel(MDL_CTF_MODEL) or row.containsLabel(MDL_CTF_DEFOCUSU):
            previousResolution=self.readInfoField(fnDirPrevious,"resolution",MDL_RESOLUTION_FREQREAL)
            TsCurrent=self.readInfoField(fnDirCurrent,"sampling",MDL_SAMPLINGRATE)
            self.runJob("xmipp_ctf_group","--ctfdat %s -o %s/ctf:stk --pad 2.0 --sampling_rate %f --phase_flipped  --error 0.1 --resol %f"%\
                        (fnAngles,fnDirCurrent,TsCurrent,previousResolution),numberOfMpi=1)
            moveFile("%s/ctf_images.sel"%fnDirCurrent,"%s/ctf_groups.xmd"%fnDirCurrent)
            cleanPath("%s/ctf_split.doc"%fnDirCurrent)
            cleanPath("%s/ctf_ctf.stk"%fnDirCurrent)
            cleanPath("%s/ctfinfo.xmd"%fnDirCurrent)
            md = MetaData("numberGroups@%s"%join(fnDirCurrent,"ctfInfo.xmd"))
            numberGroups=md.getValue(MDL_COUNT,md.firstObject())
            ctfPresent=True
        else:
            numberGroups=1
            ctfPresent=False

        for j in range(1,numberGroups+1):
            fnAnglesGroup=join(fnDirCurrent,"angles_group%03d.xmd"%j)
            if ctfPresent:
                fnGroup="ctfGroup%06d@%s/ctf_groups.xmd"%(j,fnDirCurrent)
            else:
                fnGroup=fnAngles
            if row.containsLabel(MDL_MAXCC):
                self.runJob("xmipp_metadata_utilities","-i %s --operate percentile maxCC maxCCPerc -o %s"%(fnGroup,fnAnglesGroup),numberOfMpi=1)
                fnGroup=fnAnglesGroup    
            if row.containsLabel(MDL_COST):
                self.runJob("xmipp_metadata_utilities","-i %s --operate percentile cost costPerc -o %s"%(fnGroup,fnAnglesGroup),numberOfMpi=1)          
            if not exists(fnAnglesQualified):
                copyFile(fnAnglesGroup, fnAnglesQualified)
            else:
                self.runJob("xmipp_metadata_utilities","-i %s --set union %s"%(fnAnglesQualified,fnAnglesGroup),numberOfMpi=1)
            cleanPath(fnAnglesGroup)
        if ctfPresent:
            cleanPath("%s/ctf_groups.xmd"%fnDirCurrent)
        moveFile(fnAnglesQualified, fnAngles)

    def qualifyParticles(self, iteration):
        fnDirCurrent=self._getExtraPath("Iter%03d"%iteration)
        fnDirPrevious=self._getExtraPath("Iter%03d"%(iteration-1))
        fnAngles=join(fnDirCurrent,"angles.xmd")
        fnAnglesQualified=join(fnDirCurrent,"angles_qualified.xmd")
        
        # Qualify according to CC and COST by defocus groups
        row=getFirstRow(fnAngles)
        if row.containsLabel(MDL_CTF_MODEL) or row.containsLabel(MDL_CTF_DEFOCUSU):
            previousResolution=self.readInfoField(fnDirPrevious,"resolution",MDL_RESOLUTION_FREQREAL)
            TsCurrent=self.readInfoField(fnDirCurrent,"sampling",MDL_SAMPLINGRATE)
            self.runJob("xmipp_ctf_group","--ctfdat %s -o %s/ctf:stk --pad 2.0 --sampling_rate %f --phase_flipped  --error 0.1 --resol %f"%\
                        (fnAngles,fnDirCurrent,TsCurrent,previousResolution),numberOfMpi=1)
            moveFile("%s/ctf_images.sel"%fnDirCurrent,"%s/ctf_groups.xmd"%fnDirCurrent)
            cleanPath("%s/ctf_split.doc"%fnDirCurrent)
            cleanPath("%s/ctf_ctf.stk"%fnDirCurrent)
            cleanPath("%s/ctfinfo.xmd"%fnDirCurrent)
            md = MetaData("numberGroups@%s"%join(fnDirCurrent,"ctfInfo.xmd"))
            numberGroups=md.getValue(MDL_COUNT,md.firstObject())
            ctfPresent=True
        else:
            numberGroups=1
            ctfPresent=False

        for j in range(1,numberGroups+1):
            fnAnglesGroup=join(fnDirCurrent,"angles_group%03d.xmd"%j)
            if ctfPresent:
                fnGroup="ctfGroup%06d@%s/ctf_groups.xmd"%(j,fnDirCurrent)
            else:
                fnGroup=fnAngles
            if row.containsLabel(MDL_MAXCC):
                self.runJob("xmipp_metadata_utilities","-i %s --operate percentile maxCC maxCCPerc -o %s"%(fnGroup,fnAnglesGroup),numberOfMpi=1)
                fnGroup=fnAnglesGroup    
            if row.containsLabel(MDL_COST):
                self.runJob("xmipp_metadata_utilities","-i %s --operate percentile cost costPerc -o %s"%(fnGroup,fnAnglesGroup),numberOfMpi=1)          
            if not exists(fnAnglesQualified):
                copyFile(fnAnglesGroup, fnAnglesQualified)
            else:
                self.runJob("xmipp_metadata_utilities","-i %s --set union_all %s"%(fnAnglesQualified,fnAnglesGroup),numberOfMpi=1)
            cleanPath(fnAnglesGroup)
        if ctfPresent:
            cleanPath("%s/ctf_groups.xmd"%fnDirCurrent)
        moveFile(fnAnglesQualified, fnAngles)

    def reconstruct(self, iteration):
        fnDirCurrent=self._getExtraPath("Iter%03d"%iteration)
        TsCurrent=self.readInfoField(fnDirCurrent,"sampling",MDL_SAMPLINGRATE)
        for i in range(1,3):
            fnAngles=join(fnDirCurrent,"angles%02d.xmd"%i)
            fnVol=join(fnDirCurrent,"volume%02d.vol"%i)
            # Reconstruct Fourier
            args="-i %s -o %s --sym %s --weight --thr %d"%(fnAngles,fnVol,self.symmetryGroup,self.numberOfThreads.get())
            row=getFirstRow(fnAngles)
            if row.containsLabel(MDL_CTF_DEFOCUSU) or row.containsLabel(MDL_CTF_MODEL):
                args+=" --useCTF --sampling %f --minCTF %f"%(TsCurrent,self.minCTF.get())
                if self.inputParticles.get().isPhaseFlipped():
                    args+=" --phaseFlipped"
            self.runJob("xmipp_reconstruct_fourier",args,numberOfMpi=self.numberOfMpi.get()+1)
            # Reconstruct ADMM
#            args="-i %s -o %s --sym %s"%(fnAngles,fnVol,self.symmetryGroup)
#            row=getFirstRow(fnAngles)
#            if row.containsLabel(MDL_CTF_DEFOCUSU) or row.containsLabel(MDL_CTF_MODEL):
#                if not self.inputParticles.get().isPhaseFlipped():
#                    args+=" --dontUseCTF"
#            self.runJob("xmipp_reconstruct_admm",args)
    
    def postProcessing(self, iteration):
        fnDirCurrent=self._getExtraPath("Iter%03d"%iteration)
        TsCurrent=self.readInfoField(fnDirCurrent,"sampling",MDL_SAMPLINGRATE)
        if not self.postSymmetryWithinMask \
           and not self.postSymmetryHelical and self.postScript=="" and not self.postAdHocMask.hasValue():
            return
        for i in range(1,3):
            fnVol=join(fnDirCurrent,"volume%02d.vol"%i)
            fnBeforeVol=join(fnDirCurrent,"volumeBeforePostProcessing%02d.vol"%i)
            copyFile(fnVol,fnBeforeVol)
            volXdim = self.readInfoField(fnDirCurrent, "size", MDL_XSIZE)
            
            if self.postAdHocMask.hasValue():
                fnMask=join(fnDirCurrent,"mask.vol")
                self.prepareMask(self.postAdHocMask.get(), fnMask, TsCurrent, volXdim)
                self.runJob("xmipp_image_operate","-i %s --mult %s"%(fnVol,fnMask),numberOfMpi=1)
                cleanPath(fnMask)

            if self.postSymmetryWithinMask:
                if self.postMaskSymmetry!="c1":
                    fnMask=join(fnDirCurrent,"mask.vol")
                    self.prepareMask(self.postSymmetryWithinMaskMask.get(),fnMask,TsCurrent,volXdim)
                    self.runJob("xmipp_transform_symmetrize","-i %s --sym %s --mask_in %s"%\
                                (fnVol,self.postSymmetryWithinMaskType.get(),fnMask),numberOfMpi=1)
                    cleanPath(fnMask)
            
            if self.postSymmetryHelical:
                z0=float(self.postSymmetryHelicalMinZ.get())
                zF=float(self.postSymmetryHelicalMaxZ.get())
                zStep=(zF-z0)/10
                rot0=float(self.postSymmetryHelicalMinRot.get())
                rotF=float(self.postSymmetryHelicalMaxRot.get())
                rotStep=(rotF-rot0)/10
                fnCoarse=join(fnDirCurrent,"coarseHelical%02d.xmd"%i)
                fnFine=join(fnDirCurrent,"fineHelical%02d.xmd"%i)
                radius=int(self.postSymmetryHelicalRadius.get())
                height=int(volXdim)
                self.runCoarseSearch(fnVol, z0, zF, zStep, rot0, rotF, rotStep, 1, fnCoarse, radius, height)
                self.runFineSearch(fnVol, fnCoarse, fnFine, z0, zF, rot0, rotF, radius, height)
                cleanPath(fnCoarse)
                self.runSymmetrize(fnVol, fnFine, fnVol, radius, height)
                if self.postSymmetryHelicalDihedral:
                    self.runApplyDihedral(fnVol, fnFine, join(fnDirCurrent,"rotatedHelix.vol"), radius, height)
    
            if self.postScript!="":
                img = ImageHandler()
                volXdim, _, _, _ =img.getDimensions((1,fnVol))
                scriptArgs = {'volume': fnVol,
                              'sampling': TsCurrent,
                              'dim': volXdim,
                              'iterDir': fnDirCurrent}
                cmd = self.postScript % scriptArgs
                self.runJob(cmd, '', numberOfMpi=1)

    def cleanDirectory(self, iteration):
        fnDirCurrent=self._getExtraPath("Iter%03d"%iteration)
        if self.saveSpace:
            fnGlobal=join(fnDirCurrent,"globalAssignment")
            fnLocal=join(fnDirCurrent,"localAssignment")
            if exists(fnGlobal):
                cleanPath(join(fnGlobal,"images.stk"))
            for i in range(1,3):
                if exists(fnGlobal):
                    cleanPath(join(fnGlobal,"images%02d.xmd"%i))
                    cleanPath(join(fnGlobal,"volumeRef%02d.vol"%i))
                if exists(fnLocal):
                    cleanPath(join(fnLocal,"images%02d.xmd"%i))
                    cleanPath(join(fnLocal,"anglesCont%02d.stk"%i))
                    cleanPath(join(fnLocal,"anglesDisc%02d.xmd"%i))
                    cleanPath(join(fnLocal,"volumeRef%02d.vol"%i))
                    #if self.weightResiduals:
                    #    cleanPath(join(fnLocal,"covariance%02d.stk"%i))
                    #    cleanPath(join(fnLocal,"residuals%02i.stk"%i))

    #--------------------------- INFO functions --------------------------------------------
    def _validate(self):
        errors = []
        if isinstance(self.inputVolumes.get(),SetOfVolumes) and self.inputVolumes.get().getSize()!=2:
            errors.append("The set of input volumes should have exactly 2 volumes")
        if self.postSymmetryWithinMask and not self.postSymmetryWithinMaskMask.hasValue():
            errors.append("Symmetrize within mask requires a mask")
        if not self.doContinue and not self.inputParticles.hasValue():
            errors.append("You must provide input particles")
        return errors    
    
    def _summary(self):
        summary = []
        summary.append("Symmetry: %s" % self.symmetryGroup.get())
        summary.append("Number of iterations: "+str(self.numberOfIterations))
        if self.alignmentMethod==self.GLOBAL_ALIGNMENT:
            summary.append("Global alignment, shift search: %f in steps of %f"%(self.shiftSearch5d.get(), self.shiftStep5d.get()))
        else:
            auxStr="Local alignment, refining: "
            if self.contShift:
                auxStr+="shifts "
            if self.contScale:
                auxStr+="scale "
            if self.contAngles:
                auxStr+="angles "
            if self.contGrayValues:
                auxStr+="gray "
            if self.contDefocus:
                auxStr+="defocus"
            summary.append(auxStr)
        auxStr="Weights: "
        if self.weightSSNR:
            auxStr+="SSNR "
        if self.weightContinuous and self.alignmentMethod==self.LOCAL_ALIGNMENT:
            auxStr+="Continuous "
        if self.weightJumper:
            auxStr+="Jumper"
        summary.append(auxStr)
        if self.postSymmetryWithinMask:
            summary.append("Symmetrizing within mask: "+self.postMaskSymmetry)
        if self.postSymmetryHelical:
            summary.append("Looking for helical symmetry")
        return summary
    
    def _methods(self):
        strline = ''
        if hasattr(self, 'outputVolume') or True:
            strline += 'We processed %d particles from %s ' % (self.inputParticles.get().getSize(), 
                                                                self.getObjectTag('inputParticles'))
            strline += 'using %s as reference and Xmipp highres procedure. ' % (self.getObjectTag('inputVolumes'))
            if self.symmetryGroup!="c1":
                strline+="We imposed %s symmetry. "%self.symmetryGroup
            strline += "We performed %d iterations of "%self.numberOfIterations.get()
            if self.alignmentMethod==self.GLOBAL_ALIGNMENT:
                strline+=" global alignment (shift search: %f in steps of %f pixels)"%(self.shiftSearch5d.get(), self.shiftStep5d.get())
            else:
                strline+=" local alignment, refining "
                if self.contShift:
                    strline+="shifts "
                if self.contScale:
                    strline+="scale "
                if self.contAngles:
                    strline+="angles "
                if self.contGrayValues:
                    strline+="gray "
                if self.contDefocus:
                    strline+="defocus"
            strline+=". "
            if self.weightSSNR or (self.weightContinuous and self.alignmentMethod==self.LOCAL_ALIGNMENT) or self.weightJumper:
                strline+="For reconstruction, we weighted the images according to "
                if self.weightSSNR:
                    strline+="their SSNR "
                if self.weightContinuous and self.alignmentMethod==self.LOCAL_ALIGNMENT:
                    strline+=", their correlation in the continuous alignment "
                if self.weightJumper:
                    strline+=", and their angular stability"
                strline+=". "
            if self.postAdHocMask.hasValue():
                strline+="We masked the reconstruction with %s. "%self.getObjectTag('postAdHocMask')
                if self.postSymmetryWithinMask:
                    strline+="We imposed %s symmetry within the mask %s. "%(self.postSymmetryWithinMaskType.get(),self.getObjectTag('postSymmetryWithinMaskMask'))
            if self.postSymmetryHelical:
                strline+="Finally, we imposed helical symmetry. "
        return [strline]
    <|MERGE_RESOLUTION|>--- conflicted
+++ resolved
@@ -268,14 +268,11 @@
             self._defineOutputs(outputParticles=imgSetOut)
             self._defineSourceRelation(self.inputParticles, imgSetOut)
     
-<<<<<<< HEAD
-=======
     def getLastIter(self):
         fnDirs=sorted(glob(self._getExtraPath("Iter???")))
         lastDir=fnDirs[-1]
         return int(lastDir[-3:])
     
->>>>>>> b0f1508a
     def _postprocessImageRow(self, particle, row):
         setXmippAttributes(particle, row, MDL_SHIFT_X, MDL_SHIFT_Y, MDL_ANGLE_TILT, MDL_SCALE, MDL_MAXCC, MDL_MAXCC_PERCENTILE, MDL_WEIGHT)
         if row.containsLabel(MDL_CONTINUOUS_X):
@@ -863,50 +860,6 @@
             cleanPath("%s/ctf_groups.xmd"%fnDirCurrent)
         moveFile(fnAnglesQualified, fnAngles)
 
-    def qualifyParticles(self, iteration):
-        fnDirCurrent=self._getExtraPath("Iter%03d"%iteration)
-        fnDirPrevious=self._getExtraPath("Iter%03d"%(iteration-1))
-        fnAngles=join(fnDirCurrent,"angles.xmd")
-        fnAnglesQualified=join(fnDirCurrent,"angles_qualified.xmd")
-        
-        # Qualify according to CC and COST by defocus groups
-        row=getFirstRow(fnAngles)
-        if row.containsLabel(MDL_CTF_MODEL) or row.containsLabel(MDL_CTF_DEFOCUSU):
-            previousResolution=self.readInfoField(fnDirPrevious,"resolution",MDL_RESOLUTION_FREQREAL)
-            TsCurrent=self.readInfoField(fnDirCurrent,"sampling",MDL_SAMPLINGRATE)
-            self.runJob("xmipp_ctf_group","--ctfdat %s -o %s/ctf:stk --pad 2.0 --sampling_rate %f --phase_flipped  --error 0.1 --resol %f"%\
-                        (fnAngles,fnDirCurrent,TsCurrent,previousResolution),numberOfMpi=1)
-            moveFile("%s/ctf_images.sel"%fnDirCurrent,"%s/ctf_groups.xmd"%fnDirCurrent)
-            cleanPath("%s/ctf_split.doc"%fnDirCurrent)
-            cleanPath("%s/ctf_ctf.stk"%fnDirCurrent)
-            cleanPath("%s/ctfinfo.xmd"%fnDirCurrent)
-            md = MetaData("numberGroups@%s"%join(fnDirCurrent,"ctfInfo.xmd"))
-            numberGroups=md.getValue(MDL_COUNT,md.firstObject())
-            ctfPresent=True
-        else:
-            numberGroups=1
-            ctfPresent=False
-
-        for j in range(1,numberGroups+1):
-            fnAnglesGroup=join(fnDirCurrent,"angles_group%03d.xmd"%j)
-            if ctfPresent:
-                fnGroup="ctfGroup%06d@%s/ctf_groups.xmd"%(j,fnDirCurrent)
-            else:
-                fnGroup=fnAngles
-            if row.containsLabel(MDL_MAXCC):
-                self.runJob("xmipp_metadata_utilities","-i %s --operate percentile maxCC maxCCPerc -o %s"%(fnGroup,fnAnglesGroup),numberOfMpi=1)
-                fnGroup=fnAnglesGroup    
-            if row.containsLabel(MDL_COST):
-                self.runJob("xmipp_metadata_utilities","-i %s --operate percentile cost costPerc -o %s"%(fnGroup,fnAnglesGroup),numberOfMpi=1)          
-            if not exists(fnAnglesQualified):
-                copyFile(fnAnglesGroup, fnAnglesQualified)
-            else:
-                self.runJob("xmipp_metadata_utilities","-i %s --set union_all %s"%(fnAnglesQualified,fnAnglesGroup),numberOfMpi=1)
-            cleanPath(fnAnglesGroup)
-        if ctfPresent:
-            cleanPath("%s/ctf_groups.xmd"%fnDirCurrent)
-        moveFile(fnAnglesQualified, fnAngles)
-
     def reconstruct(self, iteration):
         fnDirCurrent=self._getExtraPath("Iter%03d"%iteration)
         TsCurrent=self.readInfoField(fnDirCurrent,"sampling",MDL_SAMPLINGRATE)
