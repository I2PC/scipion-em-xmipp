# **************************************************************************
# *
# * Authors:     J.M. De la Rosa Trevin (jmdelarosa@cnb.csic.es)
# *
# * Unidad de  Bioinformatica of Centro Nacional de Biotecnologia , CSIC
# *
# * This program is free software; you can redistribute it and/or modify
# * it under the terms of the GNU General Public License as published by
# * the Free Software Foundation; either version 2 of the License, or
# * (at your option) any later version.
# *
# * This program is distributed in the hope that it will be useful,
# * but WITHOUT ANY WARRANTY; without even the implied warranty of
# * MERCHANTABILITY or FITNESS FOR A PARTICULAR PURPOSE.  See the
# * GNU General Public License for more details.
# *
# * You should have received a copy of the GNU General Public License
# * along with this program; if not, write to the Free Software
# * Foundation, Inc., 59 Temple Place, Suite 330, Boston, MA
# * 02111-1307  USA
# *
# *  All comments concerning this program package may be sent to the
# *  e-mail address 'jmdelarosa@cnb.csic.es'
# *
# **************************************************************************
"""
This module implement the wrappers around xmipp_showj
visualization program.
"""

import os
from pyworkflow.viewer import Viewer, DESKTOP_TKINTER, WEB_DJANGO
from pyworkflow.em.data import *
from pyworkflow.em.protocol import *
from xmipp3 import getXmippPath
from protocol_preprocess_micrographs import XmippProtPreprocessMicrographs
from protocol_extract_particles import XmippProtExtractParticles, ProtImportParticles
from protocol_screen_particles import XmippProtScreenParticles
from protocol_cl2d_align import XmippProtCL2DAlign
from protocol_cl2d import XmippProtCL2D
from protocol_kerdensom import XmippProtKerdensom
from protocol_rotational_spectra import XmippProtRotSpectra
from protocol_screen_classes import XmippProtScreenClasses
from protocol_helical_parameters import XmippProtHelicalParameters
from protocol_convert_to_pseudoatoms import XmippProtConvertToPseudoAtoms
from protocol_identify_outliers import XmippProtIdentifyOutliers
from protocol_particle_pick_automatic import XmippParticlePickingAutomatic
from protocol_preprocess import XmippProtPreprocessVolumes
from convert import *
from os.path import dirname, join
from pyworkflow.utils import makePath, runJob, copyTree
import pyworkflow as pw
import xmipp



class XmippViewer(Viewer):
    """ Wrapper to visualize different type of objects
    with the Xmipp program xmipp_showj
    """
    _environments = [DESKTOP_TKINTER, WEB_DJANGO]
    _targets = [Image, SetOfImages, SetOfCoordinates, SetOfClasses2D, SetOfClasses3D, 
                SetOfMovies, ProtExtractParticles, XmippProtScreenParticles, 
                XmippProtKerdensom, XmippProtRotSpectra,  
                SetOfCTF, NormalModes, XmippProtScreenClasses,
                XmippProtConvertToPseudoAtoms, XmippProtIdentifyOutliers, XmippParticlePickingAutomatic]
    
    def __init__(self, **args):
        Viewer.__init__(self, **args)
        self._views = []   
        
        
    def visualize(self, obj, **args):
        self._visualize(obj, **args)
        
        for v in self._views:
            v.show()
            
    def _visualize(self, obj, **args):
        cls = type(obj)

        if issubclass(cls, Volume):
            fn = getImageLocation(obj)
            if fn.endswith('.mrc'):
                fn += ":mrc"
            self._views.append(DataView(fn))
                 
        elif issubclass(cls, Image):
            fn = getImageLocation(obj)
            self._views.append(DataView(fn))
            
        elif issubclass(cls, NormalModes):
            self._views.append(DataView(fn))
              
        elif issubclass(cls, SetOfMicrographs):
            
            fn = obj.getFileName()
            self._views.append(ObjectView(self._project.getName(), obj.strId(), fn, **args))
            
        elif issubclass(cls, SetOfMovies):
            fn = self._getTmpPath(obj.getName() + '_movies.xmd')
            writeSetOfMovies(obj, fn)
            self._views.append(ObjectView(self._project.getName(), obj.strId(), fn, **args))    
            
                
        elif issubclass(cls, SetOfCoordinates):
            micSet = obj.getMicrographs()#accessing mics to provide metadata file
            if micSet is None:
                raise Exception('visualize: SetOfCoordinates has no micrographs set.')
            
            mdFn = getattr(micSet, '_xmippMd', None)
            tmpDir = self._getTmpPath(obj.getName()) 
            makePath(tmpDir)
            
            if mdFn:
                fn = mdFn.get()
            else: # happens if protocol is not an xmipp one
                fn = self._getTmpPath(micSet.getName() + '_micrographs.xmd')
                writeSetOfMicrographs(micSet, fn)
            posDir = getattr(obj, '_xmippMd', None)#extra dir istead of md file for SetOfCoordinates
            if posDir:
                copyTree(posDir.get(), tmpDir)
            else:
                writeSetOfCoordinates(tmpDir, obj)   
            self._views.append(CoordinatesObjectView(fn, tmpDir, 'readonly', self._project.getName(), obj.strId()))

        elif issubclass(cls, SetOfParticles):
            fn = obj.getFileName()
            self._views.append(ObjectView(self._project.getName(), obj.strId(), fn))
               
                    
        elif issubclass(cls, SetOfVolumes):
            fn = obj.getFileName()
            self._views.append(DataView(fn))
        
        elif issubclass(cls, SetOfClasses2D):
            fn = obj.getFileName()
<<<<<<< HEAD
            self._views.append(ObjectView(fn, "Classes2D", self._project.getName(), obj.strId(),
                                          viewParams={ORDER: 'enabled id _size _representative._filename',
                                                      'visible': 'enabled id _size _representative._filename',
                                                      }))
=======
            self._views.append(ObjectView(self._project.getName(), obj.strId(), fn))  
>>>>>>> 1b0ad3d5
            
        elif issubclass(cls, SetOfClasses3D):
            fn = obj.getFileName()
            self._views.append(ObjectView(self._project.getName(), obj.strId(), fn, extraParams=args.get('extraParams', '')))
            
              
        elif issubclass(cls, SetOfCTF):
            fn = obj.getFileName()
#            self._views.append(DataView(fn, viewParams={MODE: 'metadata'}))
            self._views.append(ObjectView(self._project.getName(), obj.strId(), fn, viewParams={MODE: 'metadata'}))    
         
        elif issubclass(cls, XmippProtExtractParticles) or issubclass(cls, XmippProtScreenParticles):
            self._visualize(obj.outputParticles)
            fn = getattr(obj.outputParticles, '_xmippMd', None)
            if fn:
                md = xmipp.MetaData(fn) 
                # If Zscore on output images plot Zscore particle sorting
                if md.containsLabel(xmipp.MDL_ZSCORE):
                    from plotter import XmippPlotter
                    xplotter = XmippPlotter(windowTitle="Zscore particles sorting")
                    xplotter.createSubPlot("Particle sorting", "Particle number", "Zscore")
                    xplotter.plotMd(md, False, mdLabelY=xmipp.MDL_ZSCORE)
                    self._views.append(xplotter)
    
        elif issubclass(cls, XmippProtRotSpectra):
            self._visualize(obj.outputClasses, extraParams='--mode rotspectra --columns %d' % obj.SomXdim.get())
        
        elif issubclass(cls, XmippProtKerdensom):
            self._visualize(obj.outputClasses, extraParams='--columns %d' % obj.SomXdim.get())

        elif issubclass(cls, XmippProtScreenClasses) or issubclass(cls, XmippProtIdentifyOutliers):
            self._views.append(DataView(obj.getVisualizeInfo().get(), viewParams={'mode': 'metadata'}))

        elif issubclass(cls, XmippProtConvertToPseudoAtoms):
            self._views.append(CommandView(obj._getPath('chimera.cmd')))
        elif issubclass(cls, XmippParticlePickingAutomatic):
            micSet = obj.inputMicrographs.get()
            
            mdFn = getattr(micSet, '_xmippMd', None)
            if mdFn:
                fn = mdFn.get()
            else: # happens if protocol is not an xmipp one
                fn = self._getTmpPath(micSet.getName() + '_micrographs.xmd')
                writeSetOfMicrographs(micSet, fn)
            coordsSet = obj.outputCoordinates
            tmpDir = self._getTmpPath(obj.getName()) 
            makePath(tmpDir)
            posDir = getattr(coordsSet, '_xmippMd').get()#extra dir istead of md file for SetOfCoordinates
            copyTree(posDir, tmpDir)
            self._views.append(CoordinatesObjectView(fn, tmpDir, 'review', self._project.getName(), obj.strId()))

        return self._views
        <|MERGE_RESOLUTION|>--- conflicted
+++ resolved
@@ -135,14 +135,10 @@
         
         elif issubclass(cls, SetOfClasses2D):
             fn = obj.getFileName()
-<<<<<<< HEAD
-            self._views.append(ObjectView(fn, "Classes2D", self._project.getName(), obj.strId(),
+            self._views.append(ObjectView(self._project.getName(), obj.strId(), fn,
                                           viewParams={ORDER: 'enabled id _size _representative._filename',
                                                       'visible': 'enabled id _size _representative._filename',
                                                       }))
-=======
-            self._views.append(ObjectView(self._project.getName(), obj.strId(), fn))  
->>>>>>> 1b0ad3d5
             
         elif issubclass(cls, SetOfClasses3D):
             fn = obj.getFileName()
