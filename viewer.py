--- conflicted
+++ resolved
@@ -51,8 +51,6 @@
 from os.path import dirname, join
 from pyworkflow.utils.path import makePath
 import pyworkflow as pw
-
-
 import xmipp
 
 
@@ -242,11 +240,7 @@
 
     return args
     
-<<<<<<< HEAD
 def runJavaIJapp(memory, appName, args, batchMode=True, env=None):
-=======
-def runJavaIJapp(memory, appName, args, batchMode=True):
->>>>>>> 4bd0d479
     args = getJavaIJappArguments(memory, appName, args)
     runJob(None, "java", args, runInBackground=batchMode, env=env)
     
