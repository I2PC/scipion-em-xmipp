# **************************************************************************
# *
# * Authors:     J.M. De la Rosa Trevin (jmdelarosa@cnb.csic.es)
# *
# * Unidad de  Bioinformatica of Centro Nacional de Biotecnologia , CSIC
# *
# * This program is free software; you can redistribute it and/or modify
# * it under the terms of the GNU General Public License as published by
# * the Free Software Foundation; either version 2 of the License, or
# * (at your option) any later version.
# *
# * This program is distributed in the hope that it will be useful,
# * but WITHOUT ANY WARRANTY; without even the implied warranty of
# * MERCHANTABILITY or FITNESS FOR A PARTICULAR PURPOSE.  See the
# * GNU General Public License for more details.
# *
# * You should have received a copy of the GNU General Public License
# * along with this program; if not, write to the Free Software
# * Foundation, Inc., 59 Temple Place, Suite 330, Boston, MA
# * 02111-1307  USA
# *
# *  All comments concerning this program package may be sent to the
# *  e-mail address 'jmdelarosa@cnb.csic.es'
# *
# **************************************************************************
"""
This module implement the wrappers around xmipp_showj
visualization program.
"""

import os
from pyworkflow.viewer import Viewer, DESKTOP_TKINTER, WEB_DJANGO
from pyworkflow.em.data import *
from pyworkflow.em.protocol import *
from xmipp3 import getXmippPath
from protocol_preprocess_micrographs import XmippProtPreprocessMicrographs
from protocol_extract_particles import XmippProtExtractParticles, ProtImportParticles
from protocol_screen_particles import XmippProtScreenParticles
from protocol_cl2d_align import XmippProtCL2DAlign
from protocol_cl2d import XmippProtCL2D
from protocol_kerdensom import XmippProtKerdensom
from protocol_rotational_spectra import XmippProtRotSpectra
from protocol_screen_classes import XmippProtScreenClasses
from protocol_helical_parameters import XmippProtHelicalParameters
from protocol_convert_to_pseudoatoms import XmippProtConvertToPseudoAtoms
from protocol_identify_outliers import XmippProtIdentifyOutliers
from protocol_particle_pick_automatic import XmippParticlePickingAutomatic
from protocol_preprocess import XmippProtPreprocessVolumes
from convert import *
from os.path import dirname, join
from pyworkflow.utils import makePath, runJob, copyTree
import pyworkflow as pw
import xmipp



class XmippViewer(Viewer):
    """ Wrapper to visualize different type of objects
    with the Xmipp program xmipp_showj
    """
    _environments = [DESKTOP_TKINTER, WEB_DJANGO]
    _targets = [Image, SetOfImages, SetOfCoordinates, SetOfClasses2D, SetOfClasses3D, 
                SetOfMovies, ProtExtractParticles, XmippProtScreenParticles, 
                XmippProtKerdensom, XmippProtRotSpectra,  
                SetOfCTF, NormalModes, XmippProtScreenClasses,
                XmippProtConvertToPseudoAtoms, XmippProtIdentifyOutliers, XmippParticlePickingAutomatic]
    
    def __init__(self, **args):
        Viewer.__init__(self, **args)
        self._views = []   
        
        
    def visualize(self, obj, **args):
        self._visualize(obj, **args)
        
        for v in self._views:
            v.show()
            
    def _visualize(self, obj, **args):
        cls = type(obj)

        if issubclass(cls, Volume):
            fn = getImageLocation(obj)
            if fn.endswith('.mrc'):
                fn += ":mrc"
            self._views.append(DataView(fn))
                 
        elif issubclass(cls, Image):
            fn = getImageLocation(obj)
            self._views.append(DataView(fn))
            
        elif issubclass(cls, NormalModes):
            self._views.append(DataView(fn))
              
        elif issubclass(cls, SetOfMicrographs):
            
            fn = obj.getFileName()
            self._views.append(ObjectView(self._project.getName(), obj.strId(), fn, **args))
            
        elif issubclass(cls, SetOfMovies):
            fn = self._getTmpPath(obj.getName() + '_movies.xmd')
            writeSetOfMovies(obj, fn)
            self._views.append(ObjectView(self._project.getName(), obj.strId(), fn, **args))    
            
                
        elif issubclass(cls, SetOfCoordinates):
            micSet = obj.getMicrographs()#accessing mics to provide metadata file
            if micSet is None:
                raise Exception('visualize: SetOfCoordinates has no micrographs set.')
            
            mdFn = getattr(micSet, '_xmippMd', None)
            tmpDir = self._getTmpPath(obj.getName()) 
            makePath(tmpDir)
            
            if mdFn:
                fn = mdFn.get()
            else: # happens if protocol is not an xmipp one
                fn = self._getTmpPath(micSet.getName() + '_micrographs.xmd')
                writeSetOfMicrographs(micSet, fn)
            posDir = getattr(obj, '_xmippMd', None)#extra dir istead of md file for SetOfCoordinates
            if posDir:
                copyTree(posDir.get(), tmpDir)
            else:
                writeSetOfCoordinates(tmpDir, obj)   
<<<<<<< HEAD
                           
            self._views.append(CoordinatesObjectView(fn, tmpDir, 'review', self._project.getName(), obj.strId()))
=======
            self._views.append(CoordinatesObjectView(fn, tmpDir, 'readonly', self._project.getName(), obj.strId()))
>>>>>>> 6dbe6ccb

        elif issubclass(cls, SetOfParticles):
            fn = obj.getFileName()
            self._views.append(ObjectView(self._project.getName(), obj.strId(), fn))
               
                    
        elif issubclass(cls, SetOfVolumes):
            fn = obj.getFileName()
            self._views.append(DataView(fn))
        
        elif issubclass(cls, SetOfClasses2D):
            fn = obj.getFileName()
            self._views.append(ObjectView(self._project.getName(), obj.strId(), fn))  
            
        elif issubclass(cls, SetOfClasses3D):
            fn = obj.getFileName()
            self._views.append(ObjectView(self._project.getName(), obj.strId(), fn, extraParams=args.get('extraParams', '')))
            
              
        elif issubclass(cls, SetOfCTF):
            fn = obj.getFileName()
#            self._views.append(DataView(fn, viewParams={MODE: 'metadata'}))
            self._views.append(ObjectView(self._project.getName(), obj.strId(), fn, viewParams={MODE: 'metadata'}))    
         
        elif issubclass(cls, XmippProtExtractParticles) or issubclass(cls, XmippProtScreenParticles):
            self._visualize(obj.outputParticles)
            fn = getattr(obj.outputParticles, '_xmippMd', None)
            if fn:
                md = xmipp.MetaData(fn) 
                # If Zscore on output images plot Zscore particle sorting
                if md.containsLabel(xmipp.MDL_ZSCORE):
                    from plotter import XmippPlotter
                    xplotter = XmippPlotter(windowTitle="Zscore particles sorting")
                    xplotter.createSubPlot("Particle sorting", "Particle number", "Zscore")
                    xplotter.plotMd(md, False, mdLabelY=xmipp.MDL_ZSCORE)
                    self._views.append(xplotter)
    
        elif issubclass(cls, XmippProtRotSpectra):
            self._visualize(obj.outputClasses, extraParams='--mode rotspectra --columns %d' % obj.SomXdim.get())
        
        elif issubclass(cls, XmippProtKerdensom):
            self._visualize(obj.outputClasses, extraParams='--columns %d' % obj.SomXdim.get())

        elif issubclass(cls, XmippProtScreenClasses) or issubclass(cls, XmippProtIdentifyOutliers):
            self._views.append(DataView(obj.getVisualizeInfo().get(), viewParams={'mode': 'metadata'}))

        elif issubclass(cls, XmippProtConvertToPseudoAtoms):
            self._views.append(CommandView(obj._getPath('chimera.cmd')))
        elif issubclass(cls, XmippParticlePickingAutomatic):
            micSet = obj.inputMicrographs.get()
            
            mdFn = getattr(micSet, '_xmippMd', None)
            if mdFn:
                fn = mdFn.get()
            else: # happens if protocol is not an xmipp one
                fn = self._getTmpPath(micSet.getName() + '_micrographs.xmd')
                writeSetOfMicrographs(micSet, fn)
            coordsSet = obj.outputCoordinates
            tmpDir = self._getTmpPath(obj.getName()) 
            makePath(tmpDir)
            posDir = getattr(coordsSet, '_xmippMd').get()#extra dir istead of md file for SetOfCoordinates
            copyTree(posDir, tmpDir)
            self._views.append(CoordinatesObjectView(fn, tmpDir, 'review', self._project.getName(), obj.strId()))

        return self._views
        <|MERGE_RESOLUTION|>--- conflicted
+++ resolved
@@ -122,12 +122,7 @@
                 copyTree(posDir.get(), tmpDir)
             else:
                 writeSetOfCoordinates(tmpDir, obj)   
-<<<<<<< HEAD
-                           
-            self._views.append(CoordinatesObjectView(fn, tmpDir, 'review', self._project.getName(), obj.strId()))
-=======
             self._views.append(CoordinatesObjectView(fn, tmpDir, 'readonly', self._project.getName(), obj.strId()))
->>>>>>> 6dbe6ccb
 
         elif issubclass(cls, SetOfParticles):
             fn = obj.getFileName()
