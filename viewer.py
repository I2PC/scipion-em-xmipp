--- conflicted
+++ resolved
@@ -109,20 +109,8 @@
             writeSetOfMovies(obj, fn)
             self._views.append(ObjectView(self._project.getName(), obj.strId(), fn, **args))    
 
-<<<<<<< HEAD
+
         elif issubclass(cls, MicrographsTiltPair):          
-            fnU = obj.getUntilted().getFileName()
-            fnT = obj.getTilted().getFileName()
-            self._views.append(ObjectView(self._project.getName(), obj.strId(), fnU, viewParams={MODE: MODE_MD}, **args))            
-            self._views.append(ObjectView(self._project.getName(), obj.strId(), fnT, viewParams={MODE: MODE_MD}, **args))
-
-        elif issubclass(cls, ParticlesTiltPair):          
-            fnU = obj.getUntilted().getFileName()
-            fnT = obj.getTilted().getFileName()
-            self._views.append(ObjectView(self._project.getName(), obj.strId(), fnU, viewParams={RENDER: '_filename'}, **args))            
-            self._views.append(ObjectView(self._project.getName(), obj.strId(), fnT, viewParams={RENDER: '_filename'}, **args))
-=======
-        elif issubclass(cls, MicrographsTiltPair) or issubclass(cls, ParticlesTiltPair):          
 #             fnU = obj.getUntilted().getFileName()
 #             fnT = obj.getTilted().getFileName()
 #             self._views.append(ObjectView(self._project.getName(), obj.strId(), fnU, **args))            
@@ -130,15 +118,16 @@
             labels = 'id enabled _untilted._filename _tilted._filename'
             self._views.append(ObjectView(self._project.getName(), obj.strId(), obj.getFileName(), 
                                           viewParams={ORDER: labels, 
-                                                      VISIBLE: labels,
+                                                      VISIBLE: labels, 
                                                       MODE: MODE_MD}))
             
-#         elif issubclass(cls, ParticlesTiltPair):          
-#             fnU = obj.getUntilted().getFileName()
-#             fnT = obj.getTilted().getFileName()
-#             self._views.append(ObjectView(self._project.getName(), obj.strId(), fnU, **args))            
-#             self._views.append(ObjectView(self._project.getName(), obj.strId(), fnT, **args))
->>>>>>> 49a8f7e0
+        elif issubclass(cls, ParticlesTiltPair):          
+            labels = 'id enabled _untilted._filename _tilted._filename'
+            self._views.append(ObjectView(self._project.getName(), obj.strId(), obj.getFileName(), 
+                                          viewParams={ORDER: labels, 
+                                                      VISIBLE: labels, RENDER:'_untilted._filename _tilted._filename',
+                                                      MODE: MODE_MD}))
+
                             
         elif issubclass(cls, SetOfCoordinates):
             micSet = obj.getMicrographs()  # accessing mics to provide metadata file
