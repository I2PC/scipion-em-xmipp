# **************************************************************************
# *
# * Authors:     J.M. De la Rosa Trevin (jmdelarosa@cnb.csic.es)
# *
# * Unidad de  Bioinformatica of Centro Nacional de Biotecnologia , CSIC
# *
# * This program is free software; you can redistribute it and/or modify
# * it under the terms of the GNU General Public License as published by
# * the Free Software Foundation; either version 2 of the License, or
# * (at your option) any later version.
# *
# * This program is distributed in the hope that it will be useful,
# * but WITHOUT ANY WARRANTY; without even the implied warranty of
# * MERCHANTABILITY or FITNESS FOR A PARTICULAR PURPOSE.  See the
# * GNU General Public License for more details.
# *
# * You should have received a copy of the GNU General Public License
# * along with this program; if not, write to the Free Software
# * Foundation, Inc., 59 Temple Place, Suite 330, Boston, MA
# * 02111-1307  USA
# *
# *  All comments concerning this program package may be sent to the
# *  e-mail address 'jmdelarosa@cnb.csic.es'
# *
# **************************************************************************
"""
This module implement the wrappers around xmipp_showj
visualization program.
"""

import os

from pyworkflow.viewer import Viewer, DESKTOP_TKINTER, WEB_DJANGO, CommandView
from pyworkflow.em.data import *
from pyworkflow.em.protocol import *

from xmipp3 import getXmippPath, getEnviron
from pyworkflow.em.data_tiltpairs import MicrographsTiltPair, ParticlesTiltPair, CoordinatesTiltPair
from convert import *
from os.path import dirname, join
from pyworkflow.utils import makePath, runJob, copyTree
import pyworkflow as pw
import xmipp

from protocol_cl2d_align import XmippProtCL2DAlign
from protocol_cl2d import XmippProtCL2D
from protocol_ctf_discrepancy import XmippProtCTFDiscrepancy
from protocol_extract_particles import XmippProtExtractParticles
from protocol_extract_particles_pairs import XmippProtExtractParticlesPairs
from protocol_helical_parameters import XmippProtHelicalParameters
from protocol_kerdensom import XmippProtKerdensom
from protocol_particle_pick_automatic import XmippParticlePickingAutomatic
from protocol_particle_pick import XmippProtParticlePicking
from protocol_particle_pick_pairs import XmippProtParticlePickingPairs
from protocol_preprocess import XmippProtPreprocessVolumes
from protocol_preprocess_micrographs import XmippProtPreprocessMicrographs
from protocol_projection_outliers import XmippProtProjectionOutliers
from protocol_rotational_spectra import XmippProtRotSpectra
from protocol_screen_classes import XmippProtScreenClasses
from protocol_screen_particles import XmippProtScreenParticles
from protocol_ctf_micrographs import XmippProtCTFMicrographs, XmippProtRecalculateCTF
from pyworkflow.em.showj import *
from protocol_movie_alignment import ProtMovieAlignment


class XmippViewer(Viewer):
    """ Wrapper to visualize different type of objects
    with the Xmipp program xmipp_showj
    """
    _environments = [DESKTOP_TKINTER, WEB_DJANGO]
    _targets = [                  
                CoordinatesTiltPair, 
                Image, 
                MicrographsTiltPair, 
                ParticlesTiltPair, 
                ProtExtractParticles, 
                SetOfClasses2D, 
                SetOfClasses3D, 
                SetOfCoordinates, 
                SetOfCTF, 
                SetOfImages, 
                SetOfMovies, 
                SetOfNormalModes, 
                XmippParticlePickingAutomatic, 
                XmippProtExtractParticlesPairs, 
                XmippProtKerdensom, 
                XmippProtParticlePicking, 
                XmippProtParticlePickingPairs,
                XmippProtProjectionOutliers, 
                XmippProtRotSpectra, 
                XmippProtScreenClasses, 
                XmippProtScreenParticles, 
                XmippProtCTFMicrographs, 
                XmippProtRecalculateCTF,
                ProtMovieAlignment
                ]
    
    def __init__(self, **args):
        Viewer.__init__(self, **args)
        self._views = []   
        
    def visualize(self, obj, **args):
        self._visualize(obj, **args)
        
        for v in self._views:
            v.show()
            
    def _visualize(self, obj, **args):
        cls = type(obj)
        
        def _getMicrographDir(mic):
            """ Return an unique dir name for results of the micrograph. """
            return obj._getExtraPath(removeBaseExt(mic.getFileName()))        
    
        def iterMicrographs(mics):
            """ Iterate over micrographs and yield
            micrograph name and a directory to process.
            """
            for mic in mics:
                micFn = mic.getFileName()
                micDir = _getMicrographDir(mic) 
                yield (micFn, micDir, mic)
    
        def visualizeCTFObjs(obj, setOfMics):
            
            if exists(obj._getPath("ctfs_temporary.sqlite")):
                os.remove(obj._getPath("ctfs_temporary.sqlite"))
            self.protocol._createFilenameTemplates()
            
            ctfSet = self.protocol._createSetOfCTF("_temporary")
            
            for fn, micDir, mic in iterMicrographs(setOfMics):
                ctfparam = self.protocol._getFileName('ctfparam', micDir=micDir)
                
                if exists(ctfparam) or exists('xmipp_default_ctf.ctfparam'):
                    if not os.path.exists(ctfparam):
                        ctfparam = 'xmipp_default_ctf.ctfparam'
                    
                    ctfModel = readCTFModel(ctfparam, mic)
                    self.protocol._setPsdFiles(ctfModel, micDir)
                    ctfSet.append(ctfModel)
            
            if ctfSet.getSize() < 1:
                raise Exception("Has not been completed the CTT estimation of any micrograph")
            else:
                ctfSet.write()
                ctfSet.close()
                self._visualize(ctfSet)

        if issubclass(cls, Volume):
            fn = getImageLocation(obj)
            self._views.append(DataView(fn, viewParams={RENDER: 'image'}))
                 
        elif issubclass(cls, Image):
            fn = getImageLocation(obj)

            self._views.append(ObjectView(self._project, obj.strId(), fn))
            
        elif issubclass(cls, SetOfNormalModes):
            fn = obj.getFileName()
            objCommands = '%s %s' % (OBJCMD_NMA_PLOTDIST, OBJCMD_NMA_VMD)
            self._views.append(ObjectView(self._project, obj.strId(), fn, self.protocol.strId(), viewParams={OBJCMDS: objCommands}, **args))

        elif issubclass(cls, SetOfMicrographs):            
            fn = obj.getFileName()
            self._views.append(ObjectView(self._project, obj.strId(), fn, **args))
            
        elif issubclass(cls, SetOfMovies):
            fn = self._getTmpPath(obj.getName() + '_movies.xmd')
            writeSetOfMovies(obj, fn)
            self._views.append(ObjectView(self._project, obj.strId(), fn, **args))


        elif issubclass(cls, MicrographsTiltPair):          
#             fnU = obj.getUntilted().getFileName()
#             fnT = obj.getTilted().getFileName()
#             self._views.append(ObjectView(self._project.getName(), obj.strId(), fnU, **args))            
#             self._views.append(ObjectView(self._project.getName(), obj.strId(), fnT, **args))
            labels = 'id enabled _untilted._filename _tilted._filename'
            self._views.append(ObjectView(self._project, obj.strId(), obj.getFileName(),
                                          viewParams={ORDER: labels, 
                                                      VISIBLE: labels, 
                                                      MODE: MODE_MD,
                                                      RENDER: '_untilted._filename _tilted._filename'}))
            
        elif issubclass(cls, ParticlesTiltPair):          
            labels = 'id enabled _untilted._filename _tilted._filename'
            self._views.append(ObjectView(self._project, obj.strId(), obj.getFileName(),
                                          viewParams={ORDER: labels, 
                                                      VISIBLE: labels, RENDER:'_untilted._filename _tilted._filename',
                                                      MODE: MODE_MD}))

                            
        elif issubclass(cls, SetOfCoordinates):
            micSet = obj.getMicrographs()  # accessing mics to provide metadata file
            if micSet is None:
                raise Exception('visualize: SetOfCoordinates has no micrographs set.')
            
            mdFn = getattr(micSet, '_xmippMd', None)
            tmpDir = self._getTmpPath(obj.getName())
            makePath(tmpDir)
            
            if mdFn:
                fn = mdFn.get()
            else:  # happens if protocol is not an xmipp one
                fn = self._getTmpPath(micSet.getName() + '_micrographs.xmd')
                writeSetOfMicrographs(micSet, fn)
            posDir = getattr(obj, '_xmippMd', None)  # extra dir istead of md file for SetOfCoordinates
            if posDir:
                copyTree(posDir.get(), tmpDir)
            else:
                writeSetOfCoordinates(tmpDir, obj)

            self._views.append(CoordinatesObjectView(fn, tmpDir))

        elif issubclass(cls, SetOfParticles):
            fn = obj.getFileName()
            labels = 'id enabled _index _filename _xmipp_zScore _xmipp_cumulativeSSNR _sampling '
            labels += '_ctfModel._defocusU _ctfModel._defocusV _ctfModel._defocusAngle _transform._matrix'
            self._views.append(ObjectView(self._project, obj.strId(), fn,
                                          viewParams={ORDER: labels, 
                                                      VISIBLE: labels, 
                                                      'sortby': '_xmipp_zScore asc', RENDER:'_filename'}))
               
        elif issubclass(cls, SetOfVolumes):
            fn = obj.getFileName()
            labels = 'id enabled comment _filename '
            self._views.append(ObjectView(self._project, obj.strId(), fn,
                                          viewParams={MODE: MODE_MD, ORDER: labels, VISIBLE: labels, RENDER: '_filename'}))
        
        elif issubclass(cls, SetOfClasses2D):
            fn = obj.getFileName()
            self._views.append(ClassesView(self._project, obj.strId(), fn, **args))
            
        elif issubclass(cls, SetOfClasses3D):
            fn = obj.getFileName()
            self._views.append(Classes3DView(self._project, obj.strId(), fn))
        
        if issubclass(cls, XmippProtCTFMicrographs) and not obj.hasAttribute("outputCTF"):
            mics = obj.inputMicrographs.get()
            visualizeCTFObjs(obj, mics)

        if issubclass(cls, XmippProtRecalculateCTF) and not obj.hasAttribute("outputCTF"):
            mics = obj.inputCtf.get().getMicrographs()
            visualizeCTFObjs(obj, mics)
        
        elif obj.hasAttribute("outputCTF"):
            self._visualize(obj.outputCTF)
        
        elif issubclass(cls, SetOfCTF):
            fn = obj.getFileName()
#            self._views.append(DataView(fn, viewParams={MODE: 'metadata'}))
            psdLabels = '_psdFile _xmipp_enhanced_psd _xmipp_ctfmodel_quadrant _xmipp_ctfmodel_halfplane'
            labels = 'id enabled label %s _defocusU _defocusV _defocusAngle _defocusRatio '\
                     '_xmipp_ctfCritFirstZero _xmipp_ctfCritCorr13 _xmipp_ctfCritFitting _micObj._filename' % psdLabels 
            self._views.append(ObjectView(self._project, obj.strId(), fn,
                                          viewParams={MODE: MODE_MD, ORDER: labels, VISIBLE: labels, ZOOM: 50, RENDER: psdLabels}))    

        elif issubclass(cls, CoordinatesTiltPair):
            tmpDir = self._getTmpPath(obj.getName()) 
            makePath(tmpDir)

            mdFn = join(tmpDir, 'input_micrographs.xmd')
            writeSetOfMicrographsPairs(obj.getUntilted().getMicrographs(),
                                        obj.getTilted().getMicrographs(), 
                                        mdFn) 
            parentProtId = obj.getObjParentId()
            parentProt = self.getProject().mapper.selectById(parentProtId)
            extraDir = parentProt._getExtraPath()
            
            extraDir = parentProt._getExtraPath()
            #TODO: Review this if ever a non Xmipp CoordinatesTiltPair is available
#             writeSetOfCoordinates(tmpDir, obj.getUntilted()) 
#             writeSetOfCoordinates(tmpDir, obj.getTilted()) 
            
            scipion =  "%s %s \"%s\" %s" % ( pw.PYTHON, pw.join('apps', 'pw_create_coords.py'), self.getProject().getDbPath(), obj.strId())
            app = "xmipp.viewer.particlepicker.tiltpair.TiltPairPickerRunner"
            args = " --input %(mdFn)s --output %(extraDir)s --mode readonly --scipion %(scipion)s"%locals()
        
            runJavaIJapp("2g", app, args)
         
        elif issubclass(cls, XmippProtExtractParticles) or issubclass(cls, XmippProtScreenParticles):
            particles = obj.outputParticles
            self._visualize(particles)
            
            fn = obj._getPath('images.xmd')
            md = xmipp.MetaData(fn) 
            # If Zscore on output images plot Zscore particle sorting
            if md.containsLabel(xmipp.MDL_ZSCORE):
                from plotter import XmippPlotter
                xplotter = XmippPlotter(windowTitle="Zscore particles sorting")
                xplotter.createSubPlot("Particle sorting", "Particle number", "Zscore")
                xplotter.plotMd(md, False, mdLabelY=xmipp.MDL_ZSCORE)
                self._views.append(xplotter)
    
        elif issubclass(cls, XmippProtRotSpectra):
            self._visualize(obj.outputClasses, viewParams={#'mode': 'rotspectra', 
                                                           'columns': obj.SomXdim.get(),
                                                           'render': 'average._filename spectraPlot._filename',
                                                           'labels': '_size',
                                                           'sortby': 'id'})
        
        elif issubclass(cls, XmippProtKerdensom):
            self._visualize(obj.outputClasses, viewParams={'columns': obj.SomXdim.get(),
                                                           'render': 'average._filename _representative._filename',
                                                           'labels': '_size',
                                                           'sortby': 'id'})
        
        elif issubclass(cls, XmippProtScreenClasses):
            if isinstance(obj.inputSet.get(), SetOfClasses2D):
                fn = obj.outputClasses
                labels = 'id enabled _size _representative._index _representative._filename _xmipp_maxCC'
                labelRender = "_representative._filename"
                self._visualize(fn, viewParams={ORDER: labels, 
                                                          VISIBLE: labels, 
                                                          'sortby': '_xmipp_maxCC des', RENDER:labelRender})
            else:
                fn = obj.outputAverages.getFileName()
                labels = 'id enabled _index _filename _xmipp_maxCC _transform._matrix'
                labelRender = "_filename"
                self._views.append(ObjectView(self._project, obj.outputAverages.strId(), fn,
                                              viewParams={ORDER: labels, 
                                                      VISIBLE: labels, 
                                                      'sortby': '_xmipp_maxCC des', RENDER:labelRender}))
        
        elif issubclass(cls, XmippProtProjectionOutliers):
            if isinstance(obj.inputSet.get(), SetOfClasses2D):
                fn = obj.outputClasses
                labels = 'id enabled _size _representative._index _representative._filename _xmipp_maxCC _xmipp_zScoreResCov _xmipp_zScoreResMean _xmipp_zScoreResVar'
                labelRender = "_representative._filename"
                self._visualize(fn, viewParams={ORDER: labels, 
                                                          VISIBLE: labels, 
                                                          'sortby': '_xmipp_zScoreResCov des', RENDER:labelRender})
            else:
                fn = obj.outputAverages.getFileName()
                labels = 'id enabled _index _filename  _xmipp_maxCC _xmipp_zScoreResCov _xmipp_zScoreResMean _xmipp_zScoreResVar _transform._matrix'
                labelRender = "_filename"
                self._views.append(ObjectView(self._project, obj.outputAverages.strId(), fn,
                                              viewParams={ORDER: labels, 
                                                      VISIBLE: labels, 
                                                      'sortby': '_xmipp_zScoreResCov des', RENDER:labelRender}))
            
        elif issubclass(cls, XmippProtParticlePicking):
            if obj.getOutputsSize() >= 1:
                self._visualize(obj.getCoords())
            
        elif issubclass(cls, XmippParticlePickingAutomatic):
            micSet = obj.getInputMicrographs()
            mdFn = getattr(micSet, '_xmippMd', None)
            if mdFn:
                micsfn = mdFn.get()
            else:  # happens if protocol is not an xmipp one
                micsfn = self._getTmpPath(micSet.getName() + '_micrographs.xmd')
                writeSetOfMicrographs(micSet, micsfn)
                
            posDir = getattr(obj.getCoords(), '_xmippMd').get()  # extra dir istead of md file for SetOfCoordinates
            scipion = "%s %s \"%s\" %s" % (pw.PYTHON, pw.join('apps', 'pw_create_coords.py'), self.getProject().getDbPath(), obj.strId())
            app = "xmipp.viewer.particlepicker.training.SupervisedPickerRunner"# Launch the particle picking GUI
            args = "--input %(micsfn)s --output %(posDir)s --mode review  --scipion %(scipion)s" % locals()
            runJavaIJapp("2g", app, args)
            # self._views.append(CoordinatesObjectView(fn, tmpDir, 'review', self._project.getName(), obj.strId()))

        elif issubclass(cls, XmippProtParticlePickingPairs):
            tmpDir = self._getTmpPath(obj.getName()) 
            makePath(tmpDir)

            mdFn = join(tmpDir, 'input_micrographs.xmd')
            writeSetOfMicrographsPairs(obj.outputCoordinatesTiltPair.getUntilted().getMicrographs(),
                                        obj.outputCoordinatesTiltPair.getTilted().getMicrographs(), 
                                        mdFn) 
            extraDir = obj._getExtraPath()
            scipion =  "%s %s \"%s\" %s" % ( pw.PYTHON, pw.join('apps', 'pw_create_coords.py'), self.getProject().getDbPath(), obj.strId())
            app = "xmipp.viewer.particlepicker.tiltpair.TiltPairPickerRunner"
            args = " --input %(mdFn)s --output %(extraDir)s --mode readonly --scipion %(scipion)s"%locals()
        
            runJavaIJapp("%dg" % obj.memory.get(), app, args)
<<<<<<< HEAD

=======
        
>>>>>>> f6d69f0c
        elif issubclass(cls, ProtMovieAlignment):
            outputMics = self.protocol.outputMicrographs
            plotLabels = 'plotPolar._filename plotCart._filename'
            labels = plotLabels + ' _filename '
            objCommands = '%s %s %s' % (OBJCMD_MOVIE_ALIGNPOLAR, OBJCMD_MOVIE_ALIGNCARTESIAN, OBJCMD_MOVIE_ALIGNPOLARCARTESIAN)
<<<<<<< HEAD
            self._views.append(ObjectView(self._project, outputMics.strId(), outputMics.getFileName(), self.protocol.strId(), viewParams={OBJCMDS: objCommands}))
=======
            self._views.append(ObjectView(self._project.getName(), outputMics.strId(), outputMics.getFileName(), 
                                          self.protocol.strId(), 
                                          viewParams={MODE: MODE_MD,
                                                      ORDER: labels, VISIBLE: labels, RENDER: plotLabels, 'zoom': 50,
                                                      OBJCMDS: objCommands}))
>>>>>>> f6d69f0c

        elif issubclass(cls, XmippProtExtractParticlesPairs):
            self._visualize(obj.outputParticlesTiltPair)

        return self._views
    
    
class ChimeraClient(CommandView):
    """ View for calling an external command. """
    def __init__(self, inputFile, projectionSize=256, 
                 angularDist=None, radius=None, sphere=None, **kwargs):
        cmd = 'xmipp_chimera_client --input "%(inputFile)s" --mode projector %(projectionSize)d' % locals()
        if angularDist:
            cmd += ' -a %(angularDist)s red %(radius)f' % locals() 
            if sphere > 0:
                cmd += ' %f' % sphere
        CommandView.__init__(self, cmd + ' &', env=getEnviron())
        
    def show(self):
        from subprocess import call
        call(self._cmd, shell=True, env=self._env)
        <|MERGE_RESOLUTION|>--- conflicted
+++ resolved
@@ -374,25 +374,17 @@
             args = " --input %(mdFn)s --output %(extraDir)s --mode readonly --scipion %(scipion)s"%locals()
         
             runJavaIJapp("%dg" % obj.memory.get(), app, args)
-<<<<<<< HEAD
-
-=======
-        
->>>>>>> f6d69f0c
+
         elif issubclass(cls, ProtMovieAlignment):
             outputMics = self.protocol.outputMicrographs
             plotLabels = 'plotPolar._filename plotCart._filename'
             labels = plotLabels + ' _filename '
             objCommands = '%s %s %s' % (OBJCMD_MOVIE_ALIGNPOLAR, OBJCMD_MOVIE_ALIGNCARTESIAN, OBJCMD_MOVIE_ALIGNPOLARCARTESIAN)
-<<<<<<< HEAD
-            self._views.append(ObjectView(self._project, outputMics.strId(), outputMics.getFileName(), self.protocol.strId(), viewParams={OBJCMDS: objCommands}))
-=======
-            self._views.append(ObjectView(self._project.getName(), outputMics.strId(), outputMics.getFileName(), 
-                                          self.protocol.strId(), 
-                                          viewParams={MODE: MODE_MD,
+
+            self._views.append(ObjectView(self._project, outputMics.strId(), outputMics.getFileName(), self.protocol.strId(), viewParams={MODE: MODE_MD,
                                                       ORDER: labels, VISIBLE: labels, RENDER: plotLabels, 'zoom': 50,
                                                       OBJCMDS: objCommands}))
->>>>>>> f6d69f0c
+
 
         elif issubclass(cls, XmippProtExtractParticlesPairs):
             self._visualize(obj.outputParticlesTiltPair)
